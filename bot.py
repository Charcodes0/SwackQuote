--- conflicted
+++ resolved
@@ -56,10 +56,7 @@
 @client.event
 async def dud_quotes():
     logger = logging.getLogger("dud_quotes")
-<<<<<<< HEAD
-=======
     Path(QUOTE_DUD_PATH).touch()
->>>>>>> 19a53158
     duds = Path(QUOTE_DUD_PATH).read_text().strip() # we just print verbatim, no need to parse
     if len(duds):
         logger.info(f"Sending dud quotes: \n{duds}")
