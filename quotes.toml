--- conflicted
+++ resolved
@@ -3977,20 +3977,20 @@
 quote = "To sum up: We need to do something gigantic we have never done before, much faster than we have ever done anything similar.  To do it, we need lots of breakthroughs in science and engineering.  We need to build a concensus that doesn't exist and create public policies to push a transition that would not happen otherwise.  We need the energy system to stop doing all the things we don't like and keep doing all the things we do like - in other words, to change completely and also stay the same."
 attribution = "Bill Gates, How to Avoid a Climate Disaster"
 
-<<<<<<< HEAD
 [2022-11-29-Knuth-quote-in-full-for-once]
 submitter = "segfault"
-quote = """There is no doubt that the grail of efficiency leads to abuse. Programmers waste enormous amounts of time thinking about, or worrying about, the speed of noncritical parts of their programs, and these attempts at efficiency actually have a strong negative impact when debugging and maintenance are considered. We should forget about small efficiencies, say about 97% of the time: premature optimization is the root of all evil.
-
-Yet we should not pass up our opportunities in that critical 3%. A good programmer will not be lulled into complacency by such reasoning, he will be wise to look carefully at the critical code; but only after that code has been identified. It is often a mistake to make a priori judgments about what parts of a program are really critical, since the universal experience of programmers who have been using measurement tools has been that their intuitive guesses fail. After working with such tools for seven years, I've become convinced that all compilers written from now on should be designed to provide all programmers with feedback indicating what parts of their programs are costing the most; indeed, this feedback should be supplied automatically unless it has been specificaly turned off. After a programmer knows which parts of his routines are really important, a transformation like doubling up of loops will be worthwhile."""
+quote = """
+There is no doubt that the grail of efficiency leads to abuse. Programmers waste enormous amounts of time thinking about, or worrying about, the speed of noncritical parts of their programs, and these attempts at efficiency actually have a strong negative impact when debugging and maintenance are considered. We should forget about small efficiencies, say about 97% of the time: premature optimization is the root of all evil.
+
+Yet we should not pass up our opportunities in that critical 3%. A good programmer will not be lulled into complacency by such reasoning, he will be wise to look carefully at the critical code; but only after that code has been identified. It is often a mistake to make a priori judgments about what parts of a program are really critical, since the universal experience of programmers who have been using measurement tools has been that their intuitive guesses fail. After working with such tools for seven years, I've become convinced that all compilers written from now on should be designed to provide all programmers with feedback indicating what parts of their programs are costing the most; indeed, this feedback should be supplied automatically unless it has been specificaly turned off. After a programmer knows which parts of his routines are really important, a transformation like doubling up of loops will be worthwhile.
+"""
 attribution = "Donald Knuth, Structured Programming with `go to` Statements (1974)"
 source = "https://doi.org/10.1145/356635.356640"
-=======
-[2022-11-30-Justin's-Dad]
+
+[2022-11-30-Justins-Dad]
 submitter = "Greenfoot5"
 quote = "We ain't a sharp species. We kill each other over arguments about what happens when you die, then fail to see the fucking irony in that."
 attribution = "Justin's Dad"
 source = "https://nitter.ca/shitmydadsays/status/209705033204371457#m"
->>>>>>> ca646963
-
-#674 - Remember to update this, in counts of five!+
+#675 - Remember to update this, in counts of five!