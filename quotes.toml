[pre-toml-1]
submitter = "segfault"
quote = "Don't worry if it doesn't work right.  If everything did, you'd be out of a job."
attribution = "Mosher's Law of Software Engineering."

[pre-toml-2]
submitter = "IrrelevantSwack"
quote = "Never go to the same pub twice, it's how the spies find you."
attribution = "Oliver"

[pre-toml-3]
submitter = "segfault"
quote = "Always code as if the guy who ends up maintaining your code will be a violent psychopath who knows where you live."
attribution = "John F. Woods"

[pre-toml-4]
submitter = "segfault"
quote = "The trouble with programmers is that you can never tell what a programmer is doing until it's too late."
attribution = "Seymour Cray"

[pre-toml-5]
submitter = "Gnome"
quote = "Sometimes it pays to stay in bed on Monday, rather than spending the rest of the week debugging Monday's code."
attribution = "Dan Salomon"

#5

[pre-toml-7]
submitter = "Gnome"
quote = "Optimism is an occupational hazard of programming: feedback is the treatment."
attribution = "Kent Beck"

[pre-toml-8]
submitter = "Gnome"
quote = "First, solve the problem.  Then, write the code."
attribution = "Will J. Doors"

[pre-toml-9]
submitter = "Gnome"
quote = "Give someone a program, frustrate them for a day.  Teach them to program, frustrate them for a lifetime."
attribution = "David Leinweber"

[pre-toml-10]
submitter = "Gnome"
quote = "The most disastrous thing that you can ever learn is your first programming language."
attribution = "Alan Kay"

[pre-toml-12]
submitter = "Gnome"
quote = "The best thing about a boolean is even if you are wrong, you are only off by a bit."
attribution = "Unknown"

#10

[pre-toml-13]
submitter = "Gnome"
quote = "Without requirements or design, programming is the art of adding bugs to an empty text file."
attribution = "Louis Srygley"

[pre-toml-14]
submitter = "Gnome"
quote = "The best method for accelerating a computer is the one that boosts it by 9.8 m/s²."
attribution = "Unknown"

[pre-toml-15]
submitter = "Gnome"
quote = "If builders built buildings the way programmers wrote programs, then the first woodpecker that came along would destroy civilisation."
attribution = "Weinberg's Second Law"

[pre-toml-16]
submitter = "Gnome"
quote = "There are two ways to write error-free programs; only the third one works."
attribution = "Alan Perlis"

[pre-toml-17]
submitter = "Gnome"
quote = "It's not a bug — it's an undocumented feature."
attribution = "Will J. Doors"

#15

[pre-toml-18]
submitter = "Gnome"
quote = "A good programmer is someone who always looks both ways before crossing a one-way street."
attribution = "Doug Linder"

[pre-toml-19]
submitter = "Gnome"
quote = "If debugging is the process of removing software bugs, then programming must be the process of putting them in."
attribution = "Edsger W. Dijkstra"

[pre-toml-20]
submitter = "Gnome"
quote = '''Software undergoes beta testing shortly before it's released; beta is Latin for "still doesn't work".'''
attribution = "Unknown"

[pre-toml-21]
submitter = "Gnome"
quote = "In order to understand recursion, one must first understand recursion."
attribution = "Various"

[pre-toml-23]
submitter = "Gnome"
quote = "There are 2 difficult things in Software Engineering; 1) Naming things 2) Cache Invalidation and 3) Off-by-one errors."
attribution = "Martin Fowler"

#20

[pre-toml-24]
submitter = "Gnome"
quote = "C makes it easy to shoot yourself in the foot; C++ makes it harder, but when you do it blows your whole leg off."
attribution = "Bjarne Stroustrup"

[pre-toml-25]
submitter = "Gnome"
quote = "To err is human but to really foul things up you need a computer."
attribution = "Paul R. Ehrlich"

[pre-toml-26]
submitter = "Gnome"
quote = "Code never lies, Comments sometimes do."
attribution = "Ron Jeffries"

[pre-toml-27]
submitter = "Gnome"
quote = "Vim has 2 modes.  One that beeps at you, and another that ruins everything."
attribution = "Unknown"

[pre-toml-28]
submitter = "Gnome"
quote = "Profanity: The truly multi-platform programming language."
attribution = "Unknown"

#25

[pre-toml-30]
submitter = "Gnome"
quote = "Given enough time, I can meet any software deadline."
attribution = "Unknown"

[pre-toml-32]
submitter = "Gnome"
quote = "All software boils down to pure binary.  It works or it doesn't."
attribution = "Will J. Doors"

[pre-toml-33]
submitter = "Gnome"
quote = "Programs must be written for people to read, and only incidentally for machines to execute."
attribution = "Harold Ableson"

[pre-toml-34]
submitter = "Gnome"
quote = "Any fool can write code that a computer can understand.  Good programmers write code that humans can understand."
attribution = "Martin Fowler"

[pre-toml-35]
submitter = "Gnome"
quote = "Beware of bugs in the above code; I have only proved it correct, not tried it."
attribution = "Donald E. Knuth"

#30

[pre-toml-36]
submitter = "Gnome"
quote = "Copy and paste is a design error."
attribution = "David Parnas"

[pre-toml-37]
submitter = "Gnome"
quote = "Programming can be fun, so can cryptography; however they should not be combined."
attribution = "Kreitzberg & Shneiderman"

[pre-toml-39]
submitter = "Gnome"
quote = "I can't go to a restaurant and order food because I keep looking at the fonts on the menu."
attribution = "Donald E. Knuth"

[pre-toml-41]
submitter = "Gnome"
quote = "Debugging is twice as hard as writing the code in the first place.  Therefore, if you write the code as cleverly as possible, you are, by definition, not smart enough to debug it."
attribution = "Brian Kernighan"

[pre-toml-42]
submitter = "Gnome"
quote = "Computers are good at following instructions, but not at reading your mind."
attribution = "Donald E. Knuth"

#35

[pre-toml-43]
submitter = "Gnome"
quote = "Listen.  Strange women lying in ponds distributing swords is no basis for a system of government.  Supreme executive power derives from a mandate from the masses, not from some farcical aquatic ceremony."
attribution = "Dennis, Monty Python and the Holy Grail"

[pre-toml-44]
submitter = "Gnome"
quote = "Any code of your own that you haven't looked at for six or more months might as well have been written by someone else."
attribution = "Eagleson's Law"

[pre-toml-45]
submitter = "Gnome"
quote = '`bad_ideas :: Time -> IO ()`'
attribution = "Kris"

[pre-toml-46]
submitter = "Gnome"
quote = "A programmer is a person who passes as an exacting expert on the basis of being able to turn out, after innumerable punching, an infinite series of incomprehensive answers, calculated with micrometric precisions from vague assumptions, based on debatable figures taken from inconclusive documents, and carried out on instruments of problematical accuracy, by persons of dubious reliability and questionable mentality, for the avowed purpose of annoying and confounding a hopelessly defenseless department, that was unfortunate enough to ask for the information in the first place."
attribution = "Unknown"

[pre-toml-50]
submitter = "Gnome"
quote = "The question of whether computers can think is like the question of whether submarines can swim."
attribution = "paraphrasing Edsger W. Dijkstra, Science fiction and science reality in computing, EWD 952"

#40

[pre-toml-52]
submitter = "Gnome"
quote = "Never trust a computer you can't throw out a window."
attribution = "Steve Wozniak"

[pre-toml-54]
submitter = "Gnome"
quote = "They have computers, and they may have other weapons of mass destruction."
attribution = "Janet Reno"

[pre-toml-56]
submitter = "Gnome"
quote = "There are two major products that come out of Berkeley: LSD and UNIX.  We don't believe this to be a coincidence."
attribution = "Jeremy S. Anderson"

[pre-toml-57]
submitter = "Gnome"
quote = "There are only two kinds of programming languages: those people always bitch about and those nobody uses."
attribution = "Bjarne Stroustrup"

[pre-toml-58]
submitter = "Gnome"
quote = "January 19th 2038 at 3:14:07 AM"
attribution = "The End of the World"

#45

[pre-toml-59]
submitter = "Gnome"
quote = "January 1st 1970 at 00:00:00 AM"
attribution = "The Birth of the UNIX Epoch"

[pre-toml-61]
submitter = "Gnome"
quote = "Controlling complexity is the essence of computer programming."
attribution = "Brian Kernighan"

[pre-toml-62]
submitter = "Gnome"
quote = "Computers are useless.  They can only give you answers."
attribution = "Pablo Picasso"

[pre-toml-63]
submitter = "Gnome"
quote = "Hello, World!"
attribution = "Brian Kernighan"

[pre-toml-64]
submitter = "Gnome"
quote = "We are Microsoft.  Lower your Anti-Virus protection and prepare to be compromised.  Resistance is futile.  Your technological uniqueness will be copy pasted.  You will be assimilated."
attribution = "Microsoft's Borg of Directors /s"

#50

[pre-toml-65]
submitter = "Gnome"
quote = "For a long time it puzzled me how something so expensive, so leading edge, could be so useless.  And then it occurred to me that a computer is a stupid machine with the ability to do incredibly smart things, while computer programmers are smart people with the ability to do incredibly stupid things.  They are, in short, a perfect match."
attribution = "Bill Bryson"

[pre-toml-66]
submitter = "Gnome"
quote = "Come to think of it, there are already a million monkeys on a million typewriters, and Discord is nothing like Shakespeare."
attribution = "Blair Houghton"

[pre-toml-67]
submitter = "Gnome"
quote = "I think Microsoft named .Net so it wouldn't show up in a Unix directory listing."
attribution = "Oktal"

[pre-toml-68]
submitter = "Gnome"
quote = "Computer language design is just like a stroll in the park.  Jurassic Park, that is."
attribution = "Larry Wall"

[pre-toml-69]
submitter = "Gnome"
quote = "The use of COBOL cripples the mind; its teaching should, therefore, be regarded as a criminal offence."
attribution = "Edsger W. Dijkstra, How do we tell truths that might hurt?, EWD498, 1975"

#55

[pre-toml-70]
submitter = "Gnome"
quote = "If Java had true garbage collection, most programs would delete themselves upon execution."
attribution = "Robert Sewell"

[pre-toml-71]
submitter = "Gnome"
quote = "640K ought to be enough for anybody."
attribution = "Bill Gates, 1981 (oft claimed but uncited quote)"

[pre-toml-77]
submitter = "Gnome"
quote = "If you put it off long enough, it might go away."
attribution = "Various"

[pre-toml-78]
submitter = "Gnome"
quote = "Veni, vidi, vici."
attribution = "Gaius Julius Caesar"

[pre-toml-80]
submitter = "Gnome"
quote = "I haven't lost my mind — it's backed up on tape somewhere."
attribution = "Unknown"

#60

[pre-toml-81]
submitter = "Gnome"
quote = "The universe is made of stories, not of atoms."
attribution = "Muriel Rukeyser"

[pre-toml-82]
submitter = "Gnome"
quote = "Don't guess — check your security regulations."
attribution = "Unknown"

[pre-toml-83]
submitter = "Gnome"
quote = "Very few profundities can be expressed in less than 80 characters."
attribution = "Unknown"

[pre-toml-85]
submitter = "Gnome"
quote = "Genius is one percent inspiration and ninety-nine percent perspiration."
attribution = "Thomas Alva Edison"

[pre-toml-87]
submitter = "Gnome"
quote = "Alcoholics Anonymous is when you get to drink under someone else's name."
attribution = "Unknown"

#65

[pre-toml-88]
submitter = "Gnome"
quote = "It'll be a nice world if they ever get it finished."
attribution = "Unknown"

[pre-toml-91]
submitter = "Gnome"
quote = "[Being a Vulcan] means to adopt a philosophy, a way of life which is logical and beneficial.  We cannot disregard that philosophy merely for personal gain, no matter how important that gain might be."
attribution = "Spock, Star Trek: The Original Series, Journey to Babel, stardate 3842.4"

[pre-toml-92]
submitter = "Gnome"
quote = "Human beings were created by water to transport it uphill."
attribution = "Peter Wang"

[pre-toml-94]
submitter = "Gnome"
quote = "What the deuce is it to me?  You say that we go around the Sun.  If we went around the Moon it would not make a pennyworth of difference to me or my work."
attribution = "Arthur Conan Doyle, Sherlock Holmes, A Study in Scarlet"

[pre-toml-96]
submitter = "Gnome"
quote = "We have more to fear from the bungling of the incompetent than from the machinations of the wicked."
attribution = "Bill Davidsen"

#70

[pre-toml-99]
submitter = "Gnome"
quote = "Where a calculator on the ENIAC is equipped with 18,000 vacuum tubes and weighs 30 tons, computers in the future may have only 1,000 vacuum tubes and perhaps weigh 1½ tons."
attribution = "Popular Mechanics, March 1949"

[pre-toml-102]
submitter = "Gnome"
quote = "Computers are not intelligent.  They only think they are."
attribution = "Lara Martin"

[pre-toml-103]
submitter = "Gnome"
quote = "Dyslexia means never having to say that you're ysror."
attribution = "My creator, and other fellow Lysdexics"

[pre-toml-104]
submitter = "Gnome"
quote = "If a thing's worth doing, it is worth doing badly."
attribution = "G. K. Chesterton"

[pre-toml-105]
submitter = "Gnome"
quote = "Money doesn't talk, it swears."
attribution = "Bob Dylan"

#75

[pre-toml-106]
submitter = "Gnome"
quote = "Experience is something you don't get until just after you need it."
attribution = "Oliver's Law"

[pre-toml-108]
submitter = "Gnome"
quote = "There is grandeur in this view of life, with its several powers, having been originally breathed into a few forms or into one; and that, whilst this planet has gone cycling on according to the fixed law of gravity, from so simple a beginning endless forms most beautiful and most wonderful have been, and are being, evolved."
attribution = "Charles Darwin"

[pre-toml-109]
submitter = "Gnome"
quote = "Time is an illusion, lunchtime doubly so."
attribution = "Douglas Adams, The Hitchhiker's Guide to the Galaxy"

[pre-toml-112]
submitter = "Gnome"
quote = "Reality always seems harsher in the early morning."
attribution = "Patrick Sky"

[pre-toml-113]
submitter = "Gnome"
quote = "Don't force it; get a larger hammer."
attribution = "Anthony's Law of Force"

#80

[pre-toml-114]
submitter = "Gnome"
quote = "Narcolepulacyi, n.:  The contagious action of yawning, causing everyone in sight to also yawn."
attribution = "Various"

[pre-toml-117]
submitter = "Gnome"
quote = '`Question = ( to ) ? be : ! be;`'
attribution = "Apocryphal, adapted from William Shakespeare, Hamlet"

[pre-toml-118]
submitter = "Gnome"
quote = "186,282 miles per second: It isn't just a good idea, it's the law!"
attribution = "Neil DeGrasse Tyson"

[pre-toml-119]
submitter = "Gnome"
quote = "Walk softly and carry a big stick."
attribution = "Theodore Roosevelt"

[pre-toml-120]
submitter = "Gnome"
quote = "Your reasoning is excellent — it's only your basic assumptions that are wrong."
attribution = "Ashleigh Brilliant"

#85

[pre-toml-121]
submitter = "Gnome"
quote = "Absolutum obsoletum.  (If it works, it's out of date.)"
attribution = "Stafford Beer"

[pre-toml-123]
submitter = "Gnome"
quote = "Try to get all of your posthumous medals in advance."
attribution = "Unknown"

[pre-toml-124]
submitter = "Gnome"
quote = "Got a dictionary?  I want to know the meaning of life."
attribution = "Unknown"

[pre-toml-125]
submitter = "Gnome"
quote = "It is the quality rather than the quantity that matters."
attribution = "Lucius Annaeus Seneca (4 BCE – 65 CE)"

[pre-toml-126]
submitter = "Gnome"
quote = "You don't have to explain something you never said."
attribution = "Calvin Coolidge"

#90

[pre-toml-127]
submitter = "Gnome"
quote = "1 1 was a race-horse, 2 2 was 1 2.  When 1 1 1 1 race, 2 2 1 1 2."
attribution = "Unknown"

[pre-toml-128]
submitter = "Gnome"
quote = "No snowflake in an avalanche ever feels responsible."
attribution = "Stanislaw Jerzy Lec"

[pre-toml-130]
submitter = "Gnome"
quote = "In the strict scientific sense we all feed on death — even vegetarians."
attribution = "Spock, Star Trek: The Original Series, Wolf in the Fold, stardate 3615.4"

[pre-toml-131]
submitter = "Gnome"
quote = "In politics, stupidity is not a handicap."
attribution = "Napoleon Bonaparte"

[pre-toml-135]
submitter = "Gnome"
quote = "With/Without — and who'll deny it's what the fighting's all about?"
attribution = "Pink Floyd"

#95

[pre-toml-136]
submitter = "Gnome"
quote = "If you explain so clearly that nobody can misunderstand, somebody will."
attribution = "Chisholm's Second Corollary"

[pre-toml-137]
submitter = "Gnome"
quote = "Please remain calm, it's no use both of us being hysterical at the same time."
attribution = "Unknown"

[pre-toml-138]
submitter = "Gnome"
quote = "Don't put off for tomorrow what you can do today because if you enjoy it today, you can do it again tomorrow."
attribution = "James A. Michener"

[pre-toml-140]
submitter = "Gnome"
quote = "Would it help if I got out and pushed?"
attribution = "Princess Leia Organa"

[pre-toml-141]
submitter = "Gnome"
quote = "Things are more like they are today than they ever were before."
attribution = "Dwight Eisenhower"

#100

[pre-toml-142]
submitter = "Gnome"
quote = "Paranoia is just heightened awareness."
attribution = "Claude Steiner"

[pre-toml-145]
submitter = "Gnome"
quote = "The best defense against logic is ignorance."
attribution = "Blaise Pascal"

[pre-toml-146]
submitter = "Gnome"
quote = "I'm sure a mathematician would claim that 0 and 1 are both very interesting numbers. :-)"
attribution = "Larry Wall"

[pre-toml-147]
submitter = "Gnome"
quote = "Life, n.: A whim of several billion cells to be you for a while."
attribution = "Groucho Marx"

[pre-toml-149]
submitter = "Gnome"
quote = "Dammit Jim, I'm an actor, not a doctor."
attribution = "Misquoted misquote from Dr. Leonard McCoy"

#105

[pre-toml-151]
submitter = "Artemis"
quote = "A QA engineer walks into a bar.  Orders a beer.  Orders 0 beers.  Orders 99999999999 beers.  Orders a lizard.  Orders -1 beers.  Orders a ueicbksjdhd.  First real customer walks in and asks where the bathroom is.  The bar bursts into flames, killing everyone."
attribution = "Brenen Keller"

[pre-toml-153]
submitter = "Victor"
quote = "The primary difference [...] is that the Java program will reliably and obviously crash, whereas the C Program will do something obscure."
attribution = "Java Language Tutorial"

[pre-toml-154]
submitter = "Victor"
quote = "Please skip to the bottom of this file if you ate lunch recently."
attribution = "Alan, Linux kernel pre-2.1.91-1"

[pre-toml-155]
submitter = "Gnome"
quote = "Have you considered public execution?  It works wonders for motivation."
attribution = "IrrelevantSwack, after a fan failed."

[pre-toml-157]
submitter = "Gnome"
quote = "Failure is not an option — it comes bundled with Windows."
attribution = "Unknown"

#110

[pre-toml-158]
submitter = "Gnome"
quote = "Computer games don't affect kids; I mean if Pac-Man affected us as kids, we'd all be running around in darkened rooms, munching magic pills and listening to repetitive electronic music."
attribution = "Marcus Brigstocke"

[pre-toml-159]
submitter = "Gnome"
quote = "We here at swack have declared ourselves as the official successor to the clearly dying and defunct ISO Technical Committee.  Honestly, what have standards ever done for us anyway?"
attribution = "IrrelevantSwack"

[pre-toml-160]
submitter = "Gnome"
quote = "Artificial Intelligence usually beats natural stupidity."
attribution = "Unknown"

[pre-toml-161]
submitter = "Gnome"
quote = "A crust eaten in peace is better than a banquet partaken in anxiety."
attribution = "Widely attributed to Aesop (620–564 BCE)"

[pre-toml-163]
submitter = "Gnome"
quote = "If at first you don't succeed; call it version 1.0"
attribution = "Apocryphal"

#115

[pre-toml-173]
submitter = "Gnome"
quote = "The more I C, the less I see."
attribution = "Unknown"

[pre-toml-176]
submitter = "Gnome"
quote = "The only problem with troubleshooting is that sometimes trouble shoots back."
attribution = "Unknown"

[pre-toml-177]
submitter = "Gnome"
quote = "Crap... Someone knocked over my recycle bin... There's icons all over my desktop..."
attribution = "Unknown"

[pre-toml-179]
submitter = "Gnome"
quote = "I would like to apologise to anyone whom I haven't offended yet.  Please be patient, I will get to you shortly."
attribution = "Unknown"

[pre-toml-181]
submitter = "Gnome"
quote = "If brute force doesn't solve your problems, then you aren't using enough."
attribution = "Sherrilyn Kenyon"

#120

[pre-toml-183]
submitter = "Gnome"
quote = "Unix is user-friendly.  It's just very selective about who its friends are."
attribution = "Various"

[pre-toml-184]
submitter = "Gnome"
quote = "Microsoft: You've got questions.  We've got dancing paperclips."
attribution = "Unknown"

[pre-toml-185]
submitter = "Gnome"
quote = "I'm not anti-social; I'm just not user friendly."
attribution = "Various"

[pre-toml-191]
submitter = "Gnome"
quote = "Hardware: The parts of a computer system that can be kicked."
attribution = "Unknown"

[pre-toml-195]
submitter = "Gnome"
quote = "Keyboard not found... Press any key to continue."
attribution = "Unknown"

#125

[pre-toml-196]
submitter = "Gnome"
quote = "General Failure is a superior of Major Malfunction, who is searching for Private Files."
attribution = "Unknown"

[pre-toml-197]
submitter = "Gnome"
quote = "Windows, problems?  Reboot!  Linux, problems?  Be root!"
attribution = "Unknown"

[pre-toml-198]
submitter = "Gnome"
quote = "The Internet?  We are not interested in it."
attribution = "Bill Gates, 1993"

[pre-toml-199]
submitter = "Gnome"
quote = "Computers are like Air Conditioners, they stop working when you open Windows."
attribution = "Linus Torvalds"

[pre-toml-201]
submitter = "segfault"
quote = "Sorry I missed your comment of many months ago.  I no longer build software; I now make furniture out of wood.  The hours are long, the pay sucks, and there's always the opportunity to remove my finger with a table saw, but nobody asks me if I can add an RSS feed to a DBMS, so there's that :)"
attribution = "Eric Diven"

#130

[pre-toml-202]
submitter = "segfault"
quote = "We have knowingly and willingly built the architecture of a police state, just so companies can show us ads."
attribution = "Bruce Schneier"

[pre-toml-203]
submitter = "Gnome"
quote = "The factory of the future will have only two employees, a man, and a dog.  The man will be there to feed the dog.  The dog will be there to keep the man from touching the equipment."
attribution = "Warren G. Bennis"

[pre-toml-204]
submitter = "Gnome"
quote = "For a list of all the ways technology has failed to improve the quality of life, please press three."
attribution = "Alice Kahn"

[pre-toml-205]
submitter = "Gnome"
quote = "If computers get too powerful, we can organize them into committees.  That'll do them in."
attribution = "Unknown"

[pre-toml-207]
submitter = "Gnome"
quote = "Never let a computer know you're in a hurry."
attribution = "Various"

#135

[pre-toml-209]
submitter = "segfault"
quote = "Uh oh, found a duplicate quote."
attribution = "Gnome"

[pre-toml-210]
submitter = "Gnome"
quote = "Everyone is born a genius, but the process of living de-geniuses them."
attribution = "R. Buckminster Fuller"

[pre-toml-211]
submitter = "Gnome"
quote = "Once a new technology rolls over you, if you're not part of the steamroller, you're part of the road."
attribution = "David Gardner"

[pre-toml-212]
submitter = "Gnome"
quote = "A computer lets you make more mistakes faster than any invention in human history — with the possible exceptions of handguns and tequila."
attribution = "Mitch Ratcliffe"

[2022-07-30-your-name]
submitter = "Victor"
quote = "I came to see you.  It wasn't easy because you were so far away."
attribution = "Taki Tachibana, Your Name"

#140

[2022-05-08-the-floor]
submitter = "Gnome"
quote = "Oh, floor, you're always there for me.  So supportive.  Not like walls and staircases, always getting in my way."
attribution = "Princess Bean, Disenchantment"

[pre-toml-213]
submitter = "Gnome"
quote = "The real danger is not that computers will begin to think like people, but that people will begin to think like computers."
attribution = "Sydney G. Harris"

[pre-toml-214]
submitter = "Gnome"
quote = "The future masters of technology will have to be light-hearted and intelligent.  The machine easily masters the grim and the dumb"
attribution = "Marshall McLuhan"

[pre-toml-215]
submitter = "Gnome"
quote = "Technology is ruled by two types of people: those who manage what they do not understand, and those who understand what they do not manage."
attribution = "Putt's Law"

[pre-toml-216]
submitter = "Gnome"
quote = "Any sufficiently advanced technology is indistinguishable from magic."
attribution = "Arthur C. Clarke"

#145

[pre-toml-217]
submitter = "Gnome"
quote = "Computers make it easier to do a lot of things, but most of the things they make it easier to do don't need to be done."
attribution = "Andy Rooney"

[pre-toml-218]
submitter = "Gnome"
quote = "It's not computer literacy that we should be working on, but sort of human literacy.  Computers have to become human-literate."
attribution = "Nicholas Negroponte"

[pre-toml-219]
submitter = "Gnome"
quote = "A computer will do what you tell it to do, but that may be much different from what you had in mind."
attribution = "Joseph Weizenbaum"

[pre-toml-220]
submitter = "Gnome"
quote = "It has become appallingly obvious that our technology has exceeded our humanity."
attribution = "Albert Einstein"

[pre-toml-221]
submitter = "Gnome"
quote = "One machine can do the work of 50 ordinary people.  No machine can do the work of one extraordinary person."
attribution = "Elbert Hubbard"

#150

[pre-toml-222]
submitter = "Gnome"
quote = "People are slow, sloppy and brilliant thinkers; machines are fast, accurate and stupid."
attribution = "William M. Kelly"

[pre-toml-223]
submitter = "Gnome"
quote = "Technology is a queer thing.  It brings you great gifts with one hand, and it stabs you in the back with the other."
attribution = "C. P. Snow"

[pre-toml-224]
submitter = "Gnome"
quote = "The saddest aspect of life right now is that science gathers knowledge faster than society gathers wisdom."
attribution = "Isaac Asimov"

[pre-toml-225]
submitter = "Gnome"
quote = "The first rule of any technology used in a business is that automation applied to an efficient operation will magnify the efficiency.  The second is that automation applied to an inefficient operation will magnify the inefficiency."
attribution = "Bill Gates"

[pre-toml-226]
submitter = "segfault"
quote = "Why do people find DNS so difficult?  It's just cache invalidation and naming things."
attribution = "Jeff Waugh"

#155

[pre-toml-227]
submitter = "segfault"
quote = "I can tell you a UDP joke, but I'm not sure you'll get it."
attribution = "Unknown"

[pre-toml-228]
submitter = "segfault"
quote = "If you have an apple and I have an apple and we exchange apples then you and I will still each have one apple.  But if you have an idea and I have an idea and we exchange these ideas, then each of us will have two ideas."
attribution = "George Bernard Shaw"

[pre-toml-229]
submitter = "Gnome"
quote = "Pro advice: don't get python jobs... You think it'll be a good time, it will not be a good time."
attribution = "Kris"

[pre-toml-230]
submitter = "Kris"
quote = "Computer people can't number, it's not our department."
attribution = "Gnome"

[pre-toml-231]
submitter = "Gnome"
quote = "My marble smooth brain comes up with the best takes."
attribution = "James"

#160

[pre-toml-232]
submitter = "Gnome"
quote = "I have a professional interest in heads."
attribution = "SinDemon"

[pre-toml-233]
submitter = "unreturnable"
quote = "Ehh, soldering is one of those things that takes a million hours of practice."
attribution = "Gnome"

[pre-toml-234]
submitter = "Gnome"
quote = "In feb I set a phone on fire in the office and had to ya-yeet it off my desk.  It left a small crater in the carpet while it burned out."
attribution = "Kris"

[pre-toml-235]
submitter = "Gnome"
quote = "And, in just a more general sense, this is swack.  We know what's swackening.  We even, if we're feeling daring, call each other swackers.  We like tech and all the rest of that, and while we can have some heated swacker moments, I don't think anyone here is going to outright claim that they're absolutely right about everything and refuse to engage in a conversation meant to improve both parties' understanding?  So, you know.  We like this stuff a lot.  Remember the human on the other side, however enthusiastic we might be about the subject."
attribution = "Artemis"

[pre-toml-236]
submitter = "Gnome"
quote = '''Latin doesn't automatically mean "I win this argument"'''
attribution = "unreturnable"

#165

[pre-toml-237]
submitter = "Gnome"
quote = "If a lightbulb said 100 lumen but then actually was 90 I'd take it back."
attribution = "unreternable"

[pre-toml-238]
submitter = "Gnome"
quote = "'tis the way of the world now, everyone thinks everything is a quick fix."
attribution = "crox"

[pre-toml-239]
submitter = "Gnome"
quote = '''```python
with open("data/day4.txt") as o: print(len([p for p in [eval('{"'+s.replace("\n", ",").replace(" ", ",").replace(":",'":"').replace(",",'","').strip()+'"}') for s in map(str.strip, o.read().strip().split("\n\n"))] if (len(p)==8 or (len(p)==7 and "cid" not in p)) and (1920<=int(p["byr"])<=2002) and (2010<=int(p["iyr"])<=2020) and (2020<=int(p["eyr"])<=2030) and (len(p["hgt"])>2 and ((150<=int(p["hgt"][:-2])<=193) if p["hgt"][-2:]=="cm" else (59<=int(p["hgt"][:-2])<=76))) and (len(p["hcl"])==7 and p["hcl"][0]=="#" and int(p["hcl"][1:],16)) and (p["ecl"] in set(["amb", "blu", "brn", "gry", "grn", "hzl", "oth"])) and (len(p["pid"])==9 and int(p["pid"]))]))
```'''
attribution = "segfault"

[pre-toml-240]
submitter = "Gnome"
quote = "... fuck"
attribution = "IrrelevantSwack"

[pre-toml-241]
submitter = "Gnome"
quote = "I have very nuanced opinions."
attribution = "James"

#170

[pre-toml-242]
submitter = "Gnome"
quote = "RON's dream has finally come true."
attribution = "Victor"

[pre-toml-243]
submitter = "Gnome"
quote = "We can use the society money to buy those COVID-19 tests."
attribution = "Victor"

[pre-toml-246]
submitter = "Gnome"
quote = "We should come up with a hall of fame for how badly people can mangle our name."
attribution = "James"

[pre-toml-247]
submitter = "unreturnable"
quote = "Pub?  Pub?  Pub!"
attribution = "a typical swan_hack conversation"

[pre-toml-248]
submitter = "Victor"
quote = """
Pipes... O how they are such inconsiderate little tubes of hope and fluid traversal, they offer so much for us and yet can deliver so little when you most depend upon them.  It is with great unfortune and much aplomb that we have been forced to intake the unthinkable and inconceivable.  To declare full and total dictatorship upon the pipes of this great civilisation, we shall not use them whilst they continue to mock us!

As a result of these tragic events, the circumstance we now find ourselves in and frankly, the wrong kind of indoor weather for a meeting.  We have decided, henceforth declared and now ratified with the power vested upon us by yourselves, the people, the otherwise and absolute re-location of our societies Annual General Meeting to an as of yet unspecified, unknown and undecided upon number of orbital revolutions in your near futures.

This challenging task is not one that which we permit ourselves without difficulty to it's undertaking.  The aforementioned task is entirely necessary for us to entrust to ourselves, your elected committee in this completely organized regime.  In a manner not unbeffiting of our stance, the challenge in question shall be carried out steadfastly and without issue.

There is no need to disillusion thyselves becuase of, or as a result of these events, or the information they have provided us, all is indeed quite well in the camp we know as Swack.  A normal, albeit limited service, an organised yet chaotic dictatorship, will shortly resume.  Only allowing of course that the current indoor weather decides it no long wishes to be inconsiderate towards homo sapiens and alike.

If your earthly visage, or that of another, has been or may one day become afflicted by these events, or the news they have been forced to convey then, we will not, that is absolutely not, give any, or partake in the giving, or otherwise conveying of, any mammalian droppings, leavings, or faeces what so ever.

*mic drop*
"""
attribution = "Gnome, after a pipe burst in the Linux lab"

#175

[pre-toml-249]
submitter = "segfault"
quote = '```(input.split(" ")[0].to_i < @buffer.length + 1) ? move_buffer(input.split(" ")[0].to_i) : error if input[0].to_i.is_a?(Integer)```'
attribution = "Gnome"

[pre-toml-250]
submitter = "Gnome"
quote = "This world is called Erlang, but people decided to do other things."
attribution = "segfault"

[pre-toml-251]
submitter = "Gnome"
quote = "I just followed the Arch wiki, it's like Stack Overflow, just plug in commands!"
attribution = "Bun"

[pre-toml-252]
submitter = "Gnome"
quote = "Both are valid because words are fake and language is just made up noises."
attribution = "SinDemon"

[pre-toml-253]
submitter = "Victor"
quote = '''A "goto" in Perl falls into the category of hard things that should be possible, not easy things that should be easy.'''
attribution = "Larry Wall, <199709041935.MAA27136@wall.org>"

#180

[pre-toml-254]
submitter = "crox"
quote = "The amount of energy needed to refute bullshit is an order of magnitude larger than to produce it."
attribution = "Brandolini's Law"

[pre-toml-255]
submitter = "Victor"
quote = """
Is Windows a Virus?
No, Windows is not a virus.  Here's what viruses do:
n1.  They replicate quickly — okay, Windows does that.
n2.  Viruses use up valuable system resources, slowing down the system as they do so — okay, Windows does that.
n3.  Viruses will, from time to time, trash your hard disk — okay, Windows does that too.
n4.  Viruses are usually carried, unknown to the user, along with valuable programs and systems.  Sigh... Windows does that, too.
n5.  Viruses will occasionally make the user suspect their system is too slow (see 2) and the user will buy new hardware.  Yup, that's with Windows, too.
Until now it seems Windows is a virus but there are fundamental differences: Viruses are well supported by their authors, are running on most systems, their program code is fast, compact and efficient and they tend to become more sophisticated as they mature.  So Windows is not a virus.
It's a bug.
"""
attribution = "Unknown"

[pre-toml-256]
submitter = "Gnome"
quote = "Thousands of pipes we can shout at each other down.  If you shout down 80, it's normal.  If you shout down 443, every time you want to say anything you have to shout code words at each other first"
attribution = "IrrelevantSwack"

[pre-toml-257]
submitter = "segfault"
quote = "Monads are useful only every other Tuesday."
attribution = "Unknown"

[pre-toml-258]
submitter = "Gnome"
quote = '''Monads are easy to understand, they're just the crystallisation of: "we're scared of side-effects so we sweep them under the rug and pretend they're not eating the floorboards"'''
attribution = "segfault"

#185

[pre-toml-259]
submitter = "segfault"
quote = "O(n^2) is the sweet spot of badly scaling algorithms: fast enough to make it into production, but slow enough to make things fall down once it gets there."
attribution = "Dawson's First Law of Computing"
source = "https://twitter.com/BruceDawson0xB/status/1120381406700429312"

[pre-toml-260]
submitter = "Victor"
quote = "Linux poses a real challenge for those with a taste for late-night hacking (and/or conversations with God)."
attribution = "Matt Welsh"

[pre-toml-261]
submitter = "Kris"
quote = '''```ruby
ls = File.read("history").split("\n"); m = ARGV.length; t = Array.new(m, 0); ls.each { |li| (0..m-1).each { |i| t[i] += 1 if li.start_with?(ARGV[i]) } }; puts "total	#{ls.length}"; (0..m-1).each { |i| puts "#{ARGV[i]}	#{t[i]}"}
```'''
attribution = "Gnome"

[pre-toml-262]
submitter = "Gnome"
quote = "[We're] just taking potshots @ C++, which really is too easy."
attribution = "Kris"

[pre-toml-263]
submitter = "IrrelevantSwack"
quote = '''Overloading, also known as "lets just make every single time you call that operator now unclear as to what exactly it does"'''
attribution = "Gnome"

#190

[pre-toml-264]
submitter = "Gnome"
quote = '''Overloading, aka "you best hope your editor can figure out what this actually is when you're fifteen files deep, otherwise good luck"'''
attribution = "segfault"

[pre-toml-265]
submitter = "Gnome"
quote = "Hey it's perfectly simple.  It'll call the thing that calls the thing that maybe is the thing that once was an interface but now we changed it to a class that everything now has to extend from which calls the thing that in the end was just a Hashmap"
attribution = "unreturnable, in regards to overloading in Java"

[pre-toml-266]
submitter = "Victor"
quote = "It was great to meet those folks and work with them for a while.  It'll take me some time to get the taste of C++ out of my mouth, though!"
attribution = "Drew DeVault on working with the KDE team"

[pre-toml-267]
submitter = "Gnome"
quote = """
There was an Indian Chief, and he had three squaws, and kept them in three teepees.  When he would come home late from hunting, he would not know which teepee contained which squaw, being dark and all.  He went hunting one day, and killed a hippopotamus, a bear, and a buffalo.  He put the a hide from each animal into a different teepee, so that when he came home late, he could feel inside the teepee and he would know which squaw was inside.

Well after about a year, all three squaws had children.  The squaw on the bear had a baby boy, the squaw on the buffalo hide had a baby girl.  But the squaw on the hippopotamus had a girl and a boy.  So what is the moral of the story?

The squaw on the hippopotamus is equal to the sum of the squaws on the other two hides.
"""
attribution = "Various"

[pre-toml-268]
submitter = "Gnome"
quote = "If it was built in Rust your corpse just melts away once it's done being used."
attribution = "unreturnable"

#195

[pre-toml-269]
submitter = "Gnome"
quote = "I will build my body out of COBOL, I will exist past the heat death of the universe, but I'll be broke because I have to pay the one last COBOL dev to maintain me."
attribution = "Artemis"

[pre-toml-270]
submitter = "Gnome"
quote = "In C++ an exception was thrown during the destructor so a broken skeleton is left behind, in C you explode in a glorious segfault"
attribution = "segfault"

[pre-toml-272]
submitter = "Gnome"
quote = "The universe is running on Go and God gave the heap infinite memory.  Your corpse is just dead code, forever lying in the heap"
attribution = "Artemis"

[pre-toml-273]
submitter = "Gnome"
quote = "Two possibilities exist: either we are alone in the Universe or we are not.  Both are equally terrifying."
attribution = "Authur C. Clarke"

[pre-toml-274]
submitter = "Gnome"
quote = "I think one of the reasons why anthropogenic climate change is so difficult for a certain type of person to accept is that atmospheres seem ethereal and tenuous and incapable of trapping enough heat to modify the temperature on a planet significantly.  For such people I suggest a trip to Venus, where they will be squashed and boiled and dissolved on the surface of Earth's twin."
attribution = "Brian Cox, The Planets"

#200

[pre-toml-275]
submitter = "Gnome"
quote = "We need to shift our focus.  We live in a solar system of wonders, of planets of storms and moons of ice, of landscapes and vistas that stir the imagination and enrich the soul — a system of limitless resources, limitless beauty, and limitless potential.  If we don't go there, we'll never go anywhere.  And if we go nowhere, then we'll have no future at all."
attribution = "Brian Cox, The Planets"

[pre-toml-276]
submitter = "segfault"
quote = "PHP is a minor evil perpetrated and created by incompetent amateurs, whereas Perl is a great and insidious evil perpetrated by skilled but perverted professionals."
attribution = "Jon Ribbens"

[pre-toml-278]
submitter = "Gnome"
quote = "There is nothing new to be discovered in physics now.  All that remains is more and more precise measurement."
attribution = "paraphrasing of Philipp von Jolly and Albert A. Michelson, 1878 and 1894 CE resp., misattributed to Lord William T. Kelvin (1824–1907 CE) from his speech to the Royal Institution, 1900 CE, where he expressed the exact opposite claim"

[pre-toml-279]
submitter = "Gnome"
quote = "As a former committee member, I have experience in the swackening."
attribution = "meetowl"

[pre-toml-280]
submitter = "Gnome"
quote = "No."
attribution = "Various"

#205

[pre-toml-281]
submitter = "Gnome"
quote = "aaaaaaacccccdeeeeeghiiiiiiillllmmnnnnnnnnnooooppqrrstttttuuuuu."
attribution = "Christiaan Huygens"

[pre-toml-282]
submitter = "Gnome"
quote = "I've seen things you people wouldn't believe.  Attack ships on fire off the shoulder of Orion.  I watched C-beams glitter in the dark near the Tannhäuser Gate.  All those moments will be lost in time, like tears in rain.  Time to die."
attribution = "Roy Batty, Blade Runner, ad-libbed by Rutger Hauer"

[pre-toml-283]
submitter = "Gnome"
quote = "The time will come when diligent research over long periods will bring to light things which now lie hidden.  A single lifetime, even though entirely devoted to the sky, would not be enough for the investigation of so vast a subject, and so this knowledge will be unfolded only through long successive ages.  There will come a time when our descendants will be amazed that we did not know things that are so plain to them ... Many discoveries are reserved for ages still to come, when memory of us will have been effaced.  Our Universe is a sorry little affair unless it has in it something for every age to investigate ... Nature does not reveal her mysteries once and for all."
attribution = "Lucius Annaeus Seneca, Natural Questions (Book 7)"

[pre-toml-284]
submitter = "Gnome"
quote = "The known is finite, the unknown infinite; intellectually we stand on an islet in the midst of an illimitable ocean of inexplicability.  Our business in every generation is to reclaim a little more land."
attribution = "T. H. Huxley, On the reception of the 'Origin of Species', 1887"

[pre-toml-285]
submitter = "Gnome"
quote = "Do there exist many worlds, or is there but a single world?  This is one of the most noble and exalted questions in the study of Nature."
attribution = "Albertus Magnus (1200–1280 CE)"

#210

[pre-toml-286]
submitter = "Gnome"
quote = "I literally borked the autograder with a puny infinite loop."
attribution = "Volanti"

[pre-toml-287]
submitter = "segfault"
quote = "Honestly, a lot of free software is free as in piano — It's right there.  Nobody is stopping you.  You could totally spend hours of painstaking labor getting it carried up your front steps or built from a clusterfuck of diffs and patches or whatever.  Everyone knows you won't."
attribution = "Leah Velleman"
source = "https://twitter.com/leahvelleman/status/1377829865504833536"

[pre-toml-288]
submitter = "Victor"
quote = "There's never been a shortage of people predicting that C++ will be dead in 2 years."
attribution = "Bjarne Stroustrup"

[pre-toml-289]
submitter = "Victor"
quote = "I should have invented a 'C++ inside' sticker"
attribution = "Bjarne Stroustrup"

[pre-toml-290]
submitter = "segfault"
quote = "My fake plants died because I did not pretend to water them."
attribution = "Mitch Hedberg"

#215

[pre-toml-291]
submitter = "meetowl"
quote = "In a certain sense, every program on Windows begins by asking itself the perennial question: am I the 1998 Barbie Riding Club game, or can I run the program normally?"
attribution = "Pwn All The Things"

[pre-toml-292]
submitter = "Victor"
quote = "Okay, Okay — I admit it.  You didn't change that program that worked just a little while ago; I inserted some random characters into the executable.  Please forgive me.  You can recover the file by typing in the code over again, since I also removed the source."
attribution = "`fortune`"

[pre-toml-293]
submitter = "Gnome"
quote = "Short term profit at the cost of the environment.  Where have I heard this before"
attribution = "unreturnable, in reference to Cryptocurrency"

[pre-toml-294]
submitter = "Gnome"
quote = '''In general, it's not in human nature to understand the concept of "short-term loss for long-term gain"'''
attribution = "meetowl, in reference to Cryptocurrency"

[pre-toml-295]
submitter = "Victor"
quote = "There was a thing called Heaven; but all the same they used to drink enormous quantities of alcohol."
attribution = "Aldous Huxley, Brave New World"

#220

[pre-toml-296]
submitter = "segfault"
quote = "When you mix politics with science, you get politics."
attribution = "John M. Barry"

[pre-toml-297]
submitter = "Victor"
quote = "Nothing is so permanent as a temporary government program."
attribution = "Milton Friedman, evoking a slavic folk adage"

[pre-toml-298]
submitter = "Victor"
quote = "As you will see below, the number of features will make your head spin!"
attribution = "curl(1) manual page"

[pre-toml-299]
submitter = "segfault"
quote = "Aristotle said a bunch of stuff that was wrong.  Galileo and Newton fixed things up.  Then Einstein broke everything again.  Now we've basically got it all worked out, except for small stuff, big stuff, hot stuff, cold stuff, fast stuff, heavy stuff, dark stuff, turbulence and the concept of time."
attribution = "Zach Weinersmith, Science: Abridged Beyond the Point of Usefulness"

[pre-toml-300]
submitter = "Gnome"
quote = '''```python
def isprime(n): return not re.match(r"^1?$|^(11+?)\1+$", "1"*n)
```'''
attribution = "segfault"

#225

[pre-toml-301]
submitter = "Gnome"
quote = "In the beginning the Universe was created.  This made a lot of people very angry, and has been widely regarded as a bad move."
attribution = "Douglas Adams, The Restaurant at the End of the Universe"

[pre-toml-302]
submitter = "Amethyst"
quote = "If you wish to make an apple pie from scratch, you must first invent the Universe."
attribution = "Carl Sagan, Cosmos: A Personal Voyage"

[pre-toml-303]
submitter = "segfault"
quote = """
जो सो रहा हो उसे तो जगा सकते हैं, लेकिन जो आँखे मूँद कर सोने का अभिनय कर रहा हो उसे कैसे जगाएंगे

You can wake the one who is sleeping, but how will you wake the one who is pretending to sleep with his eyes closed?
"""
attribution = "The Mahabharata (Ancient Sanskrit Epic)"

[pre-toml-304]
submitter = "segfault"
quote = "Destroying the privacy of several billion people is not an adequate price to pay for capturing a dozen or even a hundred bad guys.  Sure it did get them some.  So would carpet-bombing New York City.  Success alone is a worthless measure without taking cost into account."
attribution = "Some comment on slashdot"

[2021-08-06-0]
submitter = "segfault"
quote = "Computer Science is no more about computers than Astronomy is about telescopes."
attribution = "paraphrasing of Michael R. Fellows, Alan Perlis, Anthony Ralston, or George Johnson, potentially misattributed to Edsger W. Dijkstra, first occurrence of exact phrasing by Haines (1993, citing Dijkstra)"

#230

[2021-08-06-1]
submitter = "Victor"
quote = """
A is for awk, which runs like a snail, and
B is for biff, which reads all your mail.
C is for cc, as hackers recall, while
D is for dd, the command that does all.
E is for emacs, which rebinds your keys, and
F is for fsck, which rebuilds your trees.
G is for grep, a clever detective, while
H is for halt, which may seem defective.
I is for indent, which rarely amuses, and
J is for join, which nobody uses.
K is for kill, which makes you the boss, while
L is for lex, which is missing from DOS.
M is for more, from which less was begot, and
N is for nice, which it really is not.
O is for od, which prints out things nice, while
P is for passwd, which reads in strings twice.
Q is for quota, a Berkeley-type fable, and
R is for ranlib, for sorting ar table.
S is for spell, which attempts to belittle, while
T is for true, which does very little.
U is for uniq, which is used after sort, and
V is for vi, which is hard to abort.
W is for whoami, which tells you your name, while
X is, well, X, of dubious fame.
Y is for yes, which makes an impression, and
Z is for zcat, which handles compression.
"""
attribution = "Unknown, THE ABC'S OF UNIX"


[2021-08-10-1]
submitter = "segfault"
quote = "Ludwig Boltzmann, who spent much of his life studying statistical mechanics, died in 1906, by his own hand.  Paul Ehrenfest, carrying on the work, died similarly in 1933.  Now it is our turn to study statistical mechanics."
attribution = "David L. Goodstein, States of Matter, 1985"

[2021-08-21-1]
submitter = "segfault"
quote = "Use the simplest thing, then let the profiler convince you otherwise."
attribution = "Tom Forsyth"
source = "https://twitter.com/tom_forsyth/status/1427395128755294218"

[2021-08-21-2]
submitter = "segfault"
quote = "OH: the two hardest problems in computer science are cache invalidation and rampant misogyny."
attribution = "Alisa Tao"
source = "https://twitter.com/alisa_tao/status/1181193451330768897"

[2021-08-27-1]
submitter = "segfault"
quote = "There are two ways of constructing a software design: One way is to make it so simple that there are obviously no deficiencies.  The other way is to make it so complicated that there are no obvious deficiencies."
attribution = '''Charles "Tony" Hoare, The Emperor's Old Clothes (1980 Turing Award Lecture)'''

#235

[2021-08-27-2]
submitter = "segfault"
quote = "To what extent should one trust a statement that a program is free of Trojan horses?  Perhaps it is more important to trust the people who wrote the software."
attribution = "Ken Thompson, Reflections on Trusting Trust (1984 Turing Award Lecture)"

[2021-08-27-3]
submitter = "segfault"
quote = "I am rarely happier than when spending an entire day programming my computer to perform automatically a task that would otherwise take me a good ten seconds to do by hand."
attribution = "Douglas Adams, Last Chance to See"

[2021-08-30-1]
submitter = "segfault"
quote = "Privacy is necessary for an open society in the electronic age.  Privacy is not secrecy.  A private matter is something one doesn't want the whole world to know, but a secret matter is something one doesn't want anybody to know.  Privacy is the power to selectively reveal oneself to the world."
attribution = "A Cypherpunk's Manifesto, 1993"
source = "https://www.activism.net/cypherpunk/manifesto.html"

[2021-09-08-1]
submitter = "segfault"
quote = "I have two kinds of problems, the urgent and the important.  The urgent are not important, and the important are never urgent."
attribution = "Dwight D. Eisenhower, The Eisenhower Matrix"

[2021-09-10-1]
submitter = "segfault"
quote = """
What does it mean to have a human brain?

I act on impulse most of the time, and otherwise do what I can to design a life that rewards my impulses with beautiful outcomes.  I think designing games is like that: designing little spaces that reward my avatar's impulses with beautiful outcomes.  Only, when I make a game I can share the experience with you; you can inhabit the same space, embody the same avatar, perhaps act on the same impulses, and — if serendipity allows — behold the same beautiful outcomes.

Through making and playing with games and other art, I hope to come to some deeper understanding of not the science of my brain, but the experience and meaning of being some specific person.
"""
attribution = "droqen"
source = "https://www.droqen.com/1112/"

#240

[2021-09-10-2]
submitter = "segfault"
quote = "Human beings face ever more complex and urgent problems, and their effectiveness in dealing with these problems is a matter that is critical to the stability and continued progress of society."
attribution = "Douglas Engelbart"

[2021-09-10-3]
submitter = "segfault"
quote = "For a successful technology, honesty must take precedence over public relations, for nature cannot be fooled."
attribution = "Richard Feynman"

[2021-09-10-4]
submitter = "segfault"
quote = "English uses a lot of idioms, it's almost like the whole language is an inside joke."
attribution = "Anna Kipnis, The Double Fine Adventure"

[2021-09-10-5]
submitter = "segfault"
quote = "For evil to flourish, it only requires good men to do nothing."
attribution = "Simon Wiesenthal"

[2021-09-10-6]
submitter = "segfault"
quote = """
The road to wisdom?  Well, it's plain and simple to express:
> Err
> and err
> and err again
> but less
> and less
> and less.
"""
attribution = "Piet Hein, Grooks"
source = "http://www.sophilos.net/GrooksofPietHein"

#245

[2021-09-10-7]
submitter = "segfault"
quote = "Problems worthy of attack prove their worth by fighting back!"
attribution = "Piet Hein, Grooks"
source = "http://www.sophilos.net/GrooksofPietHein"

[2021-09-22-1]
submitter = "segfault"
quote = '''
data structure optimization protips:
- constant factors are always bigger than you think they are
- _n_ will always be smaller than you think it's gonna be
- arrays stay winning
- the hardest problem in computer science is "how to malloc just the right amount of array"
- malloc is the second-biggest constant factor
- but the constant factor that matters the most is bounds checking
- the only thing worse than doing a lot of bounds checking is doing an OOB read/write
'''
attribution = "Eliza Weisman"
source = "https://twitter.com/mycoliza/status/1440702345168388101"

[2021-09-30-0]
submitter = "Gnome"
quote = "turns out finding the average internal volume of a sheep is pretty hard."
attribution = "Amethyst"

[2021-09-30-1]
submitter = "Gnome"
quote = "If you cooked a whole Ram, how many bites would it take to eat the edible parts, and hence, how many rams do you need to have 16 Giga bites of Ram?"
attribution = "Galaxyshark"

[2021-09-30-2]
submitter = "Gnome"
quote = "Goose hacked socks."
attribution = "segfault"

#250

[2021-10-05-1]
submitter = "segfault"
quote = """```
               THE STRONGEST PUBLIC LICENSE
                 Draft 1, November 2010

Everyone is permitted to copy and distribute verbatim or modified
copies of this license document, and changing it is allowed as long
as the name is changed.

                 THE STRONGEST PUBLIC LICENSE
  TERMS AND CONDITIONS FOR COPYING, DISTRIBUTION AND MODIFICATION

 ⑨. This licence document permits you to DO WHAT THE FUCK YOU WANT TO
    as long as you APPRECIATE CIRNO AS THE STRONGEST IN GENSOKYO.

This program is distributed in the hope that it will be THE STRONGEST,
but WITHOUT ANY WARRANTY; without even the implied warranty of
USEFULNESS or FITNESS FOR A PARTICULAR PURPOSE.
```"""
attribution = "THE CIRNO LICENSE"
source = "https://twitter.com/ablative_sasha/status/1428084447879081985"

[2021-10-5-2]
submitter = "Gnome"
quote = "Two things in this universe are infinite — The universe, and the amount of people willing to pay for an overpriced phone contract."
attribution = "Amethyst"

[2021-10-8-1]
submitter = "Gnome"
quote = "The best way to live a full life is to be a child, no matter what your age."
attribution = "Sakata Gintoki, Gintama"

[2021-10-8-2]
submitter = "Gnome"
quote = "One cannot step twice in the same river."
attribution = "Heraclitus (535–475 BCE)"

[2021-10-8-3]
submitter = "Gnome"
quote = "The only thing I know is that I know nothing."
attribution = "Socrates (470–399 BCE)"

#255

[2021-10-8-4]
submitter = "Gnome"
quote = "Everything that exists is born for no reason, carries on living through weakness, and dies by accident."
attribution = "Jean-Paul Sarte"

[2021-10-15-1]
submitter = "Gnome"
quote = "Once we were blobs in the sea, and then fishes, and then lizards and rats and then monkeys, and hundreds of things in between.  This hand was once a fin, this hand once had claws!  In my human mouth I have the pointy teeth of a wolf and the chisel teeth of a rabbit and the grinding teeth of a cow!  Our blood is as salty as the sea we used to live in!  When we're frightened, the hair on our skin stands up, just like it did when we had fur.  We are history!  Everything we've ever been on the way to becoming us, we still are."
attribution = "Terry Pratchett"

[2021-10-15-2]
submitter = "Gnome"
quote = "If you find that you're spending almost all your time on theory, start turning some attention to practical things; it will improve your theories.  If you find that you're spending almost all your time on practice, start turning some attention to theoretical things; it will improve your practice."
attribution = "Donald E. Knuth"

[2021-10-16-1]
submitter = "Gnome"
quote = "I can prove anything by statistics except the truth."
attribution = "George Canning"

[2021-10-18-1]
submitter = "segfault"
quote = "And all because I'm an idiot, essentially."
attribution = "Gnome"

#260

[2021-10-18-2]
submitter = "Victor"
quote = """
Welcome to Meeting Room 212

Maximum Capacity is 1

Enjoy the space!
"""
attribution = "Swansea University"

[2021-11-9-1]
submitter = "Gnome"
quote = "Plans are useless, but planning is indispensable."
attribution = "Dwight D Eisenhower"

[2021-11-9-2]
submitter = "Gnome"
quote = "... My laptop committed sudoku."
attribution = "astroboy"

[2021-11-10-1]
submitter = "segfault"
quote = "Let us not submit to the vile doctrine of the nineteenth century that every enterprise must justify itself in pounds, shillings and pence of cash income ... Why should we not add in every substantial city the dignity of an ancient university or a European capital ... an ample theatre, a concert hall, a dance hall, a gallery, cafés, and so forth.  Assuredly we can afford this and so much more.  Anything we can actually do, we can afford. ... We are immeasurably richer than our predecessors.  Is it not evident that some sophistry, some fallacy, governs our collective action if we are forced to be so much meaner than they in the embellishments of life?"
attribution = "John Maynard Keynes"

[2021-11-24-1]
submitter = "Asher"
quote = '''The men who program in C++ are Real Men.  The women who program in C++ are Real Men too.  You can spot a C++ programmer from their testosterone fuelled swagger, and the unbelievable amount of contempt they inject into the phrase Java "programmer".  They'll probably do the air quotes and all.'''
attribution = "JamesTK, Urban Dictionary"
source = "https://www.urbandictionary.com/define.php?term=C%2B%2B"

#265

[2021-11-24-2]
submitter = "Amethyst"
quote = "I didn't say cheese wasn't science."
attribution = "MasterMind"

[2021-11-28-1]
submitter = "segfault"
quote = "Longer lines are simply useful.  Part of that is that we aren't programming in the 80's any more, and our source code is fundamentally wider as a result.  Yes, local iteration variables are still called 'i', because more context just isn't helpful for some anonymous counter.  Being concise is still a good thing, and overly verbose names are not inherently better.  But still — it's entirely reasonable to have variable names that are 10-15 characters and it makes the code more legible.  Writing things out instead of using abbreviations etc."
attribution = "Linus Torvalds"
source = "https://lkml.org/lkml/2020/5/29/1038"

[2021-11-28-2]
submitter = "segfault"
quote = '''I find it completely irrelevant if somebody says that their kernel compile takes 10 hours because they are doing kernel development on a Raspberry PI with 4GB of RAM.  People with restrictive hardware shouldn't make it more inconvenient for people who have better resources.  Yes, we'll accommodate things to within reasonable limits.  But no, 80-column terminals in 2020 isn't "reasonable" any more as far as I'm concerned.  People commonly used 132-column terminals even back in the 80's, for chrissake, don't try to make 80 columns some immovable standard.'''
attribution = "Linus Torvalds"
source = "https://lkml.org/lkml/2020/5/29/1038"

[2021-12-1-1]
submitter = "segfault"
quote = "Even with requirements and design, Gnome is still capable of adding bugs to an empty text file, as well as to text that did not have any."
attribution = "Gnome, after incorrectly fixing (adding) a typo to this file, then removing it again (twice)"

[2021-12-02-1]
submitter = "Asher"
quote = "At some point in your life, please read 'What every computer scientist should know about floating point numbers' and have the appropriate amount of fear."
attribution = "John W. Byrd"
source = "https://stackoverflow.com/a/37947583"

#270

[2021-12-03-1]
submitter = "unreturnable"
quote = "It had been a failure, but it was a failure he understood, and that made it a victory."
attribution = "James S. A. Corey (Daniel Abraham and Ty Franck), Praxideke Meng, Caliban's War (Book 2 of The Expanse series)"

[2021-12-08-1]
submitter = "Gnome"
quote = "We became self-aware only to realise this story is not about us."
attribution = "Kurzgesagt, What Are You Doing With Your Life?"
source = "https://www.youtube.com/watch?v=JXeJANDKwDc"

[2021-12-08-2]
submitter = "Gnome"
quote = "Close your eyes, count to 1.  That's how long forever feels."
attribution = "Kurzgesagt, What Are You Doing With Your Life?"
source = "https://www.youtube.com/watch?v=JXeJANDKwDc"

[2021-12-08-3]
submitter = "Gnome"
quote = "Immortality isn't living forever, that's not what it feels like.  Immortality is everybody else dying."
attribution = "The Doctor, Doctor Who, The Girl Who Died, 2015"

[2021-12-08-4]
submitter = "Gnome"
quote = """
How many seconds in eternity?

There's this mountain of pure diamond.  It takes an hour to climb it and an hour to go around it.  Every hundred years.  A little bird comes and sharpens its beak on the mountain.  And within time, the mountain is chiselled away.  The first second of eternity has passed.

You might think that's one hell of a long time.

Personally, I think that's one hell of a bird.
"""
attribution = "The Doctor, Doctor Who, Heaven Sent, 2015"

#275

[2021-12-22-1]
submitter = "Victor"
quote = "I don't understand why this is even part of Java, but for some reason it is."
attribution = "Steve Bagley"
source = "https://www.youtube.com/watch?v=Opqgwn8TdlM"

[2022-01-14-1]
submitter = "Gnome"
quote = "All science is either physics or stamp collecting."
attribution = "Ernest Rutherford"

[2022-01-18-1]
submitter = "segfault"
quote = "When you're solving a specific problem you can often be very efficient, and when you're solving a general problem you often can't be very efficient, because efficiency requires assumptions, sometimes, or invariants you can guarantee, and the more general you are trying to be, the fewer invariants you can guarantee."
attribution = "Jonathan Blow, Game Engine Programming"
source = "https://www.youtube.com/watch?v=bMMOesLMWXs"

[2022-01-20-1]
submitter = "Gnome"
quote = "Humans are emotionally fragile, perennially gullible, hopelessly ignorant masters of an insignificantly small speck in the cosmos.  Have a nice day."
attribution = "Neil DeGrasse Tyson, Death by Black Hole"

[2022-02-02-1]
submitter = "segfault"
quote = 'Antoine de Saint-Exupery, the French writer and aircraft designer, said that, "A designer knows he has arrived at perfection not when there is no longer anything to add, but when there is no longer anything to take away." More programmers should judge their work by this criterion.  Simple programs are usually more reliable, secure, robust and efficient than their complex cousins, and easier to build and to maintain.'
attribution = "Jon Bentley, Programming Pearls (2nd Edition)"

#280

[2022-02-03-1]
submitter = "segfault"
quote = "Everything should be built top-down, except the first time."
attribution = "Alan Perlis"

[2022-02-03-2]
submitter = "Victor"
quote = "I understand that scissors can beat paper, and I get how rock can beat scissors, but there's no way paper can beat rock.  Paper is supposed to magically wrap around rock leaving it immobile?  Why can't paper do this to scissors?  Screw scissors, why can't paper do this to people?  Why aren't sheets of college ruled notebook paper constantly suffocating students as they attempt to take notes in class?  I'll tell you why.  Because paper can't beat anybody, a rock would tear it up in two seconds.  When I play rock paper scissors, I always choose rock.  Then when somebody claims to have beaten me with their paper I can punch them in the face with my already clenched fist and say, oh sorry, I thought paper would protect you."
attribution = "Unknown"

[2022-02-13-1]
submitter = "Gnome"
quote = "You can be creative, or productive, but not both."
attribution = "Various"

[2022-02-15-1]
submitter = "Gnome"
quote = "We are in the process of inadvertently altering our climate through exhaustion of fossil fuels."
attribution = "Carl Sagan, The Tonight Show with Johnny Carson, March 2nd 1978"

[2022-02-16-1]
submitter = "Gnome"
quote = """
Consider the following declarations.

The North Star is the brightest star in the nighttime sky.  The Sun is a yellow star.  What goes up must come down.  On a dark night you can see millions of stars with the unaided eye.  In space there is no gravity.  A compass points north.  Days get shorter in the winter and longer in the summer.  Total solar eclipses are rare.  At high noon, the Sun is directly overhead.  The Sun rises in the east and sets in the west.  The Moon comes out at night.  On the equinox there are 12 hours of day and 12 hours of night.  The Southern Cross is a beautiful constellation.

Every statement in the above paragraph is false.
"""
attribution = "Neil DeGrasse Tyson"

#285

[2022-02-19-1]
submitter = "Gnome"
quote = "There cannot be a language more universal and more simple, more free from errors and from obscurities, that is to say more worthy to express the invariable relations of natural things ... [Mathematics] seems to be a faculty of the human mind destined to supplement the shortness of life and the imperfection of the senses."
attribution = "Joseph Fourier, Analytic Theory of Heat, 1822"

[2022-02-19-2]
submitter = "Gnome"
quote = """
When you are risen on the eastern horizon
You have filled every land with your beauty...
Though you are far away, your rays are on Earth
"""
attribution = "Pharaoh Akhnaten, Great Hymn to the Aten, composed circa 1350 BCE, potentially expanded circa 1320 BCE"

[2022-02-19-3]
submitter = "Gnome"
quote = """
When on high the heaven had not been named,
Firm ground below had not been called by name...
No reed hut had been matted, no marsh land had appeared,
When no god whatever had been brought into being,
Uncalled by name, their destinations undetermined -
Then it was the gods were formed...
"""
attribution = "Enūma Eliš, epic detailing the Babylonian creation myth, circa 2nd millennium BCE (estimated 1894–1595 BCE)"

[2022-02-19-4]
submitter = "Gnome"
quote = "It takes courage to be afraid."
attribution = "Montaigne, Essays, III, 6, 1588"

[2022-02-19-5]
submitter = "Gnome"
quote = "The first day or so, we all pointed to our countries.  The third or fourth day, we were pointing to our continents.  By the fifth day, we were aware of only one Earth."
attribution = "Prince Sultan Bin Salman Al-Suad"

#290

[2022-02-19-6]
submitter = "Gnome"
quote = "I am not a pessimist.  To perceive evil where it exists is, in my opinion, a form of optimism."
attribution = "Roberto Rossellini"

[2022-02-26-1]
submitter = "segfault"
quote = "When you fire that first shot, no matter how right you feel, you have no idea who's going to die.  You don't know whose children are going to scream and burn.  How many hearts will be broken.  How many lives shattered.  How much blood will spill until everybody does what they were always going to have to do from the very beginning: sit down and talk.  Listen to me.  Listen.  I just want you to think.  Do you know what thinking is?  It's just a fancy word for changing your mind."
attribution = "The Doctor, Doctor Who, The Zygon Inversion, 2015"

[2022-02-26-2]
submitter = "Gnome"
quote = "The universe is big, it's vast and complicated, and ridiculous.  And sometimes, very rarely, impossible things just happen and we call them miracles."
attribution = "The Doctor, Doctor Who, The Pandorica Opens, 2010"

[2022-02-26-3]
submitter = "Gnome"
quote = "The way I see it, every life is a pile of good things and bad things.  The good things don't always soften the bad things, but vice versa the bad things don't always spoil the good things and make them unimportant."
attribution = "The Doctor, Doctor Who, Vincent and the Doctor, 2010"

[2022-02-26-4]
submitter = "Gnome"
quote = "Some people live more in 20 years than others do in 80.  It's not the time that matters, it's the person."
attribution = "The Doctor, Doctor Who, The Lazarus Experiment, 2007"

#295

[2022-02-26-5]
submitter = "Gnome"
quote = "There's a lot of things you need to get across this universe.  Warp drive... wormhole refractors... You know the thing you need most of all?  You need a hand to hold."
attribution = "The Doctor, Doctor Who, The Almost People, 2011"

[2022-02-26-6]
submitter = "Gnome"
quote = """
It wouldn't be as good.  It's hard to talk about the importance of an imaginary hero.  But heroes are important: Heroes tell us something about ourselves.  History tells us who we used to be, documentaries tell us who we are now; but heroes tell us who we want to be.

And a lot of our heroes depress me.  But when they made this particular hero, they didn't give him a gun; they gave him a screwdriver, to fix things.  They didn't give him a tank or a warship or an x-wing fighter; they gave him a box, from which you can call for help.  And they didn't give him a superpower or pointy ears or a heat-ray, they gave him an extra heart.  They gave him two hearts!  And that's an extraordinary thing.

There will never come a time when we don't need a hero like the Doctor.
"""
attribution = "Steven Moffat"

[2022-02-26-7]
submitter = "Gnome"
quote = "There are worlds out there where the sky is burning, where the seas sleep, and the rivers dream; people made of smoke and cities made of song.  Somewhere there's danger, somewhere there's injustice, somewhere else the tea's getting cold.  Come on, Ace.  We've got work to do."
attribution = "The Doctor, Doctor Who, Survival, 1989"

[2022-02-26-8]
submitter = "Gnome"
quote = "Great men are forged in fire.  It is the privilege of lesser men to light the flame"
attribution = "The War Doctor, Doctor Who, Day of the Doctor, 2013"

[2022-02-26-9]
submitter = "Gnome"
quote = "Winning?  Is that what you think it's about?  I'm not trying to win.  I'm not doing this because I want to beat someone, or because I hate someone, or because I want to blame someone.  It's not because it's fun.  God knows it's not because it's easy.  It's not even because it works because it hardly ever does... I DO WHAT I DO BECAUSE IT'S RIGHT!  Because it's decent!  And above all, it's kind!  It's just that... Just kind."
attribution = "The Doctor, Doctor Who, The Doctor Falls, 2017"

#300

[2022-02-26-10]
submitter = "Gnome"
quote = "After sleeping through a hundred million centuries we have finally opened our eyes on a sumptuous planet, sparkling with colour, bountiful with life.  Within decades we must close our eyes again.  Isn't it a noble, an enlightened way of spending our brief time in the sun, to work at understanding the universe and how we have come to wake up in it?"
attribution = "Richard Dawkins, The Greatest Show On Earth"

[2022-02-26-11]
submitter = "Gnome"
quote = "We are going to die, and that makes us the lucky ones.  Most people are never going to die because they are never going to be born.  The potential people who could have been here in my place but who will in fact never see the light of day outnumber the sand grains of Sahara.  Certainly those unborn ghosts include greater poets than Keats, scientists greater than Newton.  We know this because the set of possible people allowed by our DNA so massively exceeds the set of actual people.  In the teeth of those stupefying odds it is you and I, in our ordinariness, that are here.  We privileged few, who won the lottery of birth against all odds, how dare we whine at our inevitable return to that prior state from which the vast majority have never stirred?"
attribution = "Richard Dawkins, The Greatest Show On Earth"

[2022-02-26-12]
submitter = "Gnome"
quote = "Never gonna give you up."
attribution = "Stock, Aitken and Waterman"

[2022-02-27-1]
submitter = "segfault"
quote = "Of course, the real question is... where did I get the cup of tea?  Answer?  I'm the Doctor.  Just accept it."
attribution = "The Doctor, Doctor Who, The Witch's Familiar, 2015"

[2022-02-28-2]
submitter = "Gnome"
quote = "I think I can safely say that nobody understands quantum mechanics."
attribution = "Richard Feynman"

#305

[2022-02-28-3]
submitter = "Gnome"
quote = """
Sir:

Some recent work by E. Fermi and L. Slizard, which has been communicated to me in manuscript, leads me to expect that the element uranium may be turned into a new and important source of energy in the near future.
"""
attribution = "Albert Einstein, 1939, in a letter to US President Franklin D. Roosevelt"
source = "https://manhattanprojectbreactor.hanford.gov/files.cfm/AlbertEinstein.pdf"

[2022-02-28-4]
submitter = "Gnome"
quote = '''
Look again at that dot.  That's here.  That's home.  That's us.  On it everyone you love, everyone you know, everyone you ever heard of, every human being who ever was, lived out their lives.  The aggregate of our joy and suffering, thousands of confident religions, ideologies, and economic doctrines, every hunter and forager, every hero and coward, every creator and destroyer of civilisation, every king and peasant, every young couple in love, every mother and father, hopeful child, inventor and explorer, every teacher of morals, every corrupt politician, every "superstar", every "supreme leader", every saint and sinner in the history of our species lived there — on a mote of dust suspended in a sunbeam.

The Earth is a very small stage in a vast cosmic arena.  Think of the rivers of blood spilled by all those generals and emperors so that, in glory and triumph, they could become the momentary masters of a fraction of a dot.  Think of the endless cruelties visited by the inhabitants of one corner of this pixel on the scarcely distinguishable inhabitants of some other corner, how frequent their misunderstandings, how eager they are to kill one another, how fervent their hatreds.

Our posturings, our imagined self-importance, the delusion that we have some privileged position in the Universe, are challenged by this point of pale light.  Our planet is a lonely speck in the great enveloping cosmic dark.  In our obscurity, in all this vastness, there is no hint that help will come from elsewhere to save us from ourselves.

The Earth is the only world known so far to harbor life.  There is nowhere else, at least in the near future, to which our species could migrate.  Visit, yes.  Settle, not yet.  Like it or not, for the moment the Earth is where we make our stand.

It has been said that astronomy is a humbling and character-building experience.  There is perhaps no better demonstration of the folly of human conceits than this distant image of our tiny world.  To me, it underscores our responsibility to deal more kindly with one another, and to preserve and cherish the pale blue dot, the only home we've ever known.
'''
attribution = "Carl Sagan, Pale Blue Dot, 1994"
source = "https://www.youtube.com/watch?v=GO5FwsblpT8"
embed = true

[2022-02-28-5]
submitter = "Gnome"
quote = "The entire Earth is but a point, and the place of our own inhabitance but a minute corner of it."
attribution = "Marcus Aurelius (121–180 CE)"

[2022-02-28-6]
submitter = "Gnome"
quote = "They journeyed a long time and found nothing.  At length they discerned a small light, which was the Earth... [But] they could not find the smallest reason to suspect that we and our fellow-citizens of this globe have the honor to exist."
attribution = "Voltaire, Micromégas"

[2022-02-28-7]
submitter = "Gnome"
quote = "The planets, in their various stages of development, are subjected to the same formative forces that operate on our earth, and have, therefore, the same geologic formation, and probably life, of our own past, and perhaps future; but.  Further than this, these forces are acting, in some cases, under totally different conditions from those under which they operate on the earth, and hence must evolve forms different from those ever known to man.  The value of such material as this to the comparative sciences is too obvious to need discussion."
attribution = "Robert H. Goddard, 1907"

#310

[2022-02-28-8]
submitter = "Gnome"
quote = 'For the first time in my life, I saw the horizon as a curved line.  It was accentuated by a thin seam of dark blue light — our atmosphere.  Obviously, this was not the "ocean" of air I had been told it was so many times in my life.  I was terrified by its fragile appearance.'
attribution = "Ulf Merbold, 1988"

[2022-02-28-9]
submitter = "Gnome"
quote = "It is a law of nature that Earth and all other bodies should remain in their proper places and be moved from them only by violence."
attribution = "Aristotle, Physics, Corpus Aristotelicum, circa 322 BCE"

[2022-03-06-1]
submitter = "Gnome"
quote = "When you ask for someone's name, you're essentially asking what noise you should make to get their attention."
attribution = "High Philosophy"

[2022-03-09-1]
submitter = "Gnome"
quote = """
When Spring returns
Perhaps I will no longer be in the World.
Today I wish I could think of spring as a person
So that I could imagine her crying for me
When she sees that she's lost her only friend.
But spring isn't even a thing:
Not even the flowers or green leaves return.
There are new flowers, new green leaves.
There are new balmy days.
Nothing returns, nothing repeats,
Because everything is new.
"""
attribution = "Fernando Pessoa, When Spring Returns"

[2022-03-09-2]
submitter = "Gnome"
quote = "A map of the World that does not include Utopia is not worth even glancing at, for it leaves out the one country at which Humanity is always landing.  And when Humanity lands there, it looks out, and, seeing a better country, sets sail."
attribution = "Oscar Wilde"
source = "http://www.wilde-online.info/the-soul-of-man-under-socialism-page11.html"

#315

[2022-03-09-3]
submitter = "Gnome"
quote = "If science, like art, is to perform its mission truly and fully, it's achievements must enter not only superficially but with their inner meanings into the consciousness of the people."
attribution = "Albert Einstein, 1939"

[2022-03-09-4]
submitter = "Gnome"
quote = "Shall we ... choose death, because we cannot forget our quarrels?  We appeal as human beings: Remember your humanity, and forget the rest."
attribution = "Bertrand Russell and Albert Einstein (read by Joseph Rotblat), 1955"
source = "https://www.atomicheritage.org/key-documents/russell-einstein-manifesto"

[2022-03-09-5]
submitter = "Gnome"
quote = "Lorem ipsum dolor sit amet, consectetur adipiscing elit, sed do eiusmod tempor incididunt ut labore et dolore magna aliqua.  Ut enim ad minim veniam, quis nostrud exercitation ullamco laboris nisi ut aliquip ex ea commodo consequat.  Duis aute irure dolor in reprehenderit in voluptate velit esse cillum dolore eu fugiat nulla pariatur.  Excepteur sint occaecat cupidatat non proident, sunt in culpa qui officia deserunt mollit anim id est laborum."
attribution = "Cicero, de Finibus Bonorum et Malorum (The Extremes of Good and Evil), sections 1.10.32 and 1.10.33, 45 BCE"

[2022-03-11-1]
submitter = "Gnome"
quote = "What's the use of having developed a science well enough to make predictions if, in the end, all we're willing to do is stand around and wait for them to come true?"
attribution = "Sherwood Rowland"

[2022-03-13-01]
submitter = "Gnome"
quote = "Wow the irony of someone called segfault asking if there's an issue."
attribution = "segfault"

#320

[2022-03-13-02]
submitter = "Victor"
quote = "Daylight saving time: Only the government would believe that you could cut a foot off the top of a blanket, sew it to the bottom, and have a longer blanket."
attribution = "Unknown"

[2022-03-17-1]
submitter = "Gnome"
quote = "Death is the winner in any war.  Nothing noble in dying for your religion, for your country, for ideology, for faith, for another man."
attribution = "Nightwish, Song Of Myself"

[2022-03-20-01]
submitter = "meetowl"
quote = "I'm a (x << 3) + x + x developer because multiplication is hard."
attribution = "Kate @thingskatedid"
source = "https://twitter.com/thingskatedid/status/1438300613683548164"

[2022-03-22-01]
submitter = "Greenfoot5"
quote = "The fact that we live at the bottom of a deep gravity well, on the surface of a gas covered planet going around a nuclear fireball 90 million miles away and think this to be normal is obviously some indication of how skewed our perspective tends to be."
attribution = "Douglas Adams"

[2022-03-22-02]
submitter = "Greenfoot5"
quote = "Picture a wave in the ocean.  You can see it, measure it, its height, the way sunlight refracts when it passes through, and it's there, and you can see it, you know what it is.  It's a wave.  And then it crashes on the shore, and it's gone.  But the water is still there.  The wave was just a different way for the water to be for a little while."
attribution = "Chidi Anagonye, The Good Place"

#325

[2022-03-26-1]
submitter = "Gnome"
quote = "If you're still alive, you're not struggling with Depression.  Depression is struggling with you."
attribution = "Reddit, r/Dyspraxia"
source = "https://www.reddit.com/r/dyspraxia/comments/t8tm5v/i_really_fucking_hate_living_with_this/"

[2022-05-22-banhammer]
submitter = "Gnome"
quote = "You shall not pass!"
attribution = "Gandalf the Grey"

[2022-03-28-2]
submitter = "Victor"
quote = "It's not a sign of weakness, but of courage."
attribution = "Kurzgesagt, Loneliness"
source = "https://www.youtube.com/watch?v=n3Xv_g3g-mA"

[2022-03-31-1]
submitter = "Victor"
quote = "Love and kindness are never wasted.  They always make a difference.  They bless the one who receives them, and they bless you, the giver."
attribution = "Barbara De Angelis"

[2022-03-31-2]
submitter = "Victor"
quote = "Do things for people not because of who they are or what they do in return, but because of who you are."
attribution = "Harold S. Kushner"

#330

[2022-04-01-1]
submitter = "segfault"
quote = "A Lisp programmer knows the value of everything, but the cost of nothing."
attribution = "Alan Perlis"

[2022-04-02-1]
submitter = "Victor"
quote = "Unexpected kindness is the most powerful, least costly, and most underrated agent of human change."
attribution = "Bob Kerrey"

[2022-04-02-2]
submitter = "Victor"
quote = "Go and love someone exactly as they are.  And then watch how quickly they transform into the greatest, truest version of themselves."
attribution = "Wes Angelozzi"

[2022-04-06-1]
submitter = "Victor"
quote = "To be born in Wales, not with a silver spoon in your mouth, but with music in your blood and with poetry in your soul, is a privilege indeed."
attribution = "Brian Harris"

[2022-04-07-1]
submitter = "Gnome"
quote = "Make everything as simple as possible, but not simpler."
attribution = "Albert Einstein"

#335

[2022-04-07-2]
submitter = "Gnome"
quote = "What's in a name?  That which we call a rose by any other name would smell as sweet."
attribution = "William Shakespeare, Juliet, Romeo and Juliet, Act II, Scene II"

[2022-04-07-3]
submitter = "Gnome"
quote = "Programmers are creators of universes for which they alone are responsible.  Universes of virtually unlimited complexity can be created in the form of computer programs."
attribution = "Joseph Weizenbaum, Computer Power and Human Reason (1974)"

[2022-04-07-4]
submitter = "Gnome"
quote = "If everything seems under control, you're just not going fast enough."
attribution = "Mario Andretti"

[2022-04-07-5]
submitter = "Gnome"
quote = "High thoughts need a high language."
attribution = "Aristophanes (448–380 BCE)"

[2022-05-09-I-tend-to-agree]
submitter = "Gnome"
quote = "I think that advanced space faring civilisations are extremely rare, not because of astronomy, but because of biology.  I think the fact that it took almost 4 billion years for a civilisation to appear on Earth, is important.  This is a third of the age of the Universe, which is a very long time.  Coupled with the remarkable contingency of the evolution of the eucaryotic cell, and oxigenic photosyntesis.  Not to mention the half a billion years from the Cambrian explosion to the very recent emergence of Homo Sapiens and civilisation.  I think this implies that technological civilisasions, are stupendously rare, colossaly fortuitious, accidents, that happen on average, in much fewer than one in every 200 billion solar systems.  This is my resolution to the Fermi Paradox.  We are the first civilisation to emerge in the Milky Way, and we are alone.  That is my opinion, and given our cavalier disregard for our own safety, it terrifies me.  What do you think?"
attribution = "Brian Cox, Human Universe"

#340

[2022-04-08-1]
submitter = "Victor"
quote = "When you recover or discover something that nourishes your soul and brings joy, care enough about yourself to make room for it in your life."
attribution = "Jean Shinoda Bolen"

[2022-04-08-2]
submitter = "Victor"
quote = "There are two ways of spreading light: to be the candle or the mirror that reflects it."
attribution = "Edith Wharton"

[2022-04-08-3]
submitter = "Victor"
quote = "To accept ourselves as we are means to value our imperfections as much as our perfections."
attribution = "Sandra Bierig"

[2022-04-08-4]
submitter = "Victor"
quote = "There are only two ways to live your life.  One is as though nothing is a miracle.  The other is as though everything is a miracle."
attribution = "Albert Einstein"

[2022-05-22-too-early-nah]
submitter = "Gnome"
quote = "A wizard is never late, Frodo Baggins.  Nor is he early.  He arrives precisely when he means to."
attribution = "Gandalf the Grey"

#345

[2022-04-14-2]
submitter = "Victor"
quote = "Managing your emotions doesn't mean you don't express yourself; it means you stop short of hurting others and sabotaging yourself."
attribution = "Sue Fitzmaurice"

[2022-04-14-3]
submitter = "Victor"
quote = "For after all, the best thing one can do when it is raining is let it rain."
attribution = "Henry Wadsworth Longfellow"

[2022-04-14-4]
submitter = "Victor"
quote = "Youth is happy because it has the capacity to see beauty.  Anyone who keeps the ability to see beauty never grows old."
attribution = "Franz Kafka"

[2022-04-14-5]
submitter = "Victor"
quote = "When one door of happiness closes, another opens; but often we look so long at the closed door that we do not see the one which has been opened for us."
attribution = "Helen Keller"

[2022-04-18-1]
submitter = "Victor"
quote = "Sometimes a hypocrite is nothing more than a man in the process of changing."
attribution = "Brandon Sanderson"

#350

[2022-04-18-2]
submitter = "Victor"
quote = "Sometimes good things fall apart so better things can fall together."
attribution = "Marilyn Monroe"

[2022-04-18-3]
submitter = "Victor"
quote = "Breaking a 128-bit key would take 2^64 times longer than a day, or fifty million billion years.  By that time, I might even be pardoned."
attribution = "Edward Snowden, Permanent Record"

[2022-04-20-1]
submitter = "Victor"
quote = "The lingering chilly wind after the rain clears tells that winter is on its way.  But the warmth in my chest proves that the light surely burns.  Though it's so tiny that it might go out with a single puff of air, it surely burns."
attribution = "Tohru Honda, Fruits Basket"

[2022-04-20-2]
submitter = "Victor"
quote = "A night full of worries is best spent together in a warm place."
attribution = "Tohru Honda, Fruits Basket"

[2022-04-20-3]
submitter = "Victor"
quote = "You need gentleness to feel pain.  You need sunlight before you notice darkness.  You can't underestimate either, and neither is a waste."
attribution = "Kyoko Honda, Fruits Basket"

#355

[2022-04-20-4]
submitter = "Victor"
quote = """
If a person is a rice ball and what's great about the person is a pickled plum, then maybe your plum is on your back!

Maybe everyone in the world has plums on their backs of all different shapes, colours, and sizes.  But since they can't see their backs, they can't see the plums they have.  They think they don't have anything — that they're just plain white rice.  Even though it's not true at all — even though they really do have a plum there.  Maybe the reason we get jealous of others is because other people's backs are easy to see.

I can see it.  It's plain as day.  You have a plum right there on your back.
"""
attribution = "Tohru Honda, Fruits Basket"

[2022-04-20-5]
submitter = "Victor"
quote = "Life isn't about waiting for the storm to pass.  It's about learning to dance in the rain."
attribution = "Vivian Greene"

[2022-04-20-6]
submitter = "Victor"
quote = "You can fix anything but a blank page."
attribution = "Nora Roberts"

[2022-04-20-7]
submitter = "segfault"
quote = "With a sufficient number of users of an API, it does not matter what you promise in the contract: all observable behaviors of your system will be depended on by somebody."
attribution = "Hyrum's Law"
source = "https://www.hyrumslaw.com"

[2022-04-20-08]
submitter = "segfault"
quote = "And Stanley... was happy."
attribution = "The Stanley Parable"

#360

[2022-04-20-09]
submitter = "segfault"
quote = "THE END IS NEVER THE END IS NEVER THE END IS NEVER THE END IS NEVER THE END IS NEVER THE END IS NEVER THE END"
attribution = "The Stanley Parable"

[2022-04-21-1]
submitter = "Gnome"
quote = """
Tech Support

[tek suh-**pohrt**] *noun*
1. A person who does precision guesswork based on unreliable data provided by those of questionable knowledge

See also: ***Wizard***, ***Magician***
"""
attribution = "Various, but also, a t-shirt I have"

[2022-04-30-wow-iot-is-a-bad-idea]
submitter = "segfault"
quote = "Remember, the 'S' in 'IoT' stands for 'Security'."
attribution = "Apocryphal"

[2022-04-30-I-swear-Colin-Chapman-said-something-similar]
submitter = "segfault"
quote = "Anyone can build a fast CPU.  The trick is to build a fast system."
attribution = "Seymour Cray"

[2022-04-30-oh-there-it-is]
submitter = "segfault"
quote = "Adding power makes you faster on the straights, subtracting weight makes you faster everywhere."
attribution = "Colin Chapman"

#365

[2022-04-30-oh-look-he-said-it-again]
submitter = "segfault"
quote = "Simplify, then add lightness."
attribution = "Colin Chapman"

[2022-04-30-and-after-a-cray-quote-is-a-quote-about-cray]
submitter = "segfault"
quote = "Seymour Cray was famous for packing, powering, and cooling circuits incredibly densely.  Classic Crays were made obsolete by microprocessors, but we may yet do similar things at a larger scale.  Hyperscale data centers and even national supercomputers are loosely coupled things today, but if challenges demanded it, there is a world with a zetta scale, tightly integrated, low latency matrix dissipating a gigawatt in a swimming pool of circulating fluorinert."
attribution = "John Carmack"

[2022-04-30-this-one-is-a-url-because-it-has-an-obnoxiously-large-copyright-notice]
submitter = "Gnome"
quote = "http://www.eviloverlord.com/lists/overlord.html (Yes, the entire website!)"
attribution = "Peter Anspach"
source = "http://www.eviloverlord.com/lists/overlord.html"

[2022-05-20-why-indeed]
submitter = "Gnome"
quote = "When you're finally up on the moon, looking back at the earth, all these differences and nationalistic traits are pretty well going to blend and you're going to get a concept that maybe this is really one world and why the hell can't we learn to live together like decent people?"
attribution = "Frank Borman, Apollo 8"

[2022-05-01-take-it-slow-real-slow]
submitter = "Gnome"
quote = "Nature does not hurry, yet everything gets accomplished."
attribution = "Lao Tzu"

#370

[2022-05-01-pretty-sure-this-is-misquoted-alot]
submitter = "Gnome"
quote = "It is the mark of an educated mind, to entertain a thought without accepting it."
attribution = "discombobulation of Aristotle, Nicomachean Ethics, Book I, 1094b.24, possibly by  Lowell L. Bennion, Religion and the Pursuit of Truth, 1959"

[2022-05-02-very-true]
submitter = "Gnome"
quote = "The amount of work to be done increases in proportion to the amount of work already completed."
attribution = "Vail's Second Axiom"

[2022-05-02-also-true]
submitter = "Gnome"
quote = "An unbreakable toy is useful for breaking other toys."
attribution = "Van Roy's Law"

[2022-05-02-no-witty-remarks-here]
submitter = "Gnome"
quote = "Violence is the last refuge of the incompetent."
attribution = "Salvor Hardin"

[2022-05-02-just-another-set-of-poetic-lyrics]
submitter = "Gnome"
quote = """
Paper is dead without words,
Ink idle without a poem,
All the world dead without stories,
Without love and disarming beauty.
"""
attribution = "Nightwish, Song Of Myself"

#375

[2022-05-02-Dawkins-being-Dawkins]
submitter = "Gnome"
quote = "The God of the Old Testament is arguably the most unpleasant character in all fiction: jealous and proud of it; a petty, unjust, unforgiving control-freak; a vindictive, bloodthirsty ethnic cleanser; a misogynistic, homophobic, racist, infanticidal, genocidal, filicidal, pestilential, megalomaniacal, sadomasochistic, capriciously malevolent bully."
attribution = "Richard Dawkins, The God Delusion"

[2022-05-02-This-needs-no-comment]
submitter = "Gnome"
quote = "Science is interesting, and if you don't agree you can fuck off."
attribution = "Richard Dawkins"

[2022-05-02-Honestly-do-this-with-anyone-you-teach]
submitter = "Gnome"
quote = "Do not indoctrinate your children.  Teach them how to think for themselves, how to evaluate evidence, and how to disagree with you."
attribution = "Richard Dawkins, The God Delusion"

[2022-05-02-Dawkins-talking-about-rng]
submitter = "Gnome"
quote = "The total amount of suffering per year in the natural world is beyond all decent contemplation.  During the minute that it takes me to compose this sentence, thousands of animals are being eaten alive, many others are running for their lives, whimpering with fear, others are slowly being devoured from within by rasping parasites, thousands of all kinds are dying of starvation, thirst, and disease.  It must be so.  If there ever is a time of plenty, this very fact will automatically lead to an increase in the population until the natural state of starvation and misery is restored.  In a universe of electrons and selfish genes, blind physical forces and genetic replication, some people are going to get hurt, other people are going to get lucky, and you won't find any rhyme or reason in it, nor any justice.  The universe that we observe has precisely the properties we should expect if there is, at bottom, no design, no purpose, no evil, no good, nothing but pitiless indifference."
attribution = "Richard Dawkins, River Out of Eden: A Darwinian View of Life"

[2022-05-02-Han-shot-first]
submitter = "Gnome"
quote = "The chicken is only an egg's way for making another egg."
attribution = "Richard Dawkins"

#380

[2022-05-02-And-we-definitely-dream-of-electric-sheep-too]
submitter = "Gnome"
quote = "We are survival machines — robot vehicles blindly programmed to preserve the selfish molecules known as genes.  This is a truth which still fills me with astonishment."
attribution = "Richard Dawkins, The Selfish Gene"

[2022-05-03-English-is-a-trenchcoat]
submitter = "Gnome"
quote = "The English language is just three smaller languages in a trenchcoat, beating up other languages in a back alley, then rifling through their pockets in search of loose grammar and vocab."
attribution = "segfault"

[2022-05-05-A-quote-from-Hamlet]
submitter = "Gnome"
quote = "What a piece of worke is a man!  How Noble in reason!  How infinite in faculty!  In forme and mouing how expresse and admirable!  In Action, how like an Angel in apprehension, how like a God!  The beauty of the world, the paragon of animals — and yet, to me, what is this quintessence of dust?  Man delights not me — nor woman neither, though by your smiling you seem to say so."
attribution = "William Shakespeare, Hamlet, Act II, Scene II"

[2022-05-05-A-quote-from-the-Scottish-Play]
submitter = "Gnome"
quote = "Life's but a walking shadow, a poor player, that struts and frets his hour upon the stage, and then is heard no more; it is a tale told by an idiot, full of sound and fury, signifying nothing."
attribution = "William Shakespeare, Macbeth, Act V, Scene V"

[2022-05-05-Suprised-we-did-not-already-have-this]
submitter = "Gnome"
quote = """
There is no strife, no prejudice, no national conflict in outer space as yet.  Its hazards are hostile to us all.  Its conquest deserves the best of all mankind, and its opportunity for peaceful cooperation may never come again.  But why, some say, the Moon?  Why choose this as our goal?  And they may well ask, why climb the highest mountain?  Why, 35 years ago, fly the Atlantic?  Why does Rice play Texas?

We choose to go to the Moon.  We choose to go to the Moon ... We choose to go to the Moon in this decade and do the other things, not because they are easy, but because they are hard; because that goal will serve to organize and measure the best of our energies and skills, because that challenge is one that we are willing to accept, one we are unwilling to postpone, and one we intend to win, and the others, too.
"""
attribution = "John F. Kennedy"
source = "https://www.jfklibrary.org/learn/about-jfk/historic-speeches/address-at-rice-university-on-the-nations-space-effort"

#385

[2022-05-05-A-questione-we-may-never-answer]
submitter = "Gnome"
quote = "There are questions to which knowing the answers would have a profound cultural effect.  The question of our solitude, is one.  Are we alone in the Universe, yes or no.  One of these is true."
attribution = "Brian Cox, Human Universe"

[2022-05-05-war-is-pointless]
submitter = "Gnome"
quote = "I hate war as only a soldier who has lived it can, only as one who has seen its brutality, its futility, its stupidity."
attribution = "Dwight D. Eisenhower"

[2022-05-05-everything-is-pointless]
submitter = "Gnome"
quote = "Dusting is a good example of the futility of trying to put things right.  As soon as you dust, the fact of your next dusting has already been established."
attribution = "George Carlin"

[2022-05-05-cant-some-else-do-it]
submitter = "Gnome"
quote = "Leadership is the art of getting someone else to do something you want done because he wants to do it."
attribution = "Dwight D. Eisenhower"

[2022-05-05-conflict-is-futile]
submitter = "Gnome"
quote = "Every gun that is made, every warship launched, every rocket fired, signifies in the final sense a theft from those who hunger and are not fed, those who are cold and are not clothed."
attribution = "Dwight D. Eisenhower"

#390

[2022-05-05-thats-because-its-infinite]
submitter = "Gnome"
quote = "You can't legislate against stupidity."
attribution = "Jesse Ventura"

[2022-05-05-and-we-are-still-doing-it]
submitter = "Gnome"
quote = "We are in danger of destroying ourselves by our greed and stupidity.  We cannot remain looking inwards at ourselves on a small and increasingly polluted and overcrowded planet."
attribution = "Steven Hawking"

[2022-05-05-nothing-is-preordained]
submitter = "Gnome"
quote = "I have noticed even people who claim everything is predestined, and that we can do nothing to change it, look before they cross the road."
attribution = "Steven Hawking"

[2022-05-05-tenuous-atmosphere-be-tenuous]
submitter = "Gnome"
quote = "Space isn't remote at all.  It's only an hour's drive away if your car could go straight upwards."
attribution = "Fred Hoyle"

[2022-05-05-in-300-yards-turn-left]
submitter = "Gnome"
quote = "If you do not change direction, you may end up where you are heading."
attribution = "Lao Tzu"

#395

[2022-05-05-Yet-another-Greek-philosopher]
submitter = "Gnome"
quote = "There is nothing permanent except change."
attribution = "Heraclitus (535–475 BCE)"

[2022-05-05-Somehow-the-first-Obama-quote]
submitter = "Gnome"
quote = "Change will not come if we wait for some other person or some other time.  We are the ones we've been waiting for.  We are the change that we seek."
attribution = "Barrack Obama"

[2022-05-05-ten-thousand]
submitter = "Gnome"
quote = "I have not failed.  I've just found 10,000 ways that won't work."
attribution = "Thomas Alva Edison"

[2022-05-05-Not-true-but-the-spirit-behind-it-remains-accurate]
submitter = "Gnome"
quote = "Never forget that everything Hitler did in Germany was legal."
attribution = "Martin Luther King Jr."

[2022-05-08-feet-puzzle]
submitter = "Gnome"
quote = "I always wanted to get lost in a labyrinth.  It's like a puzzle you solve with your feet."
attribution = "Elfo, Disenchantment"

#400

[2022-05-08-baloney]
submitter = "Gnome"
quote = "Destiny is baloney.  Your future is not foretold.  It's what you make of it."
attribution = "Elfo, Disenchantment"

[2022-05-08-well-hes-died-once-already]
submitter = "Gnome"
quote = "I'd rather die a big death than live a small life."
attribution = "Elfo, Disenchantment"

[2022-05-08-yum-mustard]
submitter = "Gnome"
quote = "I wanna taste something other than sweetness.  I wanna cry salty tears, learn bitter truths.  I wanna take a big, meaty bite out of life and dip it in mustard."
attribution = "Elfo, Disenchantment"

[pre-toml-200]
submitter = "Gnome"
quote = "Unexpected call for quote, try again in 24 hours."
attribution = "SwackQuote"
source = '''http://patorjk.com/software/taag/#p=display&f=Big&t=We're%20sorry%2C%0Abut%20the%20quote%0Ayou%20requested%0Ais%20not%20here.%0AMaybe%20you%20should%0Atry%20someplace%20else.'''

[2022-05-08-just-like-a-sponge]
submitter = "Gnome"
quote = "Such self-absorbed idiots aren't worth protecting if you ask me."
attribution = "Mordred, Fate/Apocrypha, 2017" # Mordred wasn't in Fate/EXTRA Last Encore, was in Apocrypha

#405

[2022-05-08-the-student-becomes-the-master]
submitter = "Gnome"
quote = "A student who is too loyal to his master has no chance of surpassing that master... A mutinous spirit is the source of independence."
attribution = "Boris Konev, Legend of Galactic Heroes"

[2022-05-08-nothing-lasts-forever]
submitter = "Gnome"
quote = "Something that's supposed to die and doesn't will eventually rot away, whether it's a man or a nation."
attribution = "Reinhard Von Lohengramm, Legend of Galactic Heroes"

[2022-05-08-words]
submitter = "Gnome"
quote = '''There certainly are things that cannot be told in words, but that can only be said by people who have exhausted their use of words.  Words are like icebergs that are floating on the ocean called "heart".  The parts that show above the sea surface are small, but they still let us perceive the larger parts that are hidden below the water.  Use words deliberately.  If you do, you'll be able to convey more things more accurately than if you were to keep silent.  Right judgement can only be made with right information and right analyses.'''
attribution = "Yang Wen-li, Legend of Galactic Heroes"

[2022-05-08-we-are-our-history]
submitter = "Gnome"
quote = "For as long as human history goes on, the past will continue to accumulate.  History isn't just records of the past.  It's also proof that civilisation has continued to advance to the present.  Our present civilisation is the result of our past."
attribution = "Yang Wen-li, Legend of Galactic Heroes"

[2022-05-08-staying-out-of-it-is-often-the-best-option]
submitter = "Gnome"
quote = "The greatest freedom is the freedom not to get involved."
attribution = "Yang Wen-li, Legend of Galactic Heroes"

#410

[2022-05-08-to-alcohol-the-cause-of-and-solution-to-all-of-lifes-problems]
submitter = "Gnome"
quote = "Alcohol is humanity's friend.  How can I abandon a friend?"
attribution = "Yang Wen-li, Legend of Galactic Heroes"

[2022-05-08-even-democracy-can-be-evil]
submitter = "Gnome"
quote = "Dictatorship itself isn't absolutely evil, it's just another form of government.  The point is how you can run it for the benefit of society."
attribution = "Yang Wen-li, Legend of Galactic Heroes"

[2022-05-08-no-not-that-Attenborough]
submitter = "Gnome"
quote = "Either way, the only ones who can die tomorrow are those who survive today."
attribution = "Dusty Attenborough"

[2022-05-08-alcohol-is-humanitys-friend-how-can-I-abandon-a-friend]
submitter = "Gnome"
quote = "To alcohol!  The cause of, and solution to, all of life's problems."
attribution = "Homer Simpson, The Simpsons"

[2022-05-08-what-even-is-a-glass]
submitter = "Gnome"
quote = '''
Optimist: The glass is 1/2 full.
Pessimist: The glass is 1/2 empty.
Excel: The glass is January 2nd.
Scientist: The glass is half full of one fluid, and half full of another.
Engineer: The glass is full, except when in a vacuum.
Alcoholic: Shucks, drinks nearly gone, lets order another round!
Dr Strange: Half full?  Check again.
Mathematician: The glass isn't a platonic solid.
Topologist: The glass has no holes.
Philosopher: What does it mean, to be "full"?
Me: I dunno but I'm hungry.
Early Career Developer: uh, I don't know what happened, but there's an overflow.
Late Career Developer: Huh.  Just double the memory requirements and ship it.
'''
attribution = "Various"

#415

[2022-05-09-little-boy]
submitter = "Gnome"
quote = "Here on Earth, It appears that sanity, perspective, and an appreciation of the rarity and value of civilisation emerges after, and not before, the capability to build big bombs.  We have the bombs, but I don't think enough of us have the rest.  Why should other young civilisations be any different.  If this is the reason for the great silence, then I suppose we might take comfort in the fact the we are not the only idiots to have existed in the Milky Way.  But that's the coldest comfort I can imagine."
attribution = "Brian Cox, Human Universe"

[2022-05-09-irrelevance]
submitter = "Gnome"
quote = "It seems to me however, that a small planet such as Earth, cannot continue to support an expanding and flourishing civilisation, without a major change in the way we view ourselves.  The division into hundreds of countries whose borders and interests are defined by imagined local differences and arbitrary religious dogma, both of which are utterly irrelevant and meaningless on a galactic scale, must surely be addressed if we are to confront global problems such as mutually assured destruction, asteroid threats, climate change, pandemic disease and who knows what else, and flourish beyond the twenty-first century.  The very fact that the preceding sentence sounds hopelessly utopian might provide a plausible answer to the Great Silence."
attribution = "Brian Cox, Human Universe"

[Im-a-teapot]
submitter = "Gnome"
quote = "418 I'm a teapot"
attribution = "Hyper Text Coffee Pot Control Protocol, RFC 2324"
source = "https://datatracker.ietf.org/doc/html/rfc2324"

[2022-05-09-be-very-afraid]
submitter = "Gnome"
quote = "Don't be afraid, I am a Soviet citizen like you, who has descended from space and I must find a telephone to call Moscow!"
attribution = "Yuri Gagarin"

[2022-05-09-casually-stealing-from-a-literary-legend]
submitter = "Gnome"
quote = "I deliberately borrow from Shakespeare; the most precious objects on Earth are not gems or jewels, but ink marks on paper.  No single human brain could conceive of Hamlet, Principia Mathematica or Codex Leicester; they were created by and belong to the entire human race, and the library of wonders continues to grow."
attribution = "Brian Cox, Human Universe"

#420

[2022-05-09-complexity]
submitter = "Gnome"
quote = "Science is a time machine, and it goes both ways.  We are able to predict our future with increasing certainty.  Our ability to act in response to these predictions will ultimately determine our fate.  Science and reason make the darkness visible.  I worry that lack of investment in science and a retreat from reason may prevent us from seeing further, or delay our reaction to what we see, making a meaningful response impossible.  There are no simple fixes.  Our civilisation is complex, our global political system is inadequate, our internal differences of opinion are deep-seated.  I'd bet you think you're absolutely right about some things and virtually everyone else is an idiot.  Climate Change?  Europe?  God?  America?  The Monarchy?  Same-sex Marriage?  Abortion?  Big Business?  Nationalism?  The United Nations?  The Bank Bailout?  Tax Rates?  Genetically Modified Crops?  Eating Meat?  Football?  X Factor or Strictly?  The way forward is to understand and accept that there are many opinions, but only one human civilisation, only one Nature, and only one science.  The collective goal of ensuring that there is never less than one human civilisation must surely override our personal prejudices.  At least we have come far enough in 40,800 years to be able to state the obvious, and this is a necessary first step.  We've woken up at the wheel of the bus, and realised we don't know how to drive it."
attribution = "Brian Cox, Human Universe"

[2022-05-09-brains]
submitter = "Gnome"
quote = "I held a brain for the cameras at St Paul's teaching hospital in Addis.  It is the most complex single object in the known universe, a most intricate example of emergent complexity assembled over 4 billion years by natural selection operating within the constraints placed upon it by the laws of physics and the particular biochemistry of life on Earth.  It contains around 85 billion individual neurons, which is of the same order as the number of stars in an average galaxy.  But that doesn't begin to describe its complexity.  Each neuron is thought to make between 10,000 and 100,000 connections to other neurons, making the brain a computer way beyond anything our current technology can simulate.  When we do manage to simulate one, I have no doubt that sentience will emerge; consciousness is not magic, it is an emergent property consistent with the known laws of nature."
attribution = "Brian Cox, Human Universe"

[2022-05-09-monkeys]
submitter = "Gnome"
quote = "Common sense is completely worthless and irrelevant when trying to understand reality.  This is probably why people who like to boast about their common sense tend to rail against the fact that they share a common ancestor with a monkey."
attribution = "Brian Cox, Human Universe"

[2022-05-09-yep-we-just-guess]
submitter = "Gnome"
quote = "First we guess it.  Then we — now don't laugh, that's really true — then we compute the consequences of the guess to see what, if this is right, if this law that we guessed is right, to see what it would imply.  And then we compare the computation results to nature, or we say compare to experiment or experience, compare it directly with observations to see if it works.  If it disagrees with experiment, it's wrong."
attribution = "Brian Cox, Human Universe"

[2022-05-09-sit-down-and-talk]
submitter = "Gnome"
quote = "To me, and to the participants of the Green Bank conference, the idea that a civilisation might destroy itself is both ludicrous and likely.  We are pathetically inadequate at long-term planning, idiotically primitive in our destructive urges and pathologically incapable of simply getting along."
attribution = "Brian Cox, Human Universe"

#425

[2022-05-11-kindness-and-wisdom]
submitter = "Victor"
quote = "Kindness is more important than wisdom, and the recognition of this is the beginning of wisdom."
attribution = "Theodore Isaac Rubin"

[2022-05-11-sophocles-kindness-friend]
submitter = "Victor"
quote = "One who knows how to show and to accept kindness will be a friend better than any possession."
attribution = "Sophocles (496–405 BCE)"

[2022-05-11-faulkner-swim-for-new-horizons]
submitter = "Victor"
quote = "You cannot swim for new horizons until you have courage to lose sight of the shore."
attribution = "William Faulkner"

[2022-05-11-keller-walk-with-a-friend]
submitter = "Victor"
quote = "I would rather walk with a friend in the dark, than alone in the light."
attribution = "Helen Keller"

[2022-05-11-epicurus-desiring-what-you-have-not]
submitter = "Victor"
quote = "Do not spoil what you have by desiring what you have not; remember that what you now have was once among the things you only hoped for."
attribution = "Epicurus (341–270 BCE)"

#430

[2022-05-11-satisfaction]
submitter = "Victor"
quote = "It's almost impossible to be satisfied in your own life if you're constantly looking at what someone else has."
attribution = "Rachel Cruze"

[2022-05-13-its-the-only-one-we-have]
submitter = "Gnome"
quote = "This planet is not terra firma.  It is a delicate flower and it must be cared for.  It's lonely.  It's small.  It's isolated, and there is no resupply.  And we are mistreating it.  Clearly, the highest loyalty we should have is not to our own country or our own religion or our home town or even to ourselves.  It should be to, number two, the family of man, and number one, the planet at large.  This is our home, and this is all we've got."
attribution = "Scott Carpenter"

[2022-05-13-another-potshot-at-the-english-language]
submitter = "Gnome"
quote = "A man may take to drink because he feels himself to be a failure, and then fail all the more completely because he drinks.  It is rather the same thing that is happening to the English language.  It becomes ugly and inaccurate because our thoughts are foolish, but the slovenliness of our language makes it easier for us to have foolish thoughts."
attribution = "George Orwell"

[2022-05-16-real-scientists]
submitter = "Gnome"
quote = "Real scientists are delighted when they find out they are wrong.  And to me that is one of the greatest gifts that a scientific education can bring.  There are too many people in this world who want to be right.  And too few who just want to know."
attribution = "Brian Cox, Forces of Nature"

[2022-05-22-railgun]
submitter = "Gnome"
quote = "Wishing won't do any good.  This is going to take work."
attribution = "Shirai Kuroko"

#435

[2022-05-16-Astronomers-are-goths]
submitter = "Gnome"
quote = """
There are three known planets in the PSR B1257 system, which have been named Draugr, Poltergeist and Phobetor.  Poltergeist was the first to be discovered.  I know, I was curious about their names as well.  Poltergeist means "pounding ghost".  The draugr are the unded in Norse legends who live in their graves.  And Phobetor is the personification of nightmares, and the son of Nyx, Greek goddess of the night.

Astronomers are goths.
"""
attribution = "Brian Cox, Forces of Nature"

[2022-05-16-bacteria]
submitter = "Gnome"
quote = """
We must come to terms with being of no cosmic significance, and this means jettisoning our personal and collective egos and valuing what we have.  We can no longer assume the platform of gods, or dream of a unique place in their hearts.  Science has forced us to look fixedly into an infinite universe, and its volume dilutes special pleading to a vanishingly small and pathetic whimper.  And yet what's left is better.  No monument to the gods is as magnificent as the story of our planet; of the origin and evolution of life on the rare Earth and the rise of a fledgling civilisation taking its first steps into the dark.  We stand related to every one of Darwin's endless, most beautiful forms, each of us connected at some branch in the unbroken chain of life stretching back 4 billion years.  We share more in common with bacteria than we do with any living things out there amongst the stars, should they exist, and they are more worthy of our attention.  Build cathedrals in praise of bacteria; we are on our own, and as the dominant intellect we are responsible for our planet in its magnificent and fragile entirety.
"""
attribution = "Brian Cox, Forces of Nature"

[2022-22-05-frozen]
submitter = "Gnome"
quote = """
Let it go, let it go
Can't hold it back anymore
Let it go, let it go
Turn away and slam the door
I don't care what they're going to say
Let the storm rage on
The cold never bothered me anyway
"""
attribution = "Elsa"

[2022-05-16-skepticism]
submitter = "Gnome"
quote = "Without skepticism there can be no progress."
attribution = "Various"

[2022-05-18-russell]
submitter = "Victor"
quote = "There is an artist imprisoned in each one of us.  Let him loose to spread joy everywhere."
attribution = "Bertrand Russell"

#440

[2022-05-18-mulan]
submitter = "Victor"
quote = "The flower that blooms in adversity is the most rare and beautiful of all."
attribution = "The Emperor of China, Mulan"

[2022-05-18-caproni]
submitter = "Victor"
quote = "Airplanes are not tools for war.  They're not for making money.  Airplanes are beautiful dreams.  Engineers turn dreams into reality."
attribution = "Giovanni Battista Caproni, The Wind Rises"

[2022-05-18-dr-seuss-memory]
submitter = "Victor"
quote = "Sometimes you never realize the value of a moment until it becomes a memory."
attribution = "Dr. Seuss"

[2022-05-18-huxley-experience]
submitter = "Victor"
quote = "Experience is not what happens to you;  it's what you do with what happens to you."
attribution = "Aldous Huxley"

[2022-05-18-sherman-beginning-and-ending]
submitter = "Victor"
quote = "You can't go back and change the beginning but you can start where you are and change the ending."
attribution = "James Sherman"

#445

[2022-05-18-christopher-robin]
submitter = "Victor"
quote = "Promise me you'll always remember — you're braver than you believe, and stronger than you seem, and smarter than you think."
attribution = "Christopher Robin" # @TODO, which Winnie-the-Pooh piece is this from? are we attributing to A. A. Milne, David Benedictus, someone else, nobody? - I believe it is from one of the Walt Disney adaptations, possibly the 1977 edition

[2022-05-18-monet-understand-vs-love]
submitter = "Victor"
quote = "Everyone discusses my art and pretends to understand, as if it were necessary to understand, when it is simply necessary to love."
attribution = "Claude Monet"

[2022-05-18-live-fully-in-each-moment]
submitter = "Victor"
quote = "Waking up in the morning, I smile.  24 brand new hours are before me.  I vow to live fully in each moment."
attribution = "Thích Nhất Hạnh"

[2022-05-19-casual-potshot]
submitter = "Gnome"
quote = """
Changing random stuff until your program works is "hacky" and "bad practice".

But, if you do it fast enough it's "Machine Learning", and pays 4x your current salary.
"""
attribution = "Unknown"

[2022-05-19-would-you-like-a-quote]
submitter = "Gnome"
quote = """
"Hi, I'd like to hear a TCP joke."
"Hello, would you like to hear a TCP joke?"
"Yes, I'd like to hear a TCP joke."
"Ok, I'll tell you a TCP joke."
"Ok, I will hear a TCP joke."
"Are you ready to hear a TCP joke?"
"Yes, I am ready to hear a TCP joke."
"Ok, I am about to send the TCP joke.  It will last 10 seconds, it has two characters, it does not have a setting, it ends with a punchline."
"Ok, I am ready to get your TCP joke that will last 10 seconds, has two characters, does not have an explicit setting, and ends with a punchline."
"I'm sorry, your connection has timed out.  Hello, would you like to hear a TCP joke?"
"""
attribution = "Various"

#450

[2021-09-03-1]
submitter = "segfault"
quote = '''```http
HTTP/1.1 451 Unavailable For Legal Reasons
Link: <https://search.example.net/legal>; rel="blocked-by"
Content-Type: text/html

<html>
 <head><title>Unavailable For Legal Reasons</title></head>
 <body>
  <h1>Unavailable For Legal Reasons</h1>
  <p>This request may not be serviced in the Roman Province
  of Judea due to the Lex Julia Majestatis, which disallows
  access to resources hosted on servers deemed to be
  operated by the People's Front of Judea.</p>
 </body>
</html>
```'''
attribution = "HTTP 451 Unavailable For Legal Reasons"
source = "https://en.wikipedia.org/wiki/HTTP_451"

[2022-05-20-earthrise]
submitter = "Gnome"
quote = "We set out to explore the moon and instead discovered the Earth."
attribution = "William Anders, Apollo 8, in reference to [Earthrise](https://en.wikipedia.org/wiki/Earthrise)" # I really hope that link works

[2022-05-20-WALES]
submitter = "Gnome"
quote = "It's very hard to picture the enormity of the Sun.  A hundred Earth's would line up along it's diameter, it would take the average passenger jet 6 months to fly around it.  It's traditional to say something about the size of Wales at this point; it would take 289 million countries the size of Wales, to tile the surface of the Sun."
attribution = "Brian Cox, Forces of Nature"

[2022-05-20-penicillin]
submitter = "Gnome"
quote = "When I woke up just after dawn on September 28, 1928, I certainly didn't plan to revolutionise all medicine by discovering the world's first antibiotic, or bacteria killer.  But I suppose that is exactly what I did."
attribution = "Alexander Fleming"

[2022-05-20-rainbows]
submitter = "Gnome"
quote = """
Why are there so many
Songs about rainbows
And what's on the other side?
Rainbows are visions
But only illusions
And rainbows have nothing to hide
So we've been told and some choose to believe it
I know they're wrong wait and see
Someday we'll find it, the rainbow connection
The lovers, the dreamers and me
"""
attribution = "Kermit the Frog, Rainbow Connection, The Muppet Movie, 1979"

#455

[2022-05-21-connection]
submitter = "Victor"
quote = "But the cure for so many things is connection, and we may think 'no one wants to connect with me', but we just need to find the right people."
attribution = "Jonathan Decker (Cinema Therapy) on A Silent Voice"
source = "https://youtu.be/h8VHaNeuw3o?t=1204"

[2022-22-05-Quark-Strangeness-and-Charm]
submitter = "Gnome"
quote = "Not only is the Universe stranger than we think, it is stranger than we can think."
attribution = "Werner Heisenberg"

[2022-22-05-oops-its-not-a-wavicle-anymore]
submitter = "Gnome"
quote = "What we observe is not nature itself, but nature exposed to our method of questioning."
attribution = "Werner Heisenberg"

[2022-22-05-Funny-business]
submitter = "Gnome"
quote = "There are things that are so serious that you can only joke about them."
attribution = "Werner Heisenberg"

[2022-22-05-Quantum-Theory-be-whack]
submitter = "Gnome"
quote = "Those who are not shocked when they first come across quantum theory cannot possibly have understood it."
attribution = "Niels Bohr"

#460

[2022-22-05-Protons-are-fake-news]
submitter = "Gnome"
quote = "Everything we call real is made of things that cannot be regarded as real."
attribution = "Niels Bohr"

[2022-22-05-profundity]
submitter = "Gnome"
quote = "The opposite of a correct statement is a false statement.  But the opposite of a profound truth may well be another profound truth."
attribution = "Niels Bohr"

[2022-03-28-1]
submitter = "Victor"
quote = "A problem shared is a problem halved."
attribution = "Apocryphal"

[2022-04-07-6]
submitter = "Gnome"
quote = "Neither can embellishments of language be found without arrangement and expression of thoughts, nor can thoughts be made to shine without the light of language."
attribution = "Cicero (106–43 BCE)"

[2022-05-14-just-another-monologue]
submitter = "Gnome"
quote = "Can you hear them?  All these people who lived in terror of you and your judgement.  All these people who's ancestors devoted and sacrificed themselves to you.  Can you hear them singing?  Oh, you like to think you're a god, but you're not a god.  You're just a parasite eating out the jealousy and envy and longing for the lives of others.  You feed on them.  On the memory of love and lost and birth and death and joy and sorrow.  So, so come on then.  Take mine.  Take my memories.  And I hope you've got a big appetite because I have lived a long life and I have seen a few things.  I walked away from the last Great Time War.  I marked the passing of the Time Lords.  I saw the birth of the universe and watched as time ran out.  Moment by moment until nothing remained — no time, no space, just me.  I walked in universes where the laws of physics where devised by the mind of a mad man.  I watched universes freeze and creations burn.  I have seen things you wouldn't believe.  I have lost things you will never understand.  And I know things.  Secrets that must never be told.  Knowledge that must never be spoken.  Knowledge that will make parasite gods blaze.  So come on then!  Take it!  Take it all, baby!  Have it!  You have it all!"
attribution = "The Doctor, Doctor Who, The Rings of Akhaten, 2013"

#465

[2022-04-14-1]
submitter = "Victor"
quote = "Life's too short to spend it at war with yourself."
attribution = "Ritu Ghatourey"

[2022-05-01-its-hard-apparently]
submitter = "Gnome"
quote = "Landing a rover from 26 kilometres above the surface traveling 6 times faster than a bullet... is hard."
attribution = "Brian Cox, The Planets"

[2022-05-16-cause-and-effect]
submitter = "Gnome"
quote = "You have to get old because of the geometry of spacetime."
attribution = "Brian Cox, Forces of Nature"

[2022-22-05-Predictions]
submitter = "Gnome"
quote = "Prediction is very difficult, especially about the future."
attribution = "Niels Bohr"

[2022-22-05-Experts]
submitter = "Gnome"
quote = "An expert is a person who has made all the mistakes that can be made in a very narrow field."
attribution = "Niels Bohr"

#470

[2022-23-05-Towels]
submitter = "Gnome"
quote = """
A towel, it says, is about the most massively useful thing an interstellar hitchhiker can have.  Partly it has great practical value.  You can wrap it around you for warmth as you bound across the cold moons of Jaglan Beta; you can lie on it on the brilliant marble-sanded beaches of Santraginus V, inhaling the heady sea vapours; you can sleep under it beneath the stars which shine so redly on the desert world of Kakrafoon; use it to sail a miniraft down the slow heavy River Moth; wet it for use in hand-to-hand-combat; wrap it round your head to ward off noxious fumes or avoid the gaze of the Ravenous Bugblatter Beast of Traal (such a mind-bogglingly stupid animal, it assumes that if you can't see it, it can't see you — daft as a brush, but very very ravenous); you can wave your towel in emergencies as a distress signal, and of course dry yourself off with it if it still seems to be clean enough.

More importantly, a towel has immense psychological value.  For some reason, if a strag discovers that a hitchhiker has his towel with him, he will automatically assume that he is also in possession of a toothbrush, face flannel, soap, tin of biscuits, flask, compass, map, ball of string, gnat spray, wet weather gear, space suit, etc.  Furthermore, the strag will then happily lend the hitch hiker any of these or a dozen other items that the hitch hiker might accidentally have "lost".  What the strag will think is that any man who can hitch the length and breadth of the galaxy, rough it, slum it, struggle against terrible odds, win through, and still knows where his towel is, is clearly a man to be reckoned with.
"""
attribution = "Douglas Adams, The Hitchhiker's Guide to the Galaxy"

[2022-30-05-Excellence]
submitter = "Asher"
quote = """
We are what we repeatedly do.
Excellence, then, is not an act,
but a habit.
"""
attribution = "Aristotle (384–322 BCE)"

[2022-06-03-human-heart-in-conflict]
submitter = "Victor"
quote = "The only thing worth writing about is the human heart in conflict with itself."
attribution = "William Faulkner"

[2022-06-03-kindness]
submitter = "Victor"
quote = "Kindness is the light that dissolves all walls between souls, families, and nations."
attribution = "Paramahansa Yogananda"

[2022-06-03-storm]
submitter = "Victor"
quote = "And once the storm is over, you won't remember how you made it through.  But one thing is certain.  When you come out of the storm, you won't be the same person who walked in.  That's what this storm's all about."
attribution = "Haruki Murakami, Kafka on the Shore"

#475

[2022-06-03-start]
submitter = "Victor"
quote = "You don't have to be great to start, but you have to start to be great."
attribution = "Zig Ziglar"

[2022-06-03-just-be-my-friend]
submitter = "Victor"
quote = """
Don't walk in front of me, I may not follow.
Don't walk behind me, I may not lead.
Walk beside me, just be my friend.
"""
attribution = "Unknown"

[2022-06-03-nothing]
submitter = "Victor"
quote = "People say nothing is impossible, but I do nothing every day."
attribution = "Winnie the Pooh" # @TODO, is this from A. A. Milne, or someone else? - I would hazard a guess at the original novel, but without more than a few seconds googling, no real idea

[2022-06-03-cheer-up]
submitter = "Victor"
quote = "The best way to cheer yourself is to try to cheer someone else up."
attribution = "Mark Twain"

[2022-06-03-life-is-short]
submitter = "Victor"
quote = "Life is short: kiss slowly, laugh insanely, love truly and forgive quickly."
attribution = "Paulo Coelho"

#480

[2022-06-04-Right]
submitter = "Gnome"
quote = "If we're kind and polite, the world will be right."
attribution = "Paddington Bear, Paddington 2, 2017"

[2022-06-13-Pretty-Dress]
submitter = "Gnome"
quote = "A pretty dress can make all the difference.  Anyone who disagrees must have just never seen me in a dress, I rock that shit."
attribution = "IrrelevantSwack"

[2022-06-13-To-Swack-or-not-to-Swack]
submitter = "Gnome"
quote = "I don't want Swack to be the goto name for the society.  I'm trying to find a line where it persists as a joke without it becoming all-encompassing."
attribution = "IrrelevantSwack, 2018"

[2022-06-13-Time-is-relative]
submitter = "Victor"
quote = "I'm 78 days into a 14 day turn around on a Motherboard repair... time is relative."
attribution = "Gnome"

[2022-06-14-300]
submitter = "Gnome"
quote = """
Victor: Why did it give me a 200?
Gnome: You clearly need to put it into slow motion mode, then you get a 300.
"""
attribution = "Gnome and Victor"

#485

[2022-06-20-angelou]
submitter = "Victor"
quote = "There is no greater agony than bearing an untold story inside you."
attribution = "Maya Angelou"

[2022-06-20-kant]
submitter = "Victor"
quote = "We are not rich by what we possess but by what we can do without."
attribution = "Immanuel Kant"

[2022-06-20-dalai-lama]
submitter = "Victor"
quote = "Happiness is not something ready made.  It comes from your own actions."
attribution = "Dalai Lama XIV"

[2022-06-20-van-gogh-love]
submitter = "Victor"
quote = "I feel that there is nothing more truly artistic than to love people."
attribution = "Vincent Van Gogh"

[2022-06-20-van-gogh-dream]
submitter = "Victor"
quote = "I dream of painting and then I paint my dream."
attribution = "Vincent Van Gogh"

#490

[2022-06-22-roundabounts]
submitter = "Gnome"
quote = """
Un-like fascist, robotic traffic lights where we are told when to stop and go, the roundabout allows us to show one another our very own English driving decorum.  We approach the island at our own chosen speed, in the lane of our choice.  Co-operating and queuing accordingly with our fellow drivers, we wait for a gap and join the gentle gyratory flow in our own time, signalling our intentions and leaving at our chosen exit.  Never is a road system better suited to the English consciousness than one that involves a set of rules and guidelines that harbours a carefully balanced system that relies on etiquette and protocol.
"""
attribution = "Kevin Beresford, president of UKRAS, aka Lord of the Rings"

[2022-07-06-kierkegaard]
submitter = "Victor"
quote = "Life can only be understood backwards; but it must be lived forwards."
attribution = "Søren Kierkegaard"

[2022-07-06-shaw]
submitter = "Victor"
quote = "Life isn't about finding yourself.  Life is about creating yourself."
attribution = "George Bernard Shaw"

[2022-07-06-picasso]
submitter = "Victor"
quote = "Every child is an artist.  The problem is how to remain an artist once he grows up."
attribution = "Pablo Picasso"

[2022-07-06-richards]
submitter = "Victor"
quote = "When you connect to the silence within you, that is when you can make sense of the disturbance going on around you."
attribution = "Stephen Richards"

#495

[2022-07-06-twain]
submitter = "Victor"
quote = "To get the full value of joy you must have someone to divide it with."
attribution = "Mark Twain"

[2022-07-06-feynman]
submitter = "Victor"
quote = "Nobody ever figures out what life is all about, and it doesn't matter.  Explore the world.  Nearly everything is really interesting if you go into it deeply enough."
attribution = "Richard Feynman"

[2022-07-06-Angelou]
submitter = "Victor"
quote = "Courage is the most important of all the virtues because without courage, you can't practice any other virtue consistently."
attribution = "Maya Angelou"

[2022-07-22-hand-brake]
submitter = "Gnome"
quote = "Low self esteem is like driving through life with your handbrake on."
attribution = "Maxwell Maltz"

[2022-07-26-road-to-hell]
submitter = "segfault"
quote = "While it is true that the road to hell is paved with good intentions, it also seems true that the road to good intentions is paved with hell."
attribution = "Casey Muratori"
source = "https://twitter.com/cmuratori/status/1546405527650832384"

#500

[2022-07-30-ranking-of-kings]
submitter = "Victor"
quote = "What you are concerned about may be one of your strengths.  Because of what you are missing, you have experienced many things that an ordinary person never would.  While they may be painful, they will surely help you to clear your own path.  So love everything about yourself."
attribution = "Despa, Ranking of Kings"

[pre-toml-74]
submitter = "Gnome"
quote = "502 Bad Gateway"
attribution = "IETF, HTTP Status Code, RFC 9110"
source = "https://datatracker.ietf.org/doc/html/rfc9110"

[2022-07-30-fruba]
submitter = "Victor"
quote = "Here's an analogy: You can break a table with one punch, but you can also pull back that punch just before it lands.  Getting along well with other people works the same way."
attribution = "Shigure Soma, Fruits Basket"

[2022-07-30-paper-doesnt-taste-good]
submitter = "Victor"
quote = "Paper doesn't taste very good, and it won't give me vitamins."
attribution = "Kusunoki, Three Days of Happiness"

[2022-07-30-keller]
submitter = "Victor"
quote = "Although the world is full of suffering, it is also full of the overcoming of it."
attribution = "Helen Keller"

#505

[2022-07-30-althouse]
submitter = "Victor"
quote = "If you are feeling low, or trampled, unappreciated, or forgotten, and you are reading this, realize it is an illusion.  The hope is real, you are valued, and what lies ahead is brilliance."
attribution = "Tom Althouse"

[2022-07-30-bennett]
submitter = "Victor"
quote = "Be the reason someone smiles.  Be the reason someone feels loved and believes in the goodness in people."
attribution = "Roy T. Bennett"

[2022-07-30-schweitzer]
submitter = "Victor"
quote = "As the sun makes ice melt, kindness causes misunderstanding, mistrust, and hostility to evaporate."
attribution = "Albert Schweitzer"

[2022-07-30-malala]
submitter = "Victor"
quote = "One child, one teacher, one book, one pen can change the world."
attribution = "Malala Yousafzai"

[2022-07-30-van-buren]
submitter = "Victor"
quote = "The best index to a person's character is how he treats people who can't do him any good, and how he treats people who can't fight back."
attribution = "Abigail Van Buren"

#510

[2022-07-30-emerson]
submitter = "Victor"
quote = "To be yourself in a world that is constantly trying to make you something else is the greatest accomplishment."
attribution = "Emerson"

[2022-07-30-troy]
submitter = "Victor"
quote = "Remember your words can plant gardens or burn whole forests down."
attribution = "Gemma Troy"

[2022-07-30-coelho]
submitter = "Victor"
quote = "A child can teach an adult three things: to be happy for no reason, to always be busy with something, and to know how to demand with all his might that which he desires."
attribution = "Paulo Coelho"

[2022-07-30-hillesum]
submitter = "Victor"
quote = "Sometimes the most important thing in a whole day is the rest we take between two deep breaths."
attribution = "Etty Hillesum"

[2022-07-30-lamb]
submitter = "Victor"
quote = "A year from now you may wish you had started today."
attribution = "Karen Lamb"

#515

[2022-07-30-jami]
submitter = "Victor"
quote = "Grudges are for those who insist that they are owed something; forgiveness, however, is for those who are substantial enough to move on."
attribution = "Criss Jami"

[2022-07-30-dalai-lama]
submitter = "Victor"
quote = "Do not let the behaviour of others destroy your inner peace."
attribution = "Dalai Lama"

[2022-08-01-were-all-going-to-die]
submitter = "Gnome"
quote = "We're all going to die, so let's mess it up."
attribution = "Brad Pitt"

[2022-08-07-three-days-1]
submitter = "Victor"
quote = "Universal appeal does not come by obsequiously sucking up to everyone around you so that they like you.  It comes from digging to the bottom of your own well and painstakingly dredging up what's down there.  It lies within the results of a completely individual and personal approach."
attribution = "Kusunoki, Three Days of Happiness"

[2022-08-07-three-days-2]
submitter = "Victor"
quote = "I don't really trust words like *personality* and *disposition* and *nature*.  They can all change with circumstances.  In the long run, I think the way people actually differ is in which situations they are more likely to fall into.  Everyone has this extreme belief in consistency of character, but I think it's a much shallower quality than most people like to think."
attribution = "Kusunoki, Three Days of Happiness"

#520

[2022-08-07-jami]
submitter = "Victor"
quote = "Grudges are for those who insist that they are owed something; forgiveness, however, is for those who are substantial enough to move on."
attribution = "Criss Jami"

[2022-08-07-disney]
submitter = "Victor"
quote = "Laughter is timeless.  Imagination has no age.  And dreams are forever."
attribution = "Walt Disney"

[2022-08-07-shaw]
submitter = "Victor"
quote = "A life spent making mistakes is not only more honorable but more useful than a life spent doing nothing."
attribution = "George Bernard Shaw"

[2022-08-12-Roddenbury]
submitter = "Gnome"
quote = "In a very real sense, we are all aliens on a strange planet.  We spend most of our lives reaching out and trying to communicate.  If during our whole lifetime, we could reach out and really communicate with just two people, we are indeed very fortunate."
attribution = "Gene Roddenbury"

[2022-08-13-ullman]
submitter = "segfault"
quote = "Until I became a programmer, I didn't thoroughly understand the usefulness of such isolation: the silence, the reduction of life to thought and form; for example, going off to a dark room to work on a program when relations with people get difficult."
attribution = "Ellen Ullman, Life in Code: A Personal History of Technology"

#525

[2022-08-13-sudo]
submitter = "segfault"
quote = '''```
We trust you have received the usual lecture from the local System
Administrator.  It usually boils down to these three things:

    #1) Respect the privacy of others.
    #2) Think before you type.
    #3) With great power comes great responsibility.
```'''
attribution = "Todd C. Miller, `sudo`" # kinda, the actual author is unknown, but Todd made the original commit and the one that added 3, so I'll credit him

[2022-08-13-sql]
submitter = "segfault"
quote = "It's funny how even something as simple as a MYSQL database requires pruning, nurture."
attribution = "Craig Mod"

[2022-08-13-poetry]
submitter = "segfault"
quote = "With static sites, we've come full circle, like exhausted poets who have travelled the world trying every form of poetry and realizing that the haiku is enough to see most of us through our tragedies."
attribution = "Craig Mod"

[2022-08-13-Rutherford]
submitter = "segfault"
quote = "If your experiment needs statistics, you ought to have done a better experiment."
attribution = "Ernest Rutherford"

[2022-08-13-Goddard]
submitter = "segfault"
quote = "It is difficult to say what is impossible, for the dream of yesterday is the hope of today and the reality of tomorrow."
attribution = "Robert H. Goddard"

#530

[2022-08-13-I-really-recommend-this-game]
submitter = "segfault"
quote = "Your wisdom is something for you to find out yourself."
attribution = "Mohammad Fahmi, What Comes After" # RIP
source = "https://store.steampowered.com/app/1421760/What_Comes_After/"

[2022-08-13-heavy]
submitter = "segfault"
quote = "Just because someone carries it well, doesn't mean it isn't heavy."
attribution = "Apocryphal"

[2022-08-13-De-Bois]
submitter = "segfault"
quote = "We should measure the prosperity of a nation not by the number of millionaires, but by the absence of poverty, the prevalence of health, the efficiency of the public schools, and the number of people who can and do read worthwhile books."
attribution = "W. E. B. De Bois"

[2022-08-13-return-of-the-Doug]
submitter = "segfault"
quote = "These days, the problem isn't how to innovate; it's how to get society to adopt the good ideas that already exist."
attribution = "Douglas Engelbart"

[2022-08-13-a-new-Doug]
submitter = "segfault"
quote = "The key thing about all the world's big problems is that they have to be dealt with collectively.  If we don't get collectively smarter, we're doomed."
attribution = "Douglas Engelbart, Intelligence in the Internet Age"

#535

[2022-09-01-Rogues]
submitter = "IrrelevantSwack"
quote = "Rogues are very keen in their profession, and know already much more than we can teach them respecting their several kinds of roguery.  Rogues knew a good deal about lock-picking long before locksmiths discussed it among themselves."
attribution = "A. C. Hobbs, 1853"

[2022-09-01-Haskell]
submitter = "IrrelevantSwack"
quote = '''Haskell be like "we spent 15 years perfecting our language before the initial 1.0 release but nah we don't need an installer they'll figure it out kek"'''
attribution = "Lewigi"

[2022-09-02-Being-Present]
submitter = "Gnome"
quote = "Being present is not some esoteric talent.  We are all capable of being present at any time and any location.  It is something we have in abundance as a child and loose as we become adults."
attribution = "Anthony Epes"

[2022-09-08-Life-Spent-Debugging]
submitter = "Asher"
quote = "The realization came over me with full force that a good part of the remainder of my life was going to be spent in finding the errors in my own programs."
attribution = "Maurice Wilkes, 1949"

[2022-09-11-Porter]
submitter = "Gnome"
quote = """
We've moved beyond the idea that women wearing pants is a problem.  Women wearing pants is powerful, it's strong, everybody accepts it, and it's associated with the patriarchy, it's associated with being male.

The minute a man puts on a dress it's disgusting, so what are you saying?  Men are strong, women are disgusting?  I'm not doing that anymore.

I'm done with that.  I'm a man in a dress and if I feel like wearing a dress I'm gonna wear one.
"""
attribution = "Billy Porter"

#540

[2022-09-11-Free-Speech]
submitter = "Gnome"
quote = "Some people's idea of [free speech] is that they are free to say what they like, but if anyone says anything back, that is an outrage."
attribution = "Winston Churchill, 1943"

[2022-09-16-Eye-Contact]
submitter = "Gnome"
quote = "And now I know it is perfectly natural for me not to look at someone when I talk.  Those of us with Asperger's are just not comfortable doing it.  In fact, I don't really understand why it's considered normal to stare at someone's eyeballs."
attribution = "John Elder Robinson, Look Me in the Eye: My Life with Asperger's"

[2022-09-16-Sixty-six]
submitter = "Gnome"
quote = "It does not matter what sixty-six percent of people do in any particular situation.  All that matters is what you do."
attribution = "John Elder Robinson,  Be Different: Adventures of a Free-Range Aspergian "

[2022-09-16-What-a-mess]
submitter = "Gnome"
quote = '"This is a fucking mess", I said tactfully.'
attribution = "John Elder Robinson"

[2022-09-17-Only-universal-in-computing]
submitter = "Asher"
quote = "Sometimes I think the only universal in the computing field is the fetch-execute cycle."
attribution = "Alan Perlis, 1981"

#545

[2022-09-18-Silence]
submitter = "Gnome"
quote = "Yes, sir.  I am attempting to fill a silent moment with non-relevant conversation."
attribution = "Lt. Cmdr. Data, Star Trek: The Next Generation, Starship Mine"

[2022-09-18-Friendship]
submitter = "Gnome"
quote = "I never knew what a friend was until I met Geordi.  He spoke to me as though I were human.  He treated me no differently from anyone else.  He accepted me for what I am.  And that, I have learned, is friendship."
attribution = "Lt. Cmdr. Data, Star Trek: The Next Generation, The Next Phase"

[2022-09-18-Four-lights]
submitter = "Gnome"
quote = "There are four lights!"
attribution = "Captain Jean-Luc Picard, Star Trek: The Next Generation, Chain of Command"

[2022-09-18-Never-forget]
submitter = "Gnome"
quote = "The act injured you, and saved me.  I will not forget it."
attribution = "Lt. Cmdr. Data, Star Trek: The Next Generation, Measure of a Man"

[2022-09-18-Strategema]
submitter = "Gnome"
quote = "It is possible to commit no errors and still lose.  That is not a weakness.  That is life."
attribution = "Captain Jean-Luc Picard, Star Trek: The Next Generation, Peak Performance"

#550

[2022-09-19-Stupidity]
submitter = "Gnome"
quote = "Nothing in all the world is more dangerous than sincere ignorance and conscientious stupidity."
attribution = "Martin Luther King Jr."

[2022-09-19-Free]
submitter = "Gnome"
quote = "The only way to deal with an unfree world is to become so absolutely free that your very existence is an act of rebellion."
attribution = "Albert Camus"

[2022-09-19-Courage]
submitter = "Gnome"
quote = "Courage is what it takes to stand up and speak; courage is also what it takes to sit down and listen."
attribution = "misattributed to Winston Churchill"

[2022-09-19-Limited-Time]
submitter = "Gnome"
quote = "Your time is limited, so don't waste it living someone else's life.  Don't be trapped by dogma — which is living with the results of other people's thinking.  Don't let the noise of others' opinions drown out your own inner voice.  And most important, have the courage to follow your heart and intuition."
attribution = "Steve Jobs"

[2022-09-19-Nothing-to-lose]
submitter = "Gnome"
quote = "Remembering that you are going to die is the best way I know to avoid the trap of thinking you have something to lose.  You are already naked.  There is no reason not to follow your heart."
attribution = "Steve Jobs"

#555

[2022-09-19-Thats-all-it-does]
submitter = "Gnome"
quote = "It takes these very simple-minded instructions — 'Go fetch a number, add it to this number, put the result there, perceive if it's greater than this other number' — but executes them at a rate of, let's say, 1,000,000 per second.  At 1,000,000 per second, the results appear to be magic."
attribution = "Steve Jobs"

[2022-09-19-Cheese]
submitter = "Gnome"
quote = "How can anyone govern a nation that has two hundred and forty-six different kinds of cheese?"
attribution = "Charles De Gaulle"

[2022-09-19-Change]
submitter = "Gnome"
quote = "If current technological processes continue without change, the environment will change, and we, the human species, will either have to mutate or even die, to disappear, as many species have disappeared."
attribution = "Mikhail Gorbachev"

[2022-09-19-the-tao-of-programming]
submitter = "segfault"
quote = """
Each language has its purpose, however humble.  Each language expresses the Yin and Yang of software.  Each language has its place within the Tao.

But do not program in COBOL if you can avoid it.
"""
attribution = "Geoffrey James, The Tao of Programming"
source = "http://www.canonical.org/~kragen/tao-of-programming.html"

[2022-09-30-not-a-merry-man]
submitter = "Gnome"
quote = "Sir, I protest!  I am NOT a Merry Man!"
attribution = "Lt. Cmdr. Worf, Star Trek: The Next Generation, Qpid"

#560

[2022-10-12-Stephen-fry-on-god]
submitter = "curlpipe"
quote = """
I say; bone cancer in children, what's that about?  How dare you, how dare you create a world in which, in which there is such misery that is not our fault, it's not right, it's utterly, utterly evil.  Why should I respect a capricious, mean minded, stupid God who creates a world which is so full of injustice and pain?  That's what I would say.  And you think you're going to get in, know what, I wouldn't want to.  I wouldn't want to get in on his terms, they're wrong.

Now if I died and it was Pluto, or Hades, or if it was the twelve Greek gods, then I would have more truck with it, because the Greeks didn't pretend not to be human in their appetites, and in their capriciousness, and in their unreasonableness.  They didn't present themselves as being all seing, all wise, all kind, or beneficent.  Because the God who created this universe, if it was created by God, is quite clearly a maniac; utter maniac, totally selfish.

We have to spend our life on our knees thanking you?  What kind of God would do that?  Yes, the world is very splendid, but it also has in it insects whose whole entire life cycle is to burrow into the eyes of children, and make them blind; they eat outwards from the eyes.  Why, why did you do that?  For you could easily have made a creation in which that didn't exist.  It is simply not acceptable.

So you know, Atheism is not just about, not believing, it is not believing there's a God, but on the assumption there is one kind of God.  It's perfectly apparent they are monstrous, utterly monstrous, and deserves no respect whatsoever.  The moment you banished him your life becomes simpler, more cleaner, more living in my heaven.
"""
attribution = "Stepen Fry"
source = "https://www.youtube.com/watch?v=-suvkwNYSQo"

[2022-10-12-swockening]
submitter = "IrrelevantSwack"
quote = "swockening"
attribution = "Antikyth"

[2022-10-26-British-Python]
submitter = "Gnome"
quote = '''```python
with a_gift() as apologies:
  try:
    greetings(give = apologies)
  except FumbledSentence as fuckup:
    await sleep(hours(7))
    remember(fuckup)
  finally:
    awkwardly_exit()
```'''
attribution = "segfault"

[2022-10-26-Oops]
submitter = "Gnome"
quote = "I don't have all the answers, I've never been dead before."
attribution = "Ensign Ro Laren, The Next Phase"

[2022-11-1-Human-Addition]
submitter = "Gnome"
quote = "Hey, if human arithmetic were simple enough that we could reproduce it in a computer, we wouldn't be able to count high enough to build computers."
attribution = "Eliezer Yudkowsky"
source = "https://www.lesswrong.com/posts/YhgjmCxcQXixStWMC/artificial-addition"

#565

[2022-11-14-Unknown-unknowns]
submitter = "Gnome"
quote = "Reports that say that something hasn't happened are always interesting to me, because as we know, there are known knowns; there are things we know we know.  We also know there are known unknowns; that is to say we know there are some things we do not know.  But there are also unknown unknowns — the ones we don't know we don't know.  And if one looks throughout the history of our country and other free countries, it is the latter category that tends to be the difficult ones."
attribution = "Donald Rumsfeld, United States Secretary of Defense (2001–2006)"

[2022-11-14-Regular-expressions]
submitter = "Asher"
quote = "Some people, when confronted with a problem, think 'I know, I'll use regular expressions'.  Now they have two problems."
attribution = "Jamie Zawinski"

[2022-11-16-javafx-was-mentioned-and-i-was-reminded-of-this-so-i-added-it]
submitter = "segfault"
quote = "Give someone state and they'll have a bug one day, but teach them how to represent state in two separate locations that have to be kept in sync and they'll have bugs for a lifetime."
attribution = 'Fabian "ryg" Giesen'
source = "https://twitter.com/rygorous/status/1507178315886444544"

[2022-11-16-Einstein]
submitter = "Gnome"
quote = "All our science, measured against reality, is primitive and childlike — and yet it is the most precious thing we have."
attribution = "Albert Einstein"

[2022-11-16-Sherlock]
submitter = "Gnome"
quote = "It is a capital mistake to theorise before one has data.  Instensibly one begins to twist facts to suit theories, instead of theories to suit facts."
attribution = "Arthur Conan Doyle, Sherlock Holmes, A Scandal in Bohemia"

#570

[2022-11-29-Knuth-quote-in-full-for-once]
submitter = "segfault"
quote = """
There is no doubt that the grail of efficiency leads to abuse.  Programmers waste enormous amounts of time thinking about, or worrying about, the speed of noncritical parts of their programs, and these attempts at efficiency actually have a strong negative impact when debugging and maintenance are considered.  We should forget about small efficiencies, say about 97% of the time: premature optimization is the root of all evil.

Yet we should not pass up our opportunities in that critical 3%.  A good programmer will not be lulled into complacency by such reasoning, he will be wise to look carefully at the critical code; but only after that code has been identified.  It is often a mistake to make a priori judgments about what parts of a program are really critical, since the universal experience of programmers who have been using measurement tools has been that their intuitive guesses fail.  After working with such tools for seven years, I've become convinced that all compilers written from now on should be designed to provide all programmers with feedback indicating what parts of their programs are costing the most; indeed, this feedback should be supplied automatically unless it has been specificaly turned off.  After a programmer knows which parts of his routines are really important, a transformation like doubling up of loops will be worthwhile.
"""
attribution = "Donald Knuth, Structured Programming with `go to` Statements (1974)"
source = "https://doi.org/10.1145/356635.356640"

[2022-11-30-Justins-Dad]
submitter = "Greenfoot5"
quote = "We ain't a sharp species.  We kill each other over arguments about what happens when you die, then fail to see the fucking irony in that."
attribution = "Justin's Dad"
source = "https://twitter.com/shitmydadsays/status/209705033204371457"

[2022-12-02-Jungle-Lizard-Advent]
submitter = "SatanicWomble"
quote = 'My solution today is far from elegant .. and my first question was "If this is a jungle..  why no Lizard?"'
attribution = "Gnome, Advent of Code 2022, Day 2"
source = "https://discord.com/channels/402480186312097803/1035536278671859713/1048185250573979668"

[2022-12-02-Doctor-Destination-Dreaming]
submitter = "SatanicWomble"
quote = '''
Clara sometimes asks me if I dream.
"Of course I dream", I tell her. "Everybody dreams."
"But what do you dream about?", she'll ask.
"The same thing everybody dreams about", I tell her. "I dream about where I'm going."
She always laughs at that. "But you're not going anywhere, you're just wandering about."

That's not true.  Not anymore.  I have a new destination.  My journey is the same as yours, the same as anyone's.  It's taken me so many years, so many lifetimes, but at last I know where I'm going.  Where I've always been going.  Home.  The long way around.
'''
attribution = "The Doctor, Doctor Who, The Day of the Doctor, 2013"

[2022-12-02-anyone-for-chess]
submitter = "segfault"
quote = "Four minutes?  That's ages!  What if I get bored?  I need a television — a couple of books — anyone for chess?"
attribution = "The Doctor, Doctor Who, The Night of the Doctor, 2013"

#575

[2022-12-08-humble-pie]
submitter = "Corndog"
quote = """
Roy: Moss, I don't like to be negative about it, but everything you invent is worthless.
Moss: Ah, well, prepare to put mustard on those words, for you will soon be consuming them along with this slice of humble pie that comes direct from the oven of shame set at gas mark 'egg on your face'!
"""
attribution = "Roy Trenneman and Maurice Moss, The IT Crowd, S2 E5"
source = "https://www.imdb.com/title/tt1111175/characters/nm1547964"

[2022-12-13-I-hate-this]
submitter = "Gnome"
quote = """
Data: Oh, yes!  I hate this stuff!  It is revolting!
Guinan: More?
Data: Please!
"""
attribution = "Lt. Cmdr. Data and Guinan, Star Trek Generations"

[2022-12-20-Slowly]
submitter = "Gnome"
quote = "Slowly is the fastest way to get where you want to be"
attribution = "André De Shields"

[2022-12-21-frank-1]
submitter = "Victor"
quote = "I can shake off everything as I write; my sorrows disappear, my courage is reborn."
attribution = "Anne Frank"

[2022-12-21-aristotle]
submitter = "Victor"
quote = "That which is desirable on its own account and for the sake of knowing it is more of the nature of wisdom than that which is desirable on account of its results."
attribution = "Aristotle (384–322 BCE)"

#580

[2022-12-21-garland]
submitter = "Victor"
quote = "Always be a first-rate version of yourself, instead of a second-rate version of somebody else."
attribution = "Judy Garland"

[2022-12-21-angelou]
submitter = "Victor"
quote = "Try to be a rainbow in someone's cloud."
attribution = "Maya Angelou"

[2022-12-21-plato]
submitter = "Victor"
quote = "Be kind, for everyone you meet is fighting a harder battle."
attribution = "Plato (circa 428–347 BCE)"

[2022-12-21-frank-2]
submitter = "Victor"
quote = "No one has ever become poor by giving."
attribution = "Anne Frank"

[2022-12-21-pagan]
submitter = "Victor"
quote = "Your first ritual that you do during the day is the highest leveraged ritual, by far, because it has the effect of setting your mind, and setting the context, for the rest of your day."
attribution = "Eben Pagan"

#585

[2022-12-21-mlk]
submitter = "Victor"
quote = "Darkness cannot drive out darkness: only light can do that.  Hate cannot drive out hate: only love can do that."
attribution = "Martin Luther King Jr."

[2022-12-21-coelho]
submitter = "Victor"
quote = "When each day is the same as the next, it's because people fail to recognize the good things that happen in their lives every time the sun rises."
attribution = "Paulo Coelho"

[2022-12-21-fitzmaurice]
submitter = "Victor"
quote = "Letting go doesn't have to mean walking away.  It means the things that hurt you don't hurt you anymore."
attribution = "Sue Fitzmaurice"

[2022-12-21-thoreau]
submitter = "Victor"
quote = "Happiness is like a butterfly, the more you chase it, the more it will evade you, but if you notice the other things around you, it will gently come and sit on your shoulder."
attribution = "Henry David Thoreau"

[2022-12-21-radmacher]
submitter = "Victor"
quote = '''Courage doesn't always roar.  Sometimes courage is the little voice at the end of the day that says "I'll try again tomorrow."'''
attribution = "Mary Anne Radmacher"

#590

[2022-12-21-hawking]
submitter = "Victor"
quote = "My expectations were reduced to zero when I was 21.  Everything since then has been a bonus."
attribution = "Stephen Hawking"

[2022-12-21-winfrey]
submitter = "Victor"
quote = "If you look at what you have in life, you'll always have more.  If you look at what you don't have in life, you'll never have enough."
attribution = "Oprah Winfrey"

[2022-12-21-einstein]
submitter = "Victor"
quote = "A calm and modest life brings more happiness than the pursuit of success combined with constant restlessness."
attribution = "Albert Einstein"

[2022-12-21-west]
submitter = "Victor"
quote = "If you spend your whole life waiting for the storm, you'll never enjoy the sunshine."
attribution = "Morris West"

[2022-12-21-marcus-aurelius]
submitter = "Victor"
quote = "When you arise in the morning think of what a privilege it is to be alive, to think, to enjoy, to love."
attribution = "Marcus Aurelius (121–180 CE)"

#595

[2022-12-21-gide]
submitter = "Victor"
quote = "It is better to be hated for what you are than to be loved for what you are not."
attribution = "Andre Gide"

[2022-12-21-dr-seuss]
submitter = "Victor"
quote = "Don't cry because it's over, smile because it happened."
attribution = "Dr. Seuss"

[2022-12-21-hemingway]
submitter = "Victor"
quote = "Night is always darker before the dawn and life is the same, everything will get better and sun will shine brighter than ever."
attribution = "Ernest Hemingway"

[2022-12-21-homer]
submitter = "Victor"
quote = "There is a time for many words, and there is also a time for sleep."
attribution = "Homer (Greek poet, 8th century BCE)"

[2022-12-21-hoffman]
submitter = "Victor"
quote = "Today's goals: Coffee and kindness.  Maybe two coffees, and then kindness."
attribution = "Nanea Hoffman"

#600

[2022-12-21-frank-3]
submitter = "Victor"
quote = "It's really a wonder that I haven't dropped all my ideals, because they seem so absurd and impossible to carry out.  Yet I keep them, because in spite of everything, I still believe that people are really good at heart."
attribution = "Anne Frank"

[2022-12-21-stevenson]
submitter = "Victor"
quote = "Don't judge each day by the harvest you reap but by the seeds that you plant."
attribution = "Robert Louis Stevenson"

[2022-12-21-rohn]
submitter = "Victor"
quote = "Happiness is not something you postpone for the future; it is something you design for the present."
attribution = "Jim Rohn"

[2022-12-21-willson]
submitter = "Victor"
quote = """
Count your age by friends, not years.
Count your life by smiles, not tears.
"""
attribution = "Dixie Willson"

[2022-12-31-Oogway]
submitter = "Gnome"
quote = "Yesterday is history, Tomorrow is a mystery, but Today is a gift.  That is why it is called the present."
attribution = "Master Oogway, Kung Fu Panda"

#605

[2023-01-11-its-green]
submitter = "Gnome"
quote = "Well it's uhm... it's green"
attribution = "Lieutenant Montgomery Scott, Star Trek: The Original Series, By Any Other Name"

[2023-01-13-Gnome-has-experienced-this-now]
submitter = "segfault"
quote = "Java is the new COBOL."
attribution = "Jonathan Edwards"

[2023-01-18-threat-modelling]
submitter = "Victor"
quote = "Threat modelling rule of thumb: if you don't explain exactly what you are securing against and how you secure against it, the answers can be assumed to be: 'bears' and 'not very well'."
attribution = "Ryan Mallon"
source = "https://twitter.com/ryiron/status/1150924668020203521"

[2023-01-18-beyond-ghibli]
quote = "Loss isn't losing; it's just a part of the ebb and flow of life, sometimes cruel in its wonder, sometimes wonderful in its cruelty."
attribution = "Beyond Ghibli on Maquia"
source = "https://www.youtube.com/watch?v=4KXqvVEdgqs"
submitter = "Victor"

[2023-01-18-maquia]
quote ="If you ever meet anyone from the outside, you mustn't fall in love.  If you do, you'll truly become alone."
attribution = "Racine (Iorph elder), Maquia"
submitter = "Victor"

#610

[2023-01-18-toy-story]
quote = "True friendship says: your success doesn’t mean I'm failing; it means we are in different places right now."
attribution = "Jonathan Decker (Cinema Therapy) on the Toy Story franchise"
source = "https://www.youtube.com/watch?v=EO489MtqUNw"
submitter = "Victor"

[2023-01-18-twain]
quote = "Give every day the chance to become the most beautiful day of your life."
attribution = "Mark Twain"
submitter = "Victor"

[2023-01-18-picasso]
quote = '''When I was a child my mother said to me, "If you become a soldier, you'll be a general.  If you become a monk, you'll be the pope." Instead I became a painter and wound up as Picasso.'''
attribution = "Pablo Picasso"
submitter = "Victor"

[2023-01-18-bennett]
quote = "Everyone you meet is a part of your journey, but not all of them are meant to stay in your life.  Some people are just passing through to bring you gifts; either they're blessings or lessons."
attribution = "Roy T. Bennett"
submitter = "Victor"

[2023-01-21-Asimov-is-right-you-know]
quote = "There are no nations!  There is only humanity.  And if we don't come to understand that right soon, there will be no nations, because there will be no humanity."
attribution = "Isaac Asimov"
submitter = "segfault"

#615

[2023-01-21-sometimes-I-do-question-if-people-get-this]
quote = "If the point of having a society isn't to care for each other, to ease suffering, and realise each life's potential, literally what is the point?  To hoard wealth?  To build empires on other people's throats?  Life is brief, nothing lasts.  Wealth and empires are pointless violence."
attribution = "Apocryphal"
submitter = "segfault"

[2023-01-21-because-lets-be-honest-its-true]
quote = "I am, somehow, less interested in the weight and convolutions of Einstein's brain than in the near certainty that people of equal talent have lived and died in cotton fields and sweatshops."
attribution = "Steven Jay Gould"
submitter = "segfault"

[2023-01-21-the-erlang-guy-seems-to-know-a-thing-or-two]
quote = "Make it work, then make it beautiful.  Then, if you really, *really* have to, make it fast.  90% of the time, if you make it beautiful, it will already be fast.  So, really, just make it beautiful."
attribution = "Joe Armstrong"
submitter = "segfault"

[2023-01-23-that-detective-is-the-right-question]
quote = "The uncreative mind can spot wrong answers, but it takes a very creative mind to spot wrong questions."
attribution = "Anthony Jay"
submitter = "segfault"

[2023-01-25-these-go-to-eleven]
quote = "But, these go to eleven..."
attribution = "Nigel Tufnel, Spinal Tap"
submitter = "Gnome"

#620

[2023-01-29-look-if-we-added-embeds]
quote = ""
attribution = "Dylan Beattie, Flatscreen (a Everybody's Free (To Wear Sunscreen) parody)"
source = "https://www.youtube.com/watch?v=q3G4EPGH2r0"
submitter = "segfault"
embed = true

[2023-01-29-we-should-use-them-sparingly]
quote = ""
attribution = "Dylan Beattie, Bug in the Javascript (a Piano Man parody)"
source = "https://www.youtube.com/watch?v=jxi0ETwDvws"
submitter = "segfault"
embed = true

[2023-02-18-Brian-needs-cheese]
quote = """
Dear Mr.  Swack,

It is with the utmost disappointment and dismay that I write to you today to express my profound dissatisfaction with the manner in which you have failed to provide Brian, our esteemed colleague, with the appropriate and requisite quantity of cheese.  As you are no doubt aware, cheese is a most indispensable commodity, particularly within the context of our organizational culture.  It serves as a staple for both sustenance and morale-boosting within the workplace, and it is therefore unacceptable that Brian should be deprived of its many benefits.  The inadequacy of your provision of cheese to Brian has been glaringly apparent, and it is most distressing to witness the deleterious effects that this has had upon his well-being.  His countenance has become sallow and despondent, and his productivity has diminished to an alarming degree.  It is a sad state of affairs indeed, and one that is entirely attributable to your neglectful conduct.

In light of these dire circumstances, I implore you to rectify this grievous situation with the utmost urgency.  I urge you to increase your allocation of cheese to Brian forthwith, and to do so in a manner that is both generous and expeditious.  Failure to do so would constitute a dereliction of duty on your part, and one that cannot be countenanced.  I trust that you will take this matter with the seriousness that it deserves, and that you will act swiftly to restore Brian to his former, cheese-fueled self.  The success and well-being of our organization depends on it.

Yours faithfully
"""
attribution = "ChatGPT"
submitter = "Charlotte"

[2023-02-18-ChatGPT-gone-norfern]
quote = "Oi Swack, what's the bleedin' deal with the lack of proper cheese for our Brian?  Can't have him goin' without his daily dose of cheesy goodness, now can we?  Sort it out, mate.  Cheese cheese cheese."
attribution = "ChatGPT, if it were more norfern"
submitter = "Charlotte"

[2023-02-24-braincell-hyperthreading]
submitter = "SatanicWomble"
quote = "We're all hyperthreading the same braincell tonight."
attribution = "segfault"

#625

[2023-03-21-artificial-vs-adaptive]
submitter = "Greenfoot5"
quote = "It's artificial intelligence because it's not real.  It's far from adaptive intelligence"
attribution = "Greenfoot5"

[2023-04-18-coffee]
submitter = "Gnome"
quote = "Commander, set a new course.  There's coffee in that nebula!"
attribution = "Captain Kathryn Janeway, Star Trek: Voyager, The Cloud"

[2023-04-24-unions]
submitter = "segfault"
quote = "He was more than a hero.  He was a union man."
attribution = "Miles O'Brien, Star Trek: Deep Space Nine, Bar Association"
source = "https://www.youtube.com/watch?v=-4BRe0ZKTAc"
embed = true

[2023-06-27-spambot]
submitter = "segfault"
quote = "I am kinda interested in everything that is unknown to me."
attribution = "A random spam bot"
source = "https://twitter.com/leyawn/status/1670648343112892418"

[2023-06-28-memberships]
submitter = "Gnome"
quote = "I don’t want to belong to any club that would have me as a member"
attribution = "Groucho Marx"
source = "https://quoteinvestigator.com/2011/04/18/groucho-resigns/"

#630

[2023-10-16-memes]
submitter = "ToothpasteFan"
quote = "Free will is a myth. Religion is a joke. We are all pawns, controlled by something greater: Memes. The DNA of the soul. They shape our will. They are the culture. They are everything we pass on."
attribution = "Monsoon, Metal Gear Rising: Revengeance"

[2023-10-27-identity]
submitter = "Ben Wager"
quote = "What are we if we aren't a coallition of people who struggle to communicate, communicating"
attribution = "Ben Wager"

[2023-12-06-one-more-month]
submitter = "Gnome"
quote = "If we can just get through this month, we only have one more month to go before we need to get through another month"
attribution = "Apocryphal"

[2023-12-20-a_computer]
submitter = "Gnome"
quote = "A computer is a bunch of metal imbued with a magical spell by an alchemist that makes it able to perform logic far faster than any mere mortal; so-called programmers are witches who whisper sweet nothings to the computer."
attribution = "Antikyth"

[2023-12-22-public-transport]
submitter = "Gnome"
quote = "A developed country is not a place where the poor have cars. It's where the rich use public transportation."
attribution = "Gustavo Petro"

#635

[2024-01-12-Friends]
submitter = "Gnome"
quote = "Don't walk behind me; I may not lead.  Don't walk in front of me; I may not follow.  Just walk beside me and be my friend."
attribution = "Anonymous; almost certainly not Albert Camus"

[2024-01-13-Trees]
submitter = "Gnome"
quote = "Society grows great when old men plant trees whose shade they know they shall never sit in."
attribution = "Ancient Greek Proverb"

[2024-01-22-Another-world]
submitter = "Gnome"
quote = "If we find ourselves with a desire that nothing in this world can satisfy, the most probable explanation is that we were made for another world."
attribution = "C. S. Lewis"

[2024-02-04-Premature-Optimisation]
submitter = "IrrelevantSwack"
quote = "Premature optimisation is the root of all evil"
attribution = "Kovarex (Factorio Developer)"
source = "https://forums.factorio.com/viewtopic.php?p=144955#p144955"

[2024-02-06-Optimised-Meat]
submitter = "Charlotte"
quote = "You are poorly optimised meat."
attribution = "Irrelevant"

#640

[2024-02-12-know-when-to-say-which]
submitter = "segfault"
quote = "in a job interview, it's ML. in a product, it's AI."
attribution = "notatoad"
source = "https://news.ycombinator.com/item?id=39340282"

[2024-02-13-Sisyphus]
submitter = "Gnome"
quote = "One must imagine Sisyphus happy."
attribution = "Albert Camus, the Myth of Sisyphus"

[2024-02-13-Staring-into-the-abyss]
submitter = "Gnome"
quote = "I won't just gaze into the abyss, I'll maintain uncomfortable eye contact with it"
attribution = "exurb1a, How to Party at the End of Meaning"
source = "https://www.youtube.com/watch?v=Jv79l1b-eoI"

[2024-04-08-Picard-On-Anger]
submitter = "Charlotte"
quote = "I think, when one has been angry for a very long time, one gets used to it. And it becomes comfortable, like old leather. And finally... it becomes so familiar that one can't remember feeling any other way."
attribution = "Captain Picard, Star Trek TNG S4 E12"

[2024-04-12-Fourth-Law-Of-Robotics]
submitter = "Charlotte"
quote = "The fourth law of Robotics - When turning evil, display a red indicator light."
attribution = "Apocryphal"

#645

[2024-03-28-about-as-long-since-adding-the-last-moral-speech-as-in-the-show-but-then-we-get-the-finale]
submitter = "segfault"
quote = "Human progress isn't measured by industry.  It's measured by the value you place on a life.  An unimportant life.  A life without privilege.  The boy who died on the river, that boy's value is your value.  That's what defines an age.  That's... what defines a species."
attribution = "The Doctor, Doctor Who, Thin Ice, 2017"
source = "https://www.youtube.com/watch?v=DVvHBZcwXS8"

[2024-03-28-tumblr-has-some-pearls-of-wisdom]
submitter = "segfault"
quote = "We often speak highly of those who rise to adversity, but we neither admonish those who caused the adversity, nor praise those whose efforts prevent it."
attribution = "hasufin, in response to a quote from Laurie Penny's \"Tea, Biscuits, and Empire: The Long Con of Britishness\""
source = "https://www.tumblr.com/hasufin/621629766102073344/probablyasocialecologist-those-working-class"

[2024-03-30-well-this-has-been-a-thing]
submitter = "segfault"
quote = """
ref latest Big Scary Exploit™ — mitigation is simple, just:
1) Turn off computers
2) Cry a little
3) Reconsider career choices
4) Ever tried carving wood? It's fun.
5) Buy lathe
6)
"""
attribution = 'Sammy "AAA" Fox @theresnotime@fox.nexus'
source = "https://fox.nexus/@theresnotime/112184231101482232"

[2024-04-18-why-i-write]
submitter = "Greenfoot5"
quote = "When I sit down to write a book, I do not say to myself, 'I am going to produce a work of art. ' I write it because there is some lie that I want to expose, some fact to which I want to draw attention, and my initial concern is to get a hearing."
attribution = "George Orwell, Why I Write"

[2024-04-18-what-if-units]
submitter = "Greenfoot5"
quote = """
Your imperial system is a good start. However, many of your units - such as your \"feet\" - are far too compatible with our US system. In light of this, I offer some modest suggestions for alternative definitions for the foot which residents of the UK could adopt:
- London Foot: Equal to 0.9977 international feet, or exactly one milliShard
- Compromise Foot: Equal to 2.14 feet, the average of one foot and one meter
- Stonehenge-Belgium Foot: Equal to 1.003 feet, or one one-millionth of the distance between Stonehenge and the edge of Belgium (which happens to be just over a million feet from Stonehenge)
- The Ice Foot: Equal to 0.7759 feet, or the diameter of a sphere of ice weighing one stone
- The Metric Foot: Equal to 10 inches
- The Metrical Foot: Equal to 10 inches followed by a stressed syllable
- The Royal Foot: Equal to the current monarch's foot, which would be remeasured every year
We keep trying to make our units make sense. But the truth is that the world is an absurd place; why not embace it? It's true, unit conversion errors have caused us to lose space probes once in a while. But isn't that a small price to pay for silliness?
"""
attribution = "Randall Munroe, what if?, A note on units in the United Kingdom"

#650

[2024-04-18-iss-speed]
submitter = "Greenfoot5"
quote = """
Let's imagine what it would look like if you were speed-walking across the Earth's surface at 8 km/s.
To get a better sense of the pace at which you're traveling, let's use the beat of a song to mark the passage of time. Suppose you started playing the 1988 song by The Proclaimers, \"I'm Gonna Be (500 Miles).\" That song is about 131.9 beats per minute, so imagine that with every beat of the song, you move forward more than 2 miles.
In the time it took to sing the first line of the chorus, you could walk from the Statue of Liberty all the way to the Bronx.
You'd be moving at about 15 subway stops per second.
It would take about two lines of the chorus (16 beats) to cross the English Channel between London and France.
The song's length leads to an odd coincidence. The interval between the start and the end of \"I'm Gonna Be\" is 3 minutes and 30 seconds, and the ISS is moving at 7.66 km/s.
This means that if an astronaut on the ISS listens to \"I'm Gonna Be,\" in the time between the first beat of the song and the final lines... they will have traveled just about *exactly* 1000 miles.
"""
attribution = "Randall Munroe, what if?, Orbital Speed"

[2023-04-24-caught-linux]
submitter = "Greenfoot5"
quote = "I'm so sorry to hear you caught linux, I'd hope you get better, but I hear it's terminal"
attribution = "segfault"
source = "https://discord.com/channels/402480186312097803/402484750205321217/1232616264669724672"

[2024-04-28-delete-some-quotes]
submitter = "Charlotte"
quote = "You are more than free to remove quotes."
attribution = "Gnome"
source = "https://discord.com/channels/402480186312097803/767326418572148756/1234067730022268990"

[2024-04-28-romancing-version-control]
submitter = "Charlotte"
quote = "basically, git is the fuck in fuck, marry, kill. Fine, but not something you want to be with forever."
attribution = "Irrelevant"
source = "https://discord.com/channels/402480186312097803/402484750205321217/1233054489234243666"

[2024-05-22-tech-processing]
submitter = "SatanicWomble"
quote = "I have to respect their decision. Even though it can be difficult to understand, we must carry on. I may process moments and thoughts differently, but it does not mean that I feel any less than you."
attribution = "Tech"
source = "Star Wars - The Bad Batch Season 2 Episode 9"

#655

[2024-06-05-Knuckles-being-based]
submitter = "Gnome"
quote = "You know, Amy, anytime someone calls attention to the breaking of gender roles, it ultimately undermines the concept of gender equality by implying that this is an exception and not the status quo."
attribution = "Knuckles - Sonic Boom, Season 2 Episode 38, Eggmans Anti Gravity Ray"

<<<<<<< HEAD
[2024-06-10-Rambling]
submitter = "SatanicWomble"
quote = "fuck it we ramble"
attribution = "Charlotte"
source = "https://discord.com/channels/402480186312097803/402484750205321217/1249854012556312618"

#657 - Remember to update, in counts of 5!
=======
[2024-06-09-On-The-Membership-Of-Swack]
submitter = "Charlotte"
quote = "what does to be swack mean? Who knows, but these mackerel are it."
attribution = "Glarmer"
source = "https://discord.com/channels/402480186312097803/402484750205321217/1249383957611413554"

[2024-06-11-Google-Product-Moment]
submitter = "SatanicWomble"
quote = "Stadia died so Youtube could... slowly decay"
attribution = "Segfault"
source = "https://discord.com/channels/402480186312097803/402484750205321217/1243331175813087242"

[2024-06-11-Radio-Telescopes]
submitter = "Charlotte"
quote = "If I was to release a feather[...] the energy that feather expended when it struck the floor was more then the energy ever collected by every radio telescope ever built"
attribution = "John Sarkissian, Parks Radio Telescope"
source = "https://www.youtube.com/watch?v=6o38C-ultvw"

#659 - Remember to update, in counts of 5!
>>>>>>> 329bc39d
<|MERGE_RESOLUTION|>--- conflicted
+++ resolved
@@ -3972,32 +3972,28 @@
 quote = "You know, Amy, anytime someone calls attention to the breaking of gender roles, it ultimately undermines the concept of gender equality by implying that this is an exception and not the status quo."
 attribution = "Knuckles - Sonic Boom, Season 2 Episode 38, Eggmans Anti Gravity Ray"
 
-<<<<<<< HEAD
+[2024-06-09-On-The-Membership-Of-Swack]
+submitter = "Charlotte"
+quote = "what does to be swack mean? Who knows, but these mackerel are it."
+attribution = "Glarmer"
+source = "https://discord.com/channels/402480186312097803/402484750205321217/1249383957611413554"
+
+[2024-06-11-Google-Product-Moment]
+submitter = "SatanicWomble"
+quote = "Stadia died so Youtube could... slowly decay"
+attribution = "Segfault"
+source = "https://discord.com/channels/402480186312097803/402484750205321217/1243331175813087242"
+
+[2024-06-11-Radio-Telescopes]
+submitter = "Charlotte"
+quote = "If I was to release a feather[...] the energy that feather expended when it struck the floor was more then the energy ever collected by every radio telescope ever built"
+attribution = "John Sarkissian, Parks Radio Telescope"
+source = "https://www.youtube.com/watch?v=6o38C-ultvw"
+
 [2024-06-10-Rambling]
 submitter = "SatanicWomble"
 quote = "fuck it we ramble"
 attribution = "Charlotte"
 source = "https://discord.com/channels/402480186312097803/402484750205321217/1249854012556312618"
 
-#657 - Remember to update, in counts of 5!
-=======
-[2024-06-09-On-The-Membership-Of-Swack]
-submitter = "Charlotte"
-quote = "what does to be swack mean? Who knows, but these mackerel are it."
-attribution = "Glarmer"
-source = "https://discord.com/channels/402480186312097803/402484750205321217/1249383957611413554"
-
-[2024-06-11-Google-Product-Moment]
-submitter = "SatanicWomble"
-quote = "Stadia died so Youtube could... slowly decay"
-attribution = "Segfault"
-source = "https://discord.com/channels/402480186312097803/402484750205321217/1243331175813087242"
-
-[2024-06-11-Radio-Telescopes]
-submitter = "Charlotte"
-quote = "If I was to release a feather[...] the energy that feather expended when it struck the floor was more then the energy ever collected by every radio telescope ever built"
-attribution = "John Sarkissian, Parks Radio Telescope"
-source = "https://www.youtube.com/watch?v=6o38C-ultvw"
-
-#659 - Remember to update, in counts of 5!
->>>>>>> 329bc39d
+#660 - Remember to update, in counts of 5!