--- conflicted
+++ resolved
@@ -3517,7 +3517,11 @@
 attribution = "Dalai Lama"
 submitter = "Victor"
 
-<<<<<<< HEAD
+[2022-08-01-were-all-going-to-die]
+quote = "We're all going to die, so let's mess it up."
+attribution = "Brad Pitt"
+submitter = "Gnome"
+
 [2022-08-07-three-days-1]
 submitter = "Victor"
 quote = "Universal appeal does not come by obsequiously sucking up to everyone around you so that they like you. It comes from digging to the bottom of your own well and painstakingly dredging up what's down there. It lies within the results of a completely individual and personal approach."
@@ -3527,14 +3531,14 @@
 submitter = "Victor"
 quotes = "I don't really trust words like *personality* and *disposition* and *nature*. They can all change with circumstances. In the long run, I think the way people actually differ is in which situations they are more likely to fall into. Everyone has this extreme belief in consistency of character, but I think it's a much shallower quality than most people like to think."
 attribution = "Kusunoki, Three Days of Happiness"
+
+#620
 
 [2022-08-07-jami]
 quote = "Grudges are for those who insist that they are owed something; forgiveness, however, is for those who are substantial enough to move on."
 attribution = "Criss Jami"
 submitter = "Victor"
 
-#620
-
 [2022-08-07-disney]
 quote = "Laughter is timeless. Imagination has no age. And dreams are forever."
 attribution = "Walt Disney"
@@ -3545,13 +3549,4 @@
 attribution = "George Bernard Shaw"
 submitter = "Victor"
 
-
-#622 - Remember to update this, in counts of five!
-=======
-[2022-08-01-were-all-going-to-die]
-quote = "We're all going to die, so let's mess it up."
-attribution = "Brad Pitt"
-submitter = "Gnome"
-
-#618 - Remember to update this, in counts of five!
->>>>>>> f4c69b4f
+#623 - Remember to update this, in counts of five!