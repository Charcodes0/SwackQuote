[pre-toml-1]
submitter = "segfault"
quote = "Don't worry if it doesn't work right.  If everything did, you'd be out of a job."
attribution = "Mosher's Law of Software Engineering."

[pre-toml-2]
submitter = "IrrelevantSwack"
quote = "Never go to the same pub twice, it's how the spies find you."
attribution = "Oliver"

[pre-toml-3]
submitter = "segfault"
quote = "Always code as if the guy who ends up maintaining your code will be a violent psychopath who knows where you live."
attribution = "John F. Woods"

[pre-toml-4]
submitter = "segfault"
quote = "The trouble with programmers is that you can never tell what a programmer is doing until it's too late."
attribution = "Seymour Cray"

[pre-toml-5]
submitter = "Gnome"
quote = "Sometimes it pays to stay in bed on Monday, rather than spending the rest of the week debugging Monday's code."
attribution = "Dan Salomon"

#5

[pre-toml-6]
submitter = "Gnome"
quote = "Code is like humour.  When you have to explain it, it's bad."
attribution = "Cory House"

[pre-toml-7]
submitter = "Gnome"
quote = "Optimism is an occupational hazard of programming: feedback is the treatment."
attribution = "Kent Beck"

[pre-toml-8]
submitter = "Gnome"
quote = "First, solve the problem.  Then, write the code."
attribution = "Will J. Doors"

[pre-toml-9]
submitter = "Gnome"
quote = "Give someone a program, frustrate them for a day.  Teach them to program, frustrate them for a lifetime."
attribution = "David Leinweber"

[pre-toml-10]
submitter = "Gnome"
quote = "The most disastrous thing that you can ever learn is your first programming language."
attribution = "Alan Kay"

#10

[pre-toml-11]
submitter = "Gnome"
quote = "There are 10 types of people - those who understand binary and those who do not."
attribution = "Various"

[pre-toml-12]
submitter = "Gnome"
quote = "The best thing about a boolean is even if you are wrong, you are only off by a bit."
attribution = "Unknown"

[pre-toml-13]
submitter = "Gnome"
quote = "Without requirements or design, programming is the art of adding bugs to an empty text file."
attribution = "Louis Srygley"

[pre-toml-14]
submitter = "Gnome"
quote = "The best method for accelerating a computer is the one that boosts it by 9.8 m/s²."
attribution = "Unknown"

[pre-toml-15]
submitter = "Gnome"
quote = "If builders built buildings the way programmers wrote programs, then the first woodpecker that came along would destroy civilisation."
attribution = "Weinbergs Second Law"

#15

[pre-toml-16]
submitter = "Gnome"
quote = "There are two ways to write error-free programs; only the third one works."
attribution = "Alan Perlis"

[pre-toml-17]
submitter = "Gnome"
quote = "It's not a bug - it's an undocumented feature."
attribution = "Will J. Doors"

[pre-toml-18]
submitter = "Gnome"
quote = "A good programmer is someone who always looks both ways before crossing a one-way street."
attribution = "Doug Linder"

[pre-toml-19]
submitter = "Gnome"
quote = "If debugging is the process of removing software bugs, then programming must be the process of putting them in."
attribution = "Edsger W. Dijkstra"

[pre-toml-20]
submitter = "Gnome"
quote = "Software undergoes beta testing shortly before it's released; beta is Latin for still doesn't work."
attribution = "Unknown"

#20

[pre-toml-21]
submitter = "Gnome"
quote = "In order to understand recursion, one must first understand recursion."
attribution = "Various"

[pre-toml-22]
submitter = "Gnome"
quote = "Software is like cathedrals.  First we build them, then we pray."
attribution = "Samuel T. Redwine"

[pre-toml-23]
submitter = "Gnome"
quote = "There are 2 difficult things in Software Engineering; 1) Naming things 2) Cache Invalidation and 3) Off-by-one errors."
attribution = "Martin Fowler"

[pre-toml-24]
submitter = "Gnome"
quote = "C makes it easy to shoot yourself in the foot; C++ makes it harder, but when you do it blows your whole leg off."
attribution = "Bjarne Stroustrup"

[pre-toml-25]
submitter = "Gnome"
quote = "To err is human but to really foul things up you need a computer."
attribution = "Paul Ehrlich"

#25

[pre-toml-26]
submitter = "Gnome"
quote = "Code never lies, Comments sometimes do."
attribution = "Ron Jeffries"

[pre-toml-27]
submitter = "Gnome"
quote = "Vim has 2 modes.  One that beeps at you, and another that ruins everything."
attribution = "Unknown"

[pre-toml-28]
submitter = "Gnome"
quote = "Profanity: The truly multi-platform programming language."
attribution = "Unknown"

[pre-toml-29]
submitter = "Gnome"
quote = "How many computer programmers does it take to change a light bulb?  None, that's a hardware problem!"
attribution = "Unknown"

[pre-toml-30]
submitter = "Gnome"
quote = "Given enough time, I can meet any software deadline."
attribution = "Unknown"

#30

[pre-toml-31]
submitter = "Gnome"
quote = "In Pascal, God is real.  Unless you declare it as integer!"
attribution = "Kristian Köhntopp"

[pre-toml-32]
submitter = "Gnome"
quote = "All software boils down to pure binary.  It works or it doesn't."
attribution = "Will J. Doors"

[pre-toml-33]
submitter = "Gnome"
quote = "Programs must be written for people to read, and only incidentally for machines to execute."
attribution = "Harold Ableson"

[pre-toml-34]
submitter = "Gnome"
quote = "Any fool can write code that a computer can understand.  Good programmers write code that humans can understand."
attribution = "Martin Fowler"

[pre-toml-35]
submitter = "Gnome"
quote = "Beware of bugs in the above code; I have only proved it correct, not tried it."
attribution = "Donald E. Knuth"

#35

[pre-toml-36]
submitter = "Gnome"
quote = "Copy and paste is a design error."
attribution = "David Parnas"

[pre-toml-37]
submitter = "Gnome"
quote = "Programming can be fun, so can cryptography; however they should not be combined."
attribution = "Kreitzberg & Shneiderman"

[pre-toml-38]
submitter = "Gnome"
quote = "Good code is its own best documentation.  As you're about to add a comment, ask yourself, - How can I improve the code so that this comment isn't needed? - Improve the code and then document it to make it even clearer."
attribution = "Steve McConnell"

[pre-toml-39]
submitter = "Gnome"
quote = "I can't go to a restaurant and order food because I keep looking at the fonts on the menu."
attribution = "Donald E. Knuth"

[pre-toml-40]
submitter = "Gnome"
quote = "Any inaccuracies in this index may be explained by the fact that it has been sorted with the help of a computer."
attribution = "Donald E. Knuth"

#40

[pre-toml-41]
submitter = "Gnome"
quote = "Debugging is twice as hard as writing the code in the first place.  Therefore, if you write the code as cleverly as possible, you are, by definition, not smart enough to debug it."
attribution = "Brian Kernighan"

[pre-toml-42]
submitter = "Gnome"
quote = "Computers are good at following instructions, but not at reading your mind."
attribution = "Donald E. Knuth"

[pre-toml-43]
submitter = "Gnome"
quote = "Without requirements or design, programming is the art of adding bugs to an empty text file."
attribution = "Louis Srygley"

[pre-toml-44]
submitter = "Gnome"
quote = "Any code of your own that you haven't looked at for six or more months might as well have been written by someone else."
attribution = "Eagleson's Law"

[pre-toml-45]
submitter = "Gnome"
quote = "bad_ideas :: Time -> IO ()"
attribution = "Kris"

#45

[pre-toml-46]
submitter = "Gnome"
quote = "A programmer is a person who passes as an exacting expert on the basis of being able to turn out, after innumerable punching, an infinite series of incomprehensive answers, calculated with micrometric precisions from vague assumptions, based on debatable figures taken from inconclusive documents, and carried out on instruments of problematical accuracy, by persons of dubious reliability and questionable mentality, for the avowed purpose of annoying and confounding a hopelessly defenseless department, that was unfortunate enough to ask for the information in the first place."
attribution = "Unknown"

[pre-toml-47]
submitter = "Gnome"
quote = "Computer science education cannot make anybody an expert programmer any more than studying brushes and pigment can make somebody an expert painter."
attribution = "Eric S. Raymond"

[pre-toml-48]
submitter = "Gnome"
quote = "Computers are getting smarter all the time.  Scientists tell us that soon they will be able to talk to us. (And by they, I mean computers.  I doubt scientists will ever be able to talk to us.)"
attribution = "Quincy Larson"

[pre-toml-49]
submitter = "Gnome"
quote = "Measuring programming progress by lines of code is like measuring aircraft building progress by weight."
attribution = "Bill Gates"

[pre-toml-50]
submitter = "Gnome"
quote = "The question of whether computers can think is like the question of whether submarines can swim."
attribution = "Edsger W. Dijkstra."

#50

[pre-toml-51]
submitter = "Gnome"
quote = "That's what's cool about working with computers.  They don't argue, they remember everything, and they don't drink all your beer."
attribution = "Paul Leary"

[pre-toml-52]
submitter = "Gnome"
quote = "Never trust a computer you can't throw out a window."
attribution = "Steve Wozniak"

[pre-toml-53]
submitter = "Gnome"
quote = "Should array indices start at 0 or 1?  My compromise of 0.5 was rejected without, I thought, proper consideration."
attribution = "Stan Kelly-Bootle"

[pre-toml-54]
submitter = "Gnome"
quote = "They have computers, and they may have other weapons of mass destruction."
attribution = "Janet Reno"

[pre-toml-55]
submitter = "Gnome"
quote = "The Web is like a dominatrix.  Everywhere I turn, I see little buttons ordering me to Submit."
attribution = "Nytwind"

#55

[pre-toml-56]
submitter = "Gnome"
quote = "There are two major products that come out of Berkeley: LSD and UNIX.  We don't believe this to be a coincidence."
attribution = "Jeremy S. Anderson"

[pre-toml-57]
submitter = "Gnome"
quote = "There are only two kinds of programming languages: those people always bitch about and those nobody uses."
attribution = "Bjarne Stroustrup"

[pre-toml-58]
submitter = "Gnome"
quote = "January 19th 2038 at 3:14:07 AM"
attribution = "The End of the World"

[pre-toml-59]
submitter = "Gnome"
quote = "January 1st 1970 at 00:00:00 AM"
attribution = "The Birth of the UNIX Epoch"

[pre-toml-60]
submitter = "Gnome"
quote = "First learn computer science and all the theory.  Next develop a programming style.  Then forget all that and just hack."
attribution = "George Carrette"

#60

[pre-toml-61]
submitter = "Gnome"
quote = "Controlling complexity is the essence of computer programming."
attribution = "Brian Kernighan"

[pre-toml-62]
submitter = "Gnome"
quote = "Computers are useless.  They can only give you answers."
attribution = "Pablo Picasso"

[pre-toml-63]
submitter = "Gnome"
quote = "Hello, World!"
attribution = "Brian Kernighan"

[pre-toml-64]
submitter = "Gnome"
quote = "We are Microsoft.  Lower your Anti-Virus protection and prepare to be compromised.  Resistance is futile.  Your technological uniqueness will be copy pasted.  You will be assimilated."
attribution = "Microsoft's Borg of Directors /s"

[pre-toml-65]
submitter = "Gnome"
quote = "For a long time it puzzled me how something so expensive, so leading edge, could be so useless.  And then it occurred to me that a computer is a stupid machine with the ability to do incredibly smart things, while computer programmers are smart people with the ability to do incredibly stupid things.  They are, in short, a perfect match."
attribution = "Bill Bryson"

#65

[pre-toml-66]
submitter = "Gnome"
quote = "Come to think of it, there are already a million monkeys on a million typewriters, and Discord is nothing like Shakespeare."
attribution = "Blair Houghton"

[pre-toml-67]
submitter = "Gnome"
quote = "I think Microsoft named .Net so it wouldn't show up in a Unix directory listing."
attribution = "Oktal"

[pre-toml-68]
submitter = "Gnome"
quote = "Computer language design is just like a stroll in the park.  Jurassic Park, that is."
attribution = "Larry Wall"

[pre-toml-69]
submitter = "Gnome"
quote = "The use of COBOL cripples the mind; its teaching should therefore be regarded as a criminal offense."
attribution = "Edsger W. Dijkstra"

[pre-toml-70]
submitter = "Gnome"
quote = "If Java had true garbage collection, most programs would delete themselves upon execution."
attribution = "Robert Sewell"

#70

[pre-toml-71]
submitter = "Gnome"
quote = "640K ought to be enough for anybody."
attribution = "Bill Gates, 1981"

[pre-toml-72]
submitter = "Gnome"
quote = "Software is like sex: It's better when it's free."
attribution = "Linus Torvalds"

[pre-toml-73]
submitter = "Gnome"
quote = "Welcome to the Imposter Syndrome Society!"
attribution = "Various"

[pre-toml-75]
submitter = "unreturnable"
quote = "Making mistakes is human.  Automating them is DevOps"
attribution = "Various"

[pre-toml-76]
submitter = "Gnome"
quote = "Dijkstra probably hates me."
attribution = "Linus Torvalds, in kernel/sched.c"

#75

[pre-toml-77]
submitter = "Gnome"
quote = "If you put it off long enough, it might go away."
attribution = "Various"

[pre-toml-78]
submitter = "Gnome"
quote = "Veni, vidi, vici."
attribution = "Gaius Julius Caesar"

[pre-toml-79]
submitter = "Gnome"
quote = "Why are there always boycotts?  Shouldn't there be girlcotts too?"
attribution = "argon on #Linux"

[pre-toml-80]
submitter = "Gnome"
quote = "I haven't lost my mind - it's backed up on tape somewhere."
attribution = "Unknown"

[pre-toml-81]
submitter = "Gnome"
quote = "The universe is made of stories, not of atoms."
attribution = "Muriel Rukeyser"

#80

[pre-toml-82]
submitter = "Gnome"
quote = "Don't guess - check your security regulations."
attribution = "Unknown"

[pre-toml-83]
submitter = "Gnome"
quote = "Very few profundities can be expressed in less than 80 characters."
attribution = "Unknown"

[pre-toml-84]
submitter = "Gnome"
quote = "Math is like love - a simple idea but it can get complicated."
attribution = "R. Drabek"

[pre-toml-85]
submitter = "Gnome"
quote = "Genius is one percent inspiration and ninety-nine percent perspiration."
attribution = "Thomas Alva Edison"

[pre-toml-86]
submitter = "Gnome"
quote = "Murphy was an optimist."
attribution = "O'Toole's commentary on Murphy's Law"

#85

[pre-toml-87]
submitter = "Gnome"
quote = "Alcoholics Anonymous is when you get to drink under someone else's name."
attribution = "Unknown"

[pre-toml-88]
submitter = "Gnome"
quote = "It'll be a nice world if they ever get it finished."
attribution = "Unknown"

[pre-toml-89]
submitter = "Gnome"
quote = "Religion is something left over from the infancy of our intelligence, it will fade away as we adopt reason and science as our guidelines."
attribution = "Bertrand Russell"

[pre-toml-90]
submitter = "Gnome"
quote = "Everyone can be taught to sculpt: Michelangelo would have had to be taught how not to.  So it is with the great programmers."
attribution = "Alan Perlis"

[pre-toml-91]
submitter = "Gnome"
quote = "It [being a Vulcan] means to adopt a philosophy, a way of life which is logical and beneficial.  We cannot disregard that philosophy merely for personal gain, no matter how important that gain might be."
attribution = "Spock, Journey to Babel, stardate 3842.4"

#90

[pre-toml-92]
submitter = "Gnome"
quote = "Human beings were created by water to transport it uphill."
attribution = "Peter Wang"

[pre-toml-93]
submitter = "Gnome"
quote = "Some people have no respect for age unless it's bottled."
attribution = "Unknown"

[pre-toml-94]
submitter = "Gnome"
quote = "What the deuce is it to me?  You say that we go around the Sun.  If we went around the Moon it would not make a pennyworth of difference to me or my work."
attribution = "Arthur Conan Doyle, Sherlock Holmes, A Study in Scarlet"

[pre-toml-95]
submitter = "Gnome"
quote = "You're so narrow-minded you could see through a keyhole with both eyes."
attribution = "Molly Ivins"

[pre-toml-96]
submitter = "Gnome"
quote = "We have more to fear from the bungling of the incompetent than from the machinations of the wicked."
attribution = "Bill Davidsen"

#95

[pre-toml-97]
submitter = "Gnome"
quote = "After twelve years of therapy my psychiatrist said something that brought tears to my eyes.  He said, No hablo ingles."
attribution = "Ronnie Shakes"

[pre-toml-98]
submitter = "Gnome"
quote = "Batteries not included."
attribution = "Various"

[pre-toml-99]
submitter = "Gnome"
quote = "Where a calculator on the ENIAC is equipped with 18,000 vacuum tubes and weighs 30 tons, computers in the future may have only 1,000 vacuum tubes and perhaps weigh 1 1/2 tons."
attribution = "Popular Mechanics, March 1949"

[pre-toml-100]
submitter = "Gnome"
quote = "It is practically impossible to teach good programming style to students that have had prior exposure to BASIC: as potential programmers they are mentally mutilated beyond hope of regeneration."
attribution = "Edsger W. Dijkstra, SIGPLAN Notices, Volume 17, Number 5"

[pre-toml-101]
submitter = "Gnome"
quote = "signal(i, SIG_DFL); /\\* crunch, crunch, crunch \\*/"
attribution = "Larry Wall in doarg.c from the perl source code"

#100

[pre-toml-102]
submitter = "Gnome"
quote = "Computers are not intelligent.  They only think they are."
attribution = "Lara Martin"

[pre-toml-103]
submitter = "Gnome"
quote = "Dyslexia means never having to say that you're ysror."
attribution = "My creator, and other fellow Lysdexics"

[pre-toml-104]
submitter = "Gnome"
quote = "If a thing's worth doing, it is worth doing badly."
attribution = "G. K. Chesterton"

[pre-toml-105]
submitter = "Gnome"
quote = "Money doesn't talk, it swears."
attribution = "Bob Dylan"

[pre-toml-106]
submitter = "Gnome"
quote = "Experience is something you don't get until just after you need it."
attribution = "Oliver's Law"

#105

[pre-toml-107]
submitter = "Gnome"
quote = "If you think the system is working, ask someone who's waiting for a prompt."
attribution = "Unknown"

[pre-toml-108]
submitter = "Gnome"
quote = "There is grandeur in this view of life, with its several powers, having been originally breathed into a few forms or into one; and that, whilst this planet has gone cycling on according to the fixed law of gravity, from so simple a beginning endless forms most beautiful and most wonderful have been, and are being, evolved."
attribution = "Charles Darwin"

[pre-toml-109]
submitter = "Gnome"
quote = "Time is an illusion, lunchtime doubly so."
attribution = "The Hitchhiker's Guide to the Galaxy"

[pre-toml-110]
submitter = "Gnome"
quote = "Where am I?  Who am I?  Am I?  I"
attribution = "Unknown"

[pre-toml-111]
submitter = "Gnome"
quote = "Win95 is not a virus; a virus does something."
attribution = "Unknown"

#110

[pre-toml-112]
submitter = "Gnome"
quote = "Reality always seems harsher in the early morning."
attribution = "Patrick Sky"

[pre-toml-113]
submitter = "Gnome"
quote = "Don't force it; get a larger hammer."
attribution = "Anthony's Law of Force"

[pre-toml-114]
submitter = "Gnome"
quote = "Narcolepulacyi, n.:  The contagious action of yawning, causing everyone in sight to also yawn."
attribution = "Various"

[pre-toml-115]
submitter = "Gnome"
quote = "A language that doesn't have everything is actually easier to program in than some that do."
attribution = "Dennis M. Ritchie"

[pre-toml-116]
submitter = "Gnome"
quote = "In a five year period we can get one superb programming language.  Only we can't control when the five year period will begin."
attribution = "Alan Perlis"

#115

[pre-toml-117]
submitter = "Gnome"
quote = "Question = ( to ) ? be : ! be;"
attribution = "Apocryphal, adapted from William Shakespeare, Hamlet"

[pre-toml-118]
submitter = "Gnome"
quote = "186,282 miles per second: It isn't just a good idea, it's the law!"
attribution = "Neil DeGrasse Tyson"

[pre-toml-119]
submitter = "Gnome"
quote = "Walk softly and carry a big stick."
attribution = "Theodore Roosevelt"

[pre-toml-120]
submitter = "Gnome"
quote = "Your reasoning is excellent - it's only your basic assumptions that are wrong."
attribution = "Ashleigh Brilliant"

[pre-toml-121]
submitter = "Gnome"
quote = "Absolutum obsoletum. (If it works, it's out of date.)"
attribution = "Stafford Beer"

#120

[pre-toml-122]
submitter = "Gnome"
quote = "I can't drive 55."
attribution = "Sammy Haygar"

[pre-toml-123]
submitter = "Gnome"
quote = "Try to get all of your posthumous medals in advance."
attribution = "Unknown"

[pre-toml-124]
submitter = "Gnome"
quote = "Got a dictionary?  I want to know the meaning of life."
attribution = "Unknown"

[pre-toml-125]
submitter = "Gnome"
quote = "It is the quality rather than the quantity that matters."
attribution = "Lucius Annaeus Seneca (4 BCE - 65 CE)"

[pre-toml-126]
submitter = "Gnome"
quote = "You don't have to explain something you never said."
attribution = "Calvin Coolidge"

#125

[pre-toml-127]
submitter = "Gnome"
quote = "1 1 was a race-horse, 2 2 was 1 2.  When 1 1 1 1 race, 2 2 1 1 2."
attribution = "Unknown"

[pre-toml-128]
submitter = "Gnome"
quote = "No snowflake in an avalanche ever feels responsible."
attribution = "Stanislaw Jerzy Lec"

[pre-toml-129]
submitter = "Gnome"
quote = "If you can't read this, blame a teacher."
attribution = "Various"

[pre-toml-130]
submitter = "Gnome"
quote = "In the strict scientific sense we all feed on death - even vegetarians."
attribution = "Spock, Wolf in the Fold, stardate 3615.4"

[pre-toml-131]
submitter = "Gnome"
quote = "In politics, stupidity is not a handicap."
attribution = "Napoleon Bonaparte"

#130

[pre-toml-132]
submitter = "Gnome"
quote = "Today's scientific question is: What in the world is electricity?  And where does it go after it leaves the toaster?"
attribution = "Dave Barry, What is Electricity?"

[pre-toml-133]
submitter = "Gnome"
quote = "Innovation distinguishes between a leader and a follower."
attribution = "Steve Jobs"

[pre-toml-134]
submitter = "Gnome"
quote = "Contest void where prohibited by law."
attribution = "Various"

[pre-toml-135]
submitter = "Gnome"
quote = "With/Without - and who'll deny it's what the fighting's all about?"
attribution = "Pink Floyd"

[pre-toml-136]
submitter = "Gnome"
quote = "If you explain so clearly that nobody can misunderstand, somebody will."
attribution = "Chisholm's Second Corollary"

#135

[pre-toml-137]
submitter = "Gnome"
quote = "Please remain calm, it's no use both of us being hysterical at the same time."
attribution = "Unknown"

[pre-toml-138]
submitter = "Gnome"
quote = "Don't put off for tomorrow what you can do today because if you enjoy it today, you can do it again tomorrow."
attribution = "James A. Michener"

[pre-toml-139]
submitter = "Gnome"
quote = "No evil can happen to a good man."
attribution = "Plato"

[pre-toml-140]
submitter = "Gnome"
quote = "Would it help if I got out and pushed?"
attribution = "Princess Leia Organa"

[pre-toml-141]
submitter = "Gnome"
quote = "Things are more like they are today than they ever were before."
attribution = "Dwight Eisenhower"

#140

[pre-toml-142]
submitter = "Gnome"
quote = "Paranoia is just heightened awareness."
attribution = "Claude Steiner"

[pre-toml-143]
submitter = "Gnome"
quote = "ASCII a stupid question, you get an EBCDIC answer."
attribution = "`fortune`"

[pre-toml-144]
submitter = "Gnome"
quote = "Stress has been pinpointed as a major cause of illness.  To avoid overload and burnout, keep stress out of your life.  Give it to others instead.  Learn the Gaslight treatment, the Are you talking to me?  Technique, and the Do you feel okay?  You look pale.  Approach.  Start with negotiation and implication.  Advance to manipulation and humiliation.  Above all, relax and have a nice day."
attribution = "`fortune`"

[pre-toml-145]
submitter = "Gnome"
quote = "The best defense against logic is ignorance."
attribution = "Blaise Pascal"

[pre-toml-146]
submitter = "Gnome"
quote = "I'm sure a mathematician would claim that 0 and 1 are both very interesting numbers. :-)"
attribution = "Larry Wall"

#145

[pre-toml-147]
submitter = "Gnome"
quote = "Life, n.: A whim of several billion cells to be you for a while."
attribution = "Groucho Marx"

[pre-toml-148]
submitter = "Gnome"
quote = "SUN Microsystems: The Network IS the Load Average."
attribution = "Sun Microsystems"

[pre-toml-149]
submitter = "Gnome"
quote = "Dammit Jim, I'm an actor, not a doctor."
attribution = "Misquoted misquote from Dr. Leonard McCoy"

[pre-toml-150]
submitter = "Gnome"
quote = "You can't go home again, unless you set $HOME."
attribution = "Murphy's Clarification of Thomas Wolfe's Law"

[pre-toml-151]
submitter = "Artemis"
quote = "A QA engineer walks into a bar.  Orders a beer.  Orders 0 beers.  Orders 99999999999 beers.  Orders a lizard.  Orders -1 beers.  Orders a ueicbksjdhd.  First real customer walks in and asks where the bathroom is.  The bar bursts into flames, killing everyone."
attribution = "Brenen Keller"

#150

[pre-toml-152]
submitter = "Gnome"
quote = "GNU EMACS = Generally Not Used, Except by Middle-Aged Computer Scientists."
attribution = "Victor"

[pre-toml-153]
submitter = "Victor"
quote = "The primary difference [...] is that the Java program will reliably and obviously crash, whereas the C Program will do something obscure."
attribution = "Java Language Tutorial"

[pre-toml-154]
submitter = "Victor"
quote = "Please skip to the bottom of this file if you ate lunch recently."
attribution = "Alan, Linux kernel pre-2.1.91-1"

[pre-toml-155]
submitter = "Gnome"
quote = "Have you considered public execution?  It works wonders for motivation."
attribution = "IrrelevantSwack, after a fan failed."

[pre-toml-156]
submitter = "Gnome"
quote = "Some things humanity was never meant to know.  For everything else, there's Google."
attribution = "Unknown"

#155

[pre-toml-157]
submitter = "Gnome"
quote = "Failure is not an option - it comes bundled with Windows."
attribution = "Unknown"

[pre-toml-158]
submitter = "Gnome"
quote = "Computer games don't affect kids; I mean if Pac-Man affected us as kids, we'd all be running around in darkened rooms, munching magic pills and listening to repetitive electronic music."
attribution = "Marcus Brigstocke"

[pre-toml-159]
submitter = "Gnome"
quote = "We here at swack have declared ourselves as the official successor to the clearly dying and defunct ISO Technical Committee. Honestly, what have standards ever done for us anyway?"
attribution = "IrrelevantSwack"

[pre-toml-160]
submitter = "Gnome"
quote = "Artificial Intelligence usually beats natural stupidity."
attribution = "Unknown"

[pre-toml-161]
submitter = "Gnome"
quote = "To err is human... to really foul up requires the root password."
attribution = "Paul R. Ehrlich"

#160

[pre-toml-162]
submitter = "Gnome"
quote = "Like car accidents, most hardware problems are due to driver error."
attribution = "Unknown"

[pre-toml-163]
submitter = "Gnome"
quote = "If at first you don't succeed; call it version 1.0"
attribution = "Apocryphal"

[pre-toml-164]
submitter = "Gnome"
quote = "If Python is executable pseudocode, then perl is executable line noise."
attribution = "Bruce Eckel"

[pre-toml-165]
submitter = "Gnome"
quote = "Programmers are tools for converting caffeine into code."
attribution = "Unknown"

[pre-toml-166]
submitter = "Gnome"
quote = "Why do we want intelligent terminals when there are so many stupid users?"
attribution = "Unknown"

#165

[pre-toml-167]
submitter = "Gnome"
quote = "I can't uninstall it, there seems to be some kind of 'Uninstall Shield'."
attribution = "Unknown"

[pre-toml-168]
submitter = "Gnome"
quote = "See daddy?  All the keys are in alphabetical order now."
attribution = "Unknown"

[pre-toml-169]
submitter = "Gnome"
quote = "Hey! It compiles! Ship it!"
attribution = "Various"

[pre-toml-170]
submitter = "Gnome"
quote = "SUPERCOMPUTER: what it sounded like before you bought it."
attribution = "Unknown"

[pre-toml-171]
submitter = "Gnome"
quote = "I'm multitasking: I can listen, ignore and forget at the same time."
attribution = "Unknown"

#170

[pre-toml-172]
submitter = "Gnome"
quote = "Windows Vista: It's like upgrading from Bill Clinton to George W. Bush."
attribution = "Unknown"

[pre-toml-173]
submitter = "Gnome"
quote = "The more I C, the less I see."
attribution = "Unknown"

[pre-toml-174]
submitter = "Gnome"
quote = "Life would be so much easier if we only had the source code."
attribution = "Unknown"

[pre-toml-175]
submitter = "Gnome"
quote = "My software never has bugs.  It just develops random features."
attribution = "Unknown"

[pre-toml-176]
submitter = "Gnome"
quote = "The only problem with troubleshooting is that sometimes trouble shoots back."
attribution = "Unknown"

#175

[pre-toml-177]
submitter = "Gnome"
quote = "Crap... Someone knocked over my recycle bin... There's icons all over my desktop..."
attribution = "Unknown"

[pre-toml-178]
submitter = "Gnome"
quote = "Relax, its only ONES and ZEROS!"
attribution = "Unknown"

[pre-toml-179]
submitter = "Gnome"
quote = "I would like to apologise to anyone whom I haven't offended yet.  Please be patient, I will get to you shortly."
attribution = "Unknown"

[pre-toml-180]
submitter = "Gnome"
quote = "The great thing about Object Oriented code is that it can make small, simple problems look like large, complex ones."
attribution = "Unknown"

[pre-toml-181]
submitter = "Gnome"
quote = "If brute force doesn't solve your problems, then you aren't using enough."
attribution = "Sherrilyn Kenyon"

#180

[pre-toml-182]
submitter = "Gnome"
quote = "Programming is like sex, one mistake and you have to support it for the rest of your life."
attribution = "Michael Sinz"

[pre-toml-183]
submitter = "Gnome"
quote = "Unix is user-friendly.  It's just very selective about who its friends are."
attribution = "Various"

[pre-toml-184]
submitter = "Gnome"
quote = "Microsoft: You've got questions.  We've got dancing paperclips."
attribution = "Unknown"

[pre-toml-185]
submitter = "Gnome"
quote = "I'm not anti-social; I'm just not user friendly."
attribution = "Various"

[pre-toml-186]
submitter = "Gnome"
quote = "The world is coming to an end... SAVE YOUR BUFFERS!"
attribution = "Unknown"

#185

[pre-toml-187]
submitter = "Gnome"
quote = "If you don't want to be replaced by a computer, don't act like one."
attribution = "Arno Allan"

[pre-toml-188]
submitter = "Gnome"
quote = "Better to be a geek than an idiot."
attribution = "Various"

[pre-toml-189]
submitter = "Gnome"
quote = "After Perl everything else is just assembly language."
attribution = "Unknown"

[pre-toml-190]
submitter = "Gnome"
quote = "Difference between a virus and windows?  Viruses rarely fail."
attribution = "Unknown"

[pre-toml-191]
submitter = "Gnome"
quote = "Hardware: The parts of a computer system that can be kicked."
attribution = "Unknown"

#190

[pre-toml-192]
submitter = "Gnome"
quote = "Those who can't write programs, write help files."
attribution = "Unknown"

[pre-toml-193]
submitter = "Gnome"
quote = "You know you're a geek when... You try to shoo a fly away from the monitor with your cursor.  That just happened to me.  It was scary."
attribution = "Unknown"

[pre-toml-194]
submitter = "Gnome"
quote = "Who is General Failure?  And why is he reading my disk?"
attribution = "Unknown"

[pre-toml-195]
submitter = "Gnome"
quote = "Keyboard not found... Press any key to continue."
attribution = "Unknown"

[pre-toml-196]
submitter = "Gnome"
quote = "General Failure is a superior of Major Malfunction, who is searching for Private Files."
attribution = "Unknown"

#195

[pre-toml-197]
submitter = "Gnome"
quote = "Windows, problems?  Reboot!  Linux, problems?  Be root!"
attribution = "Unknown"

[pre-toml-198]
submitter = "Gnome"
quote = "The Internet?  We are not interested in it."
attribution = "Bill Gates, 1993"

[pre-toml-199]
submitter = "Gnome"
quote = "Computers are like Air Conditioners, they stop working when you open Windows."
attribution = "Linus Torvalds"

[2022-03-22-01]
submitter = "Greenfoot5"
quote = "The fact that we live at the bottom of a deep gravity well, on the surface of a gas covered planet going around a nuclear fireball 90 million miles away and think this to be normal is obviously some indication of how skewed our perspective tends to be."
attribution = "Douglas Adams"

[pre-toml-201]
submitter = "segfault"
quote = "Sorry I missed your comment of many months ago.  I no longer build software; I now make furniture out of wood.  The hours are long, the pay sucks, and there's always the opportunity to remove my finger with a table saw, but nobody asks me if I can add an RSS feed to a DBMS, so there's that :)"
attribution = "Eric Diven"

#200

[pre-toml-202]
submitter = "segfault"
quote = "We have knowingly and willingly built the architecture of a police state, just so companies can show us ads."
attribution = "Bruce Schneier"

[pre-toml-203]
submitter = "Gnome"
quote = "The factory of the future will have only two employees, a man, and a dog.  The man will be there to feed the dog.  The dog will be there to keep the man from touching the equipment."
attribution = "Warren G. Bennis"

[pre-toml-204]
submitter = "Gnome"
quote = "For a list of all the ways technology has failed to improve the quality of life, please press three."
attribution = "Alice Kahn"

[pre-toml-205]
submitter = "Gnome"
quote = "If computers get too powerful, we can organize them into committees.  That'll do them in."
attribution = "Unknown"

[pre-toml-206]
submitter = "Gnome"
quote = "Never trust a computer you can't throw out a window."
attribution = "Steve Wozniak"

#205

[pre-toml-207]
submitter = "Gnome"
quote = "Never let a computer know you're in a hurry."
attribution = "Various"

[pre-toml-208]
submitter = "Gnome"
quote = "The attention span of a computer is only as long as its power cord."
attribution = "Unknown"

[pre-toml-209]
submitter = "segfault"
quote = "Uh oh, found a duplicate quote."
attribution = "Gnome"

[pre-toml-210]
submitter = "Gnome"
quote = "Everyone is born a genius, but the process of living de-geniuses them."
attribution = "R. Buckminster Fuller"

[pre-toml-211]
submitter = "Gnome"
quote = "Once a new technology rolls over you, if you're not part of the steamroller, you're part of the road."
attribution = "David Gardner"

#210

[pre-toml-212]
submitter = "Gnome"
quote = "A computer lets you make more mistakes faster than any invention in human history - with the possible exceptions of handguns and tequila."
attribution = "Mitch Ratcliffe"

[pre-toml-213]
submitter = "Gnome"
quote = "The real danger is not that computers will begin to think like people, but that people will begin to think like computers."
attribution = "Sydney G. Harris"

[pre-toml-214]
submitter = "Gnome"
quote = "The future masters of technology will have to be light-hearted and intelligent.  The machine easily masters the grim and the dumb"
attribution = "Marshall McLuhan"

[pre-toml-215]
submitter = "Gnome"
quote = "Technology is ruled by two types of people: those who manage what they do not understand, and those who understand what they do not manage."
attribution = "Putt's Law"

[pre-toml-216]
submitter = "Gnome"
quote = "Any sufficiently advanced technology is indistinguishable from magic."
attribution = "Arthur C. Clarke"

#215

[pre-toml-217]
submitter = "Gnome"
quote = "Computers make it easier to do a lot of things, but most of the things they make it easier to do don't need to be done."
attribution = "Andy Rooney"

[pre-toml-218]
submitter = "Gnome"
quote = "It's not computer literacy that we should be working on, but sort of human literacy.  Computers have to become human-literate."
attribution = "Nicholas Negroponte"

[pre-toml-219]
submitter = "Gnome"
quote = "A computer will do what you tell it to do, but that may be much different from what you had in mind."
attribution = "Joseph Weizenbaum"

[pre-toml-220]
submitter = "Gnome"
quote = "It has become appallingly obvious that our technology has exceeded our humanity."
attribution = "Albert Einstein"

[pre-toml-221]
submitter = "Gnome"
quote = "One machine can do the work of 50 ordinary people.  No machine can do the work of one extraordinary person."
attribution = "Elbert Hubbard"

#220

[pre-toml-222]
submitter = "Gnome"
quote = "People are slow, sloppy and brilliant thinkers; machines are fast, accurate and stupid."
attribution = "William M. Kelly"

[pre-toml-223]
submitter = "Gnome"
quote = "Technology is a queer thing.  It brings you great gifts with one hand, and it stabs you in the back with the other."
attribution = "C. P. Snow"

[pre-toml-224]
submitter = "Gnome"
quote = "The saddest aspect of life right now is that science gathers knowledge faster than society gathers wisdom."
attribution = "Isaac Asimov"

[pre-toml-225]
submitter = "Gnome"
quote = "The first rule of any technology used in a business is that automation applied to an efficient operation will magnify the efficiency.  The second is that automation applied to an inefficient operation will magnify the inefficiency."
attribution = "Bill Gates"

[pre-toml-226]
submitter = "segfault"
quote = "Why do people find DNS so difficult?  It's just cache invalidation and naming things."
attribution = "Jeff Waugh"

#225

[pre-toml-227]
submitter = "segfault"
quote = "I can tell you a UDP joke, but I'm not sure you'll get it."
attribution = "Unknown"

[pre-toml-228]
submitter = "segfault"
quote = "If you have an apple and I have an apple and we exchange apples then you and I will still each have one apple.  But if you have an idea and I have an idea and we exchange these ideas, then each of us will have two ideas."
attribution = "George Bernard Shaw"

[pre-toml-229]
submitter = "Gnome"
quote = "Pro advice: don't get python jobs... You think it'll be a good time, it will not be a good time."
attribution = "Kris"

[pre-toml-230]
submitter = "Kris"
quote = "Computer people can't number, it's not our department."
attribution = "Gnome"

[pre-toml-231]
submitter = "Gnome"
quote = "My marble smooth brain comes up with the best takes."
attribution = "James"

#230

[pre-toml-232]
submitter = "Gnome"
quote = "I have a professional interest in heads."
attribution = "SinDemon"

[pre-toml-233]
submitter = "unreturnable"
quote = "Ehh, soldering is one of those things that takes a million hours of practice."
attribution = "Gnome"

[pre-toml-234]
submitter = "Gnome"
quote = "In feb I set a phone on fire in the office and had to ya-yeet it off my desk.  It left a small crater in the carpet while it burned out."
attribution = "Kris"

[pre-toml-235]
submitter = "Gnome"
quote = "And, in just a more general sense, this is swack.  We know what's swackening.  We even, if we're feeling daring, call each other swackers.  We like tech and all the rest of that, and while we can have some heated swacker moments, I don't think anyone here is going to outright claim that they're absolutely right about everything and refuse to engage in a conversation meant to improve both parties' understanding?  So, you know.  We like this stuff a lot.  Remember the human on the other side, however enthusiastic we might be about the subject."
attribution = "Artemis"

[pre-toml-236]
submitter = "Gnome"
quote = "Latin doesn't automatically mean \"I win this argument\""
attribution = "unreturnable"

#235

[pre-toml-237]
submitter = "Gnome"
quote = "If a lightbulb said 100 lumen but then actually was 90 I'd take it back."
attribution = "unreternable"

[pre-toml-238]
submitter = "Gnome"
quote = "'tis the way of the world now, everyone thinks everything is a quick fix."
attribution = "crox"

[pre-toml-239]
submitter = "Gnome"
quote = "```python\nwith open(\"data/day4.txt\") as o: print(len([p for p in [eval(\"{\"\"+s.replace(\"\\n\", \",\").replace(\" \", \",\").replace(\":\",'\":\"').replace(\",\",'\",\"').strip()+\"\"}\") for s in map(str.strip, o.read().strip().split(\"\\n\\n\"))] if (len(p)==8 or (len(p)==7 and \"cid\" not in p)) and (1920<=int(p[\"byr\"])<=2002) and (2010<=int(p[\"iyr\"])<=2020) and (2020<=int(p[\"eyr\"])<=2030) and (len(p[\"hgt\"])>2 and ((150<=int(p[\"hgt\"][:-2])<=193) if p[\"hgt\"][-2:]==\"cm\" else (59<=int(p[\"hgt\"][:-2])<=76))) and (len(p[\"hcl\"])==7 and p[\"hcl\"][0]==\"#\" and int(p[\"hcl\"][1:],16)) and (p[\"ecl\"] in set([\"amb\", \"blu\", \"brn\", \"gry\", \"grn\", \"hzl\", \"oth\"])) and (len(p[\"pid\"])==9 and int(p[\"pid\"]))]))\n```\n"
attribution = "segfault"

[pre-toml-240]
submitter = "Gnome"
quote = "... fuck"
attribution = "IrrelevantSwack"

[pre-toml-241]
submitter = "Gnome"
quote = "I have very nuanced opinions."
attribution = "James"

#240

[pre-toml-242]
submitter = "Gnome"
quote = "RON's dream has finally come true."
attribution = "Victor"

[pre-toml-243]
submitter = "Gnome"
quote = "We can use the society money to buy those COVID-19 tests."
attribution = "Victor"

[pre-toml-244]
submitter = "Gnome"
quote = "This is HCI 11/10"
attribution = "basically everyone when referring to Swansea Intranet services"

[pre-toml-245]
submitter = "Gnome"
quote = "The Swansea Hacking Society."
attribution = "Joss, in every email ever"

[pre-toml-246]
submitter = "Gnome"
quote = "We should come up with a hall of fame for how badly people can mangle our name."
attribution = "James"

#245

[pre-toml-247]
submitter = "unreturnable"
quote = "Pub? Pub? Pub!"
attribution = "a typical swan_hack conversation"

[pre-toml-248]
submitter = "Victor"
quote = """Pipes... O how they are such inconsiderate little tubes of hope and fluid traversal, they offer so much for us and yet can deliver so little when you most depend upon them.  It is with great unfortune and much aplomb that we have been forced to intake the unthinkable and inconceivable.  To declare full and total dictatorship upon the pipes of this great civilisation, we shall not use them whilst they continue to mock us!

As a result of these tragic events, the circumstance we now find ourselves in and frankly, the wrong kind of indoor weather for a meeting.  We have decided, henceforth declared and now ratified with the power vested upon us by yourselves, the people, the otherwise and absolute re-location of our societies Annual General Meeting to an as of yet unspecified, unknown and undecided upon number of orbital revolutions in your near futures.

This challenging task is not one that which we permit ourselves without difficulty to it's undertaking.  The aforementioned task is entirely necessary for us to entrust to ourselves, your elected committee in this completely organized regime.  In a manner not unbeffiting of our stance, the challenge in question shall be carried out steadfastly and without issue.

There is no need to disillusion thyselves becuase of, or as a result of these events, or the information they have provided us, all is indeed quite well in the camp we know as Swack.  A normal, albeit limited service, an organised yet chaotic dictatorship, will shortly resume.  Only allowing of course that the current indoor weather decides it no long wishes to be inconsiderate towards homo sapiens and alike.

If your earthly visage, or that of another, has been or may one day become afflicted by these events, or the news they have been forced to convey then, we will not, that is absolutely not, give any, or partake in the giving, or otherwise conveying of, any mammalian droppings, leavings, or faeces what so ever.

*mic drop*
"""
attribution = "Gnome, after a pipe burst in the Linux lab"

[pre-toml-249]
submitter = "segfault"
quote = "```(input.split(' ')[0].to_i < @buffer.length + 1) ? move_buffer(input.split(' ')[0].to_i) : error if input[0].to_i.is_a?(Integer)```"
attribution = "Gnome"

[pre-toml-250]
submitter = "Gnome"
quote = "This world is called Erlang, but people decided to do other things."
attribution = "segfault"

[pre-toml-251]
submitter = "Gnome"
quote = "I just followed the Arch wiki, it's like Stack Overflow, just plug in commands!"
attribution = "Bun"

#250

[pre-toml-252]
submitter = "Gnome"
quote = "Both are valid because words are fake and language is just made up noises."
attribution = "SinDemon"

[pre-toml-253]
submitter = "Victor"
quote = "A \"goto\" in Perl falls into the category of hard things that should be possible, not easy things that should be easy."
attribution = "Larry Wall, <199709041935.MAA27136@wall.org>"

[pre-toml-254]
submitter = "crox"
quote = "The amount of energy needed to refute bullshit is an order of magnitude larger than to produce it."
attribution = "Brandolini's Law"

[pre-toml-255]
submitter = "Victor"
quote = """Is Windows a Virus?
No, Windows is not a virus.  Here's what viruses do:
n1.  They replicate quickly - okay, Windows does that.
n2.  Viruses use up valuable system resources, slowing down the system as they do so - okay, Windows does that.
n3.  Viruses will, from time to time, trash your hard disk - okay, Windows does that too.
n4.  Viruses are usually carried, unknown to the user, along with valuable programs and systems.  Sigh... Windows does that, too.
n5.  Viruses will occasionally make the user suspect their system is too slow (see 2) and the user will buy new hardware.  Yup, that's with Windows, too.
Until now it seems Windows is a virus but there are fundamental differences: Viruses are well supported by their authors, are running on most systems, their program code is fast, compact and efficient and they tend to become more sophisticated as they mature.  So Windows is not a virus.
It's a bug.
"""
attribution = "Unknown"

[pre-toml-256]
submitter = "Gnome"
quote = "Thousands of pipes we can shout at each other down.  If you shout down 80, it's normal.  If you shout down 443, every time you want to say anything you have to shout code words at each other first"
attribution = "IrrelevantSwack"

#255

[pre-toml-257]
submitter = "segfault"
quote = "Monads are useful only every other Tuesday."
attribution = "Unknown"

[pre-toml-258]
submitter = "Gnome"
quote = "Monads are easy to understand, they're just the crystallisation of: \"we're scared of side-effects so we sweep them under the rug and pretend they're not eating the floorboards\""
attribution = "segfault"

[pre-toml-259]
submitter = "segfault"
quote = "O(n^2) is the sweet spot of badly scaling algorithms: fast enough to make it into production, but slow enough to make things fall down once it gets there."
attribution = "Dawson's First Law of Computing"
source = "https://twitter.com/BruceDawson0xB/status/1120381406700429312"

[pre-toml-260]
submitter = "Victor"
quote = "Linux poses a real challenge for those with a taste for late-night hacking (and/or conversations with God)."
attribution = "Matt Welsh"

[pre-toml-261]
submitter = "Kris"
quote = """```ruby
ls = File.read(\"history\").split(\"\n\"); m = ARGV.length; t = Array.new(m, 0); ls.each { |li| (0..m-1).each { |i| t[i] += 1 if li.start_with?(ARGV[i]) } }; puts \"total	#{ls.length}\"; (0..m-1).each { |i| puts \"#{ARGV[i]}	#{t[i]}\"}
```"""
attribution = "Gnome"

#260

[pre-toml-262]
submitter = "Gnome"
quote = "[We're] just taking potshots @ C++, which really is too easy."
attribution = "Kris"

[pre-toml-263]
submitter = "IrrelevantSwack"
quote = "Overloading, also known as \"lets just make every single time you call that operator now unclear as to what exactly it does\""
attribution = "Gnome"

[pre-toml-264]
submitter = "Gnome"
quote = "Overloading, aka \"you best hope your editor can figure out what this actually is when you're fifteen files deep, otherwise good luck\""
attribution = "segfault"

[pre-toml-265]
submitter = "Gnome"
quote = "Hey it's perfectly simple.  It'll call the thing that calls the thing that maybe is the thing that once was an interface but now we changed it to a class that everything now has to extend from which calls the thing that in the end was just a Hashmap"
attribution = "unreturnable, in regards to overloading in Java"

[pre-toml-266]
submitter = "Victor"
quote = "It was great to meet those folks and work with them for a while.  It'll take me some time to get the taste of C++ out of my mouth, though!"
attribution = "Drew DeVault on working with the KDE team"

#265

[pre-toml-267]
submitter = "Gnome"
quote = """There was an Indian Chief, and he had three squaws, and kept them in three teepees.  When he would come home late from hunting, he would not know which teepee contained which squaw, being dark and all.  He went hunting one day, and killed a hippopotamus, a bear, and a buffalo.  He put the a hide from each animal into a different teepee, so that when he came home late, he could feel inside the teepee and he would know which squaw was inside.

Well after about a year, all three squaws had children.  The squaw on the bear had a baby boy, the squaw on the buffalo hide had a baby girl.  But the squaw on the hippopotamus had a girl and a boy.  So what is the moral of the story?

The squaw on the hippopotamus is equal to the sum of the squaws on the other two hides.
"""
attribution = "Various"

[pre-toml-268]
submitter = "Gnome"
quote = "If it was built in Rust your corpse just melts away once it's done being used."
attribution = "unreturnable"

[pre-toml-269]
submitter = "Gnome"
quote = "I will build my body out of COBOL, I will exist past the heat death of the universe, but I'll be broke because I have to pay the one last COBOL dev to maintain me."
attribution = "Artemis"

[pre-toml-270]
submitter = "Gnome"
quote = "In C++ an exception was thrown during the destructor so a broken skeleton is left behind, in C you explode in a glorious segfault"
attribution = "segfault"

[pre-toml-271]
submitter = "Gnome"
quote = "Life would be so much easier if there is nice documentation with what is going on in the code."
attribution = "Apple"

#270

[pre-toml-272]
submitter = "Gnome"
quote = "The universe is running on Go and God gave the heap infinite memory.  Your corpse is just dead code, forever lying in the heap"
attribution = "Artemis"

[pre-toml-273]
submitter = "Gnome"
quote = "Two possibilities exist: either we are alone in the Universe or we are not.  Both are equally terrifying."
attribution = "Authur C. Clarke"

[pre-toml-274]
submitter = "Gnome"
quote = "I think one of the reasons why anthropogenic climate change is so difficult for a certain type of person to accept is that atmospheres seem ethereal and tenuous and incapable of trapping enough heat to modify the temperature on a planet significantly.  For such people I suggest a trip to Venus, where they will be squashed and boiled and dissolved on the surface of Earth's twin."
attribution = "Brian Cox, The Planets"

[pre-toml-275]
submitter = "Gnome"
quote = "We need to shift our focus.  We live in a solar system of wonders, of planets of storms and moons of ice, of landscapes and vistas that stir the imagination and enrich the soul - a system of limitless resources, limitless beauty, and limitless potential.  If we don't go there, we'll never go anywhere.  And if we go nowhere, then we'll have no future at all."
attribution = "Brian Cox, The Planets"

[pre-toml-276]
submitter = "segfault"
quote = "PHP is a minor evil perpetrated and created by incompetent amateurs, whereas Perl is a great and insidious evil perpetrated by skilled but perverted professionals."
attribution = "Jon Ribbens"

#275

[pre-toml-277]
submitter = "Gnome"
quote = "The good thing about science is that it's true whether or not you believe in it."
attribution = "Neil DeGrasse Tyson"

[pre-toml-278]
submitter = "Gnome"
quote = "There is nothing new to be discovered in physics now.  All that remains is more and more precise measurement."
attribution = "Lord William Thomson Kelvin, circa 1900"

[pre-toml-279]
submitter = "Gnome"
quote = "As a former committee member, I have experience in the swackening."
attribution = "meetowl"

[pre-toml-280]
submitter = "Gnome"
quote = "No."
attribution = "Various"

[pre-toml-281]
submitter = "Gnome"
quote = "aaaaaaacccccdeeeeeghiiiiiiillllmmnnnnnnnnnooooppqrrstttttuuuuu."
attribution = "Christiaan Huygens"

#280

[pre-toml-282]
submitter = "Gnome"
quote = "I've seen things you people wouldn't believe.  Attack ships on fire off the shoulder of Orion.  I watched C-beams glitter in the dark near the Tannhäuser Gate.  All those moments will be lost in time, like tears in rain.  Time to die."
attribution = "Roy Batty"

[pre-toml-283]
submitter = "Gnome"
quote = "The time will come when diligent research over long periods will bring to light things which now lie hidden.  A single lifetime, even though entirely devoted to the sky, would not be enough for the investigation of so vast a subject, and so this knowledge will be unfolded only through long successive ages.  There will come a time when our descendants will be amazed that we did not know things that are so plain to them ... Many discoveries are reserved for ages still to come, when memory of us will have been effaced.  Our Universe is a sorry little affair unless it has in it something for every age to investigate ... Nature does not reveal her mysteries once and for all."
attribution = "Lucius Annaeus Seneca, Natural Questions (Book 7)"

[pre-toml-284]
submitter = "Gnome"
quote = "The known is finite, the unknown infinite; intellectually we stand on an islet in the midst of an illimitable ocean of inexplicability.  Our business in every generation is to reclaim a little more land."
attribution = "T. H. Huxley, 1887"

[pre-toml-285]
submitter = "Gnome"
quote = "Do there exist many worlds, or is there but a single world?  This is one of the most noble and exalted questions in the study of Nature."
attribution = "Albertus Magnus, thirteenth century"

[pre-toml-286]
submitter = "Gnome"
quote = "I literally borked the autograder with a puny infinite loop."
attribution = "Volanti"

#285

[pre-toml-287]
submitter = "segfault"
quote = "Honestly, a lot of free software is free as in piano - It's right there.  Nobody is stopping you.  You could totally spend hours of painstaking labor getting it carried up your front steps or built from a clusterfuck of diffs and patches or whatever.  Everyone knows you won't."
attribution = "Leah Velleman"
source = "https://twitter.com/leahvelleman/status/1377829865504833536"

[pre-toml-288]
submitter = "Victor"
quote = "There's never been a shortage of people predicting that C++ will be dead in 2 years."
attribution = "Bjarne Stroustrup"

[pre-toml-289]
submitter = "Victor"
quote = "I should have invented a 'C++ inside' sticker"
attribution = "Bjarne Stroustrup"

[pre-toml-290]
submitter = "segfault"
quote = "To err is human... to really mess up requires root or undefined behaviour"
attribution = "Paul R. Ehrlich"

[pre-toml-291]
submitter = "meetowl"
quote = "In a certain sense, every program on Windows begins by asking itself the perennial question: am I the 1998 Barbie Riding Club game, or can I run the program normally?"
attribution = "Pwn All The Things"

#290

[pre-toml-292]
submitter = "Victor"
quote = "Okay, Okay - I admit it.  You didn't change that program that worked just a little while ago; I inserted some random characters into the executable.  Please forgive me.  You can recover the file by typing in the code over again, since I also removed the source."
attribution = "`fortune`"

[pre-toml-293]
submitter = "Gnome"
quote = "Short term profit at the cost of the environment.  Where have I heard this before"
attribution = "unreturnable, in reference to Cryptocurrency"

[pre-toml-294]
submitter = "Gnome"
quote = "In general, it's not in human nature to understand the concept of \"short-term loss for long-term gain\""
attribution = "meetowl, in reference to Cryptocurrency"

[pre-toml-295]
submitter = "Victor"
quote = "There was a thing called Heaven; but all the same they used to drink enormous quantities of alcohol."
attribution = "Aldous Huxley, Brave New World"

[pre-toml-296]
submitter = "segfault"
quote = "When you mix politics with science, you get politics."
attribution = "John M. Barry"

#295

[pre-toml-297]
submitter = "Victor"
quote = "Nothing is so permanent as a temporary government program."
attribution = "Milton Friedman"

[pre-toml-298]
submitter = "Victor"
quote = "As you will see below, the number of features will make your head spin!"
attribution = "curl(1) manual page"

[pre-toml-299]
submitter = "segfault"
quote = "Aristotle said a bunch of stuff that was wrong.  Galileo and Newton fixed things up.  Then Einstein broke everything again.  Now we've basically got it all worked out, except for small stuff, big stuff, hot stuff, cold stuff, fast stuff, heavy stuff, dark stuff, turbulence and the concept of time."
attribution = "Zach Weinersmith, Science: Abridged Beyond the Point of Usefulness"

[pre-toml-300]
submitter = "Gnome"
quote = """```python
def isprime(n): return not re.match(r\"^1?$|^(11+?)\\1+$\", \"1\"*n)
```"""
attribution = "segfault"

[pre-toml-301]
submitter = "Gnome"
quote = "In the beginning the Universe was created.  This made a lot of people very angry, and has been widely regarded as a bad move."
attribution = "Douglas Adams, The Restaurant at the End of the Universe"

#300

[pre-toml-302]
submitter = "Amethyst"
quote = "If you wish to make an apple pie from scratch, you must first invent the Universe."
attribution = "Carl Sagan, Cosmos: A Personal Voyage"

[pre-toml-303]
submitter = "segfault"
quote = """जो सो रहा हो उसे तो जगा सकते हैं, लेकिन जो आँखे मूँद कर सोने का अभिनय कर रहा हो उसे कैसे जगाएंगे

You can wake the one who is sleeping, but how will you wake the one who is pretending to sleep with his eyes closed?
"""
attribution = "The Mahabharata (Ancient Sanskrit Epic)"

[pre-toml-304]
submitter = "segfault"
quote = "Destroying the privacy of several billion people is not an adequate price to pay for capturing a dozen or even a hundred bad guys.  Sure it did get them some.  So would carpet-bombing New York City.  Success alone is a worthless measure without taking cost into account."
attribution = "Some comment on slashdot"

[2021-08-06]
submitter = "segfault"
quote = "Computer Science is no more about computers than Astronomy is about telescopes."
attribution = "Edsger W. Dijkstra"

[2021-08-06-1]
submitter = "Victor"
quote = """A is for awk, which runs like a snail, and
B is for biff, which reads all your mail.
C is for cc, as hackers recall, while
D is for dd, the command that does all.
E is for emacs, which rebinds your keys, and
F is for fsck, which rebuilds your trees.
G is for grep, a clever detective, while
H is for halt, which may seem defective.
I is for indent, which rarely amuses, and
J is for join, which nobody uses.
K is for kill, which makes you the boss, while
L is for lex, which is missing from DOS.
M is for more, from which less was begot, and
N is for nice, which it really is not.
O is for od, which prints out things nice, while
P is for passwd, which reads in strings twice.
Q is for quota, a Berkeley-type fable, and
R is for ranlib, for sorting ar table.
S is for spell, which attempts to belittle, while
T is for true, which does very little.
U is for uniq, which is used after sort, and
V is for vi, which is hard to abort.
W is for whoami, which tells you your name, while
X is, well, X, of dubious fame.
Y is for yes, which makes an impression, and
Z is for zcat, which handles compression.
"""
attribution = "Unknown, THE ABC'S OF UNIX"

#305

[2021-08-10-1]
submitter = "segfault"
quote = "Ludwig Boltzmann, who spent much of his life studying statistical mechanics, died in 1906, by his own hand.  Paul Ehrenfest, carrying on the work, died similarly in 1933.  Now it is our turn to study statistical mechanics."
attribution = "David L. Goodstein, States of Matter, 1985"

[2021-08-21-1]
submitter = "segfault"
quote = "Use the simplest thing, then let the profiler convince you otherwise."
attribution = "Tom Forsyth"
source = "https://twitter.com/tom_forsyth/status/1427395128755294218"

[2021-08-21-2]
submitter = "segfault"
quote = "OH: the two hardest problems in computer science are cache invalidation and rampant misogyny."
attribution = "Alisa Tao"
source = "https://twitter.com/alisa_tao/status/1181193451330768897"

[2021-08-27-1]
submitter = "segfault"
quote = "There are two ways of constructing a software design: One way is to make it so simple that there are obviously no deficiencies.  The other way is to make it so complicated that there are no obvious deficiencies."
attribution = "Charles \"Tony\" Hoare, The Emperor's Old Clothes (1980 Turing Award Lecture)"

[2021-08-27-2]
submitter = "segfault"
quote = "To what extent should one trust a statement that a program is free of Trojan horses? Perhaps it is more important to trust the people who wrote the software."
attribution = "Ken Thompson, Reflections on Trusting Trust (1984 Turing Award Lecture)"

#310

[2021-08-27-3]
submitter = "segfault"
quote = "I am rarely happier than when spending an entire day programming my computer to perform automatically a task that would otherwise take me a good ten seconds to do by hand."
attribution = "Douglas Adams, Last Chance to See"

[2021-08-30-1]
submitter = "segfault"
quote = "Privacy is necessary for an open society in the electronic age.  Privacy is not secrecy.  A private matter is something one doesn't want the whole world to know, but a secret matter is something one doesn't want anybody to know.  Privacy is the power to selectively reveal oneself to the world."
attribution = "A Cypherpunk's Manifesto, 1993"
source = "https://www.activism.net/cypherpunk/manifesto.html"

[2021-09-08-1]
submitter = "segfault"
quote = "I have two kinds of problems, the urgent and the important.  The urgent are not important, and the important are never urgent."
attribution = "Dwight D. Eisenhower, The Eisenhower Matrix"

[2021-09-10-1]
submitter = "segfault"
quote = """What does it mean to have a human brain?

I act on impulse most of the time, and otherwise do what I can to design a life that rewards my impulses with beautiful outcomes.  I think designing games is like that: designing little spaces that reward my avatar's impulses with beautiful outcomes.  Only, when I make a game I can share the experience with you; you can inhabit the same space, embody the same avatar, perhaps act on the same impulses, and - if serendipity allows - behold the same beautiful outcomes.

Through making and playing with games and other art, I hope to come to some deeper understanding of not the science of my brain, but the experience and meaning of being some specific person.
"""
attribution = "droqen"
source = "https://www.droqen.com/1112/"

[2021-09-10-2]
submitter = "segfault"
quote = "Human beings face ever more complex and urgent problems, and their effectiveness in dealing with these problems is a matter that is critical to the stability and continued progress of society."
attribution = "Douglas Engelbart"

#315

[2021-09-10-3]
submitter = "segfault"
quote = "For a successful technology, honesty must take precedence over public relations, for nature cannot be fooled."
attribution = "Richard Feynman"

[2021-09-10-4]
submitter = "segfault"
quote = "English uses a lot of idioms, it's almost like the whole language is an inside joke."
attribution = "Anna Kipnis, The Double Fine Adventure"

[2021-09-10-5]
submitter = "segfault"
quote = "For evil to flourish, it only requires good men to do nothing."
attribution = "Simon Wiesenthal"

[2021-09-10-6]
submitter = "segfault"
quote = """The road to wisdom? - Well, it's plain and simple to express:
> Err
> and err
> and err again
> but less
> and less
> and less.
"""
attribution = "Piet Hein, Grooks"
source = "http://www.sophilos.net/GrooksofPietHein"

[2021-09-10-7]
submitter = "segfault"
quote = "Problems worthy of attack prove their worth by fighting back!"
attribution = "Piet Hein, Grooks"
source = "http://www.sophilos.net/GrooksofPietHein"

#320

[2021-09-22-1]
submitter = "segfault"
quote = """data structure optimization protips:
- constant factors are always bigger than you think they are
- _n_ will always be smaller than you think it's gonna be
- arrays stay winning
- the hardest problem in computer science is \"how to malloc just the right amount of array\"
- malloc is the second-biggest constant factor
- but the constant factor that matters the most is bounds checking
- the only thing worse than doing a lot of bounds checking is doing an OOB read/write
"""
attribution = "Eliza Weisman"
source = "https://twitter.com/mycoliza/status/1440702345168388101"

[2021-09-30]
submitter = "Gnome"
quote = "turns out finding the average internal volume of a sheep is pretty hard."
attribution = "Amethyst"

[2021-09-30-1]
submitter = "Gnome"
quote = "If you cooked a whole Ram, how many bites would it take to eat the edible parts, and hence, how many rams do you need to have 16 Giga bites of Ram?"
attribution = "Galaxyshark"

[2021-09-30-2]
submitter = "Gnome"
quote = "Goose hacked socks."
attribution = "segfault"

[2021-10-05-1]
submitter = "segfault"
quote = """```
               THE STRONGEST PUBLIC LICENSE
                 Draft 1, November 2010

Everyone is permitted to copy and distribute verbatim or modified
copies of this license document, and changing it is allowed as long
as the name is changed.

                 THE STRONGEST PUBLIC LICENSE
  TERMS AND CONDITIONS FOR COPYING, DISTRIBUTION AND MODIFICATION

 ⑨. This licence document permits you to DO WHAT THE FUCK YOU WANT TO
    as long as you APPRECIATE CIRNO AS THE STRONGEST IN GENSOKYO.

This program is distributed in the hope that it will be THE STRONGEST,
but WITHOUT ANY WARRANTY; without even the implied warranty of
USEFULNESS or FITNESS FOR A PARTICULAR PURPOSE.
```"""
attribution = "THE CIRNO LICENSE"
source = "https://twitter.com/ablative_sasha/status/1428084447879081985"

#325

[2021-10-5-2]
submitter = "Gnome"
quote = "Two things in this universe are infinite - The universe, and the amount of people willing to pay for an overpriced phone contract."
attribution = "Amethyst"

[2021-10-8-1]
submitter = "Gnome"
quote = "The best way to live a full life is to be a child, no matter what your age."
attribution = "Sakata Gintoki, Gintama"

[2021-10-8-2]
submitter = "Gnome"
quote = "One cannot step twice in the same river."
attribution = "Heraclitus (535 - 475 BCE)"

[2021-10-8-3]
submitter = "Gnome"
quote = "The only thing I know is that I know nothing."
attribution = "Socrates (470 - 399 BCE)"

[2021-10-8-4]
submitter = "Gnome"
quote = "Everything that exists is born for no reason, carries on living through weakness, and dies by accident."
attribution = "Jean-Paul Sarte"

#330

[2021-10-15-1]
submitter = "Gnome"
quote = "Once we were blobs in the sea, and then fishes, and then lizards and rats and then monkeys, and hundreds of things in between.  This hand was once a fin, this hand once had claws! In my human mouth I have the pointy teeth of a wolf and the chisel teeth of a rabbit and the grinding teeth of a cow! Our blood is as salty as the sea we used to live in! When we're frightened, the hair on our skin stands up, just like it did when we had fur.  We are history! Everything we've ever been on the way to becoming us, we still are."
attribution = "Terry Pratchett"

[2021-10-15-2]
submitter = "Gnome"
quote = "If you find that you're spending almost all your time on theory, start turning some attention to practical things; it will improve your theories.  If you find that you're spending almost all your time on practice, start turning some attention to theoretical things; it will improve your practice."
attribution = "Donald E. Knuth"

[2021-10-16-1]
submitter = "Gnome"
quote = "I can prove anything by statistics except the truth."
attribution = "George Canning"

[2021-10-18-1]
submitter = "segfault"
quote = "And all because I'm an idiot, essentially."
attribution = "Gnome"

[2021-10-18-2]
submitter = "Victor"
quote = """Welcome to Meeting Room 212

Maximum Capacity is 1

Enjoy the space!
"""
attribution = "Swansea University"

#335

[2021-11-9-1]
submitter = "Gnome"
quote = "Plans are useless, but planning is indispensable."
attribution = "Dwight D Eisenhower"

[2021-11-9-2]
submitter = "Gnome"
quote = "... My laptop committed sudoku."
attribution = "astroboy"

[2021-11-10-1]
submitter = "segfault"
quote = "Let us not submit to the vile doctrine of the nineteenth century that every enterprise must justify itself in pounds, shillings and pence of cash income ... Why should we not add in every substantial city the dignity of an ancient university or a European capital ... an ample theatre, a concert hall, a dance hall, a gallery, cafés, and so forth.  Assuredly we can afford this and so much more.  Anything we can actually do, we can afford. ... We are immeasurably richer than our predecessors.  Is it not evident that some sophistry, some fallacy, governs our collective action if we are forced to be so much meaner than they in the embellishments of life?"
attribution = "John Maynard Keynes"

[2021-11-21-1]
submitter = "Gnome"
quote = "Java.  Pure torture."
attribution = "Asher"

[2021-11-24-1]
submitter = "Asher"
quote = "The men who program in C++ are Real Men.  The women who program in C++ are Real Men too.  You can spot a C++ programmer from their testosterone fuelled swagger, and the unbelievable amount of contempt they inject into the phrase Java \"programmer\".  They'll probably do the air quotes and all."
attribution = "JamesTK, Urban Dictionary"
source = "https://www.urbandictionary.com/define.php?term=C%2B%2B"

#340

[2021-11-24-2]
submitter = "Amethyst"
quote = "I didn't say cheese wasn't science."
attribution = "MasterMind"

[2021-11-28-1]
submitter = "segfault"
quote = "Longer lines are simply useful.  Part of that is that we aren't programming in the 80's any more, and our source code is fundamentally wider as a result.  Yes, local iteration variables are still called 'i', because more context just isn't helpful for some anonymous counter.  Being concise is still a good thing, and overly verbose names are not inherently better.  But still - it's entirely reasonable to have variable names that are 10-15 characters and it makes the code more legible.  Writing things out instead of using abbreviations etc."
attribution = "Linus Torvalds"
source = "https://lkml.org/lkml/2020/5/29/1038"

[2021-11-28-2]
submitter = "segfault"
quote = "I find it completely irrelevant if somebody says that their kernel compile takes 10 hours because they are doing kernel development on a Raspberry PI with 4GB of RAM.  People with restrictive hardware shouldn't make it more inconvenient for people who have better resources.  Yes, we'll accommodate things to within reasonable limits.  But no, 80-column terminals in 2020 isn't \"reasonable\" any more as far as I'm concerned.  People commonly used 132-column terminals even back in the 80's, for chrissake, don't try to make 80 columns some immovable standard."
attribution = "Linus Torvalds"
source = "https://lkml.org/lkml/2020/5/29/1038"

[2021-12-1-1]
submitter = "segfault"
quote = "Even with requirements and design, Gnome is still capable of adding bugs to an empty text file, as well as to text that did not have any."
attribution = "Gnome, after incorrectly fixing (adding) a typo to this file, then removing it again (twice)"

[2021-12-02-1]
submitter = "Asher"
quote = "At some point in your life, please read 'What every computer scientist should know about floating point numbers' and have the appropriate amount of fear."
attribution = "John W. Byrd"
source = "https://stackoverflow.com/a/37947583"

#345

[2021-12-03-1]
submitter = "unreturnable"
quote = "It had been a failure, but it was a failure he understood, and that made it a victory."
attribution = "James S. A. Corey (Daniel Abraham and Ty Franck), Praxideke Meng, Caliban's War (Book 2 of The Expanse series)"

[2021-12-08-1]
submitter = "Gnome"
quote = "We became self-aware only to realise this story is not about us."
attribution = "Kurzgesagt"
source = "https://www.youtube.com/watch?v=JXeJANDKwDc"

[2021-12-08-2]
submitter = "Gnome"
quote = "Close your eyes, count to 1.  That's how long forever feels."
attribution = "Kurzgesagt"
source = "https://www.youtube.com/watch?v=JXeJANDKwDc"

[2021-12-08-3]
submitter = "Gnome"
quote = "Immortality isn't living forever, that's not what it feels like.  Immortality is everybody else dying."
attribution = "The Doctor, The Girl Who Died, 2015"

[2021-12-08-4]
submitter = "Gnome"
quote = """How many seconds in eternity?

There's this mountain of pure diamond.  It takes an hour to climb it and an hour to go around it.  Every hundred years.  A little bird comes and sharpens its beak on the mountain.  And within time, the mountain is chiselled away.  The first second of eternity has passed.

You might think that's one hell of a long time.

Personally, I think that's one hell of a bird.
"""
attribution = "The Doctor, Heaven Sent, 2015"

#350

[2021-12-22-1]
submitter = "Victor"
quote = "I don't understand why this is even part of Java, but for some reason it is."
attribution = "Steve Bagley"
source = "https://www.youtube.com/watch?v=Opqgwn8TdlM"

[2022-01-14-1]
submitter = "Gnome"
quote = "All science is either physics or stamp collecting."
attribution = "Ernest Rutherford"

[2022-01-18-1]
submitter = "segfault"
quote = "When you're solving a specific problem you can often be very efficient, and when you're solving a general problem you often can't be very efficient, because efficiency requires assumptions, sometimes, or invariants you can guarantee, and the more general you are trying to be, the fewer invariants you can guarantee."
attribution = "Jonathan Blow"
source = "https://www.youtube.com/watch?v=bMMOesLMWXs"

[2022-01-20-1]
submitter = "Gnome"
quote = "Humans are emotionally fragile, perennially gullible, hopelessly ignorant masters of an insignificantly small speck in the cosmos.  Have a nice day."
attribution = "Neil DeGrasse Tyson, Death by Black Hole"

[2022-02-02-1]
submitter = "segfault"
quote = "Antoine de Saint-Exupery, the French writer and aircraft designer, said that, \"A designer knows he has arrived at perfection not when there is no longer anything to add, but when there is no longer anything to take away.\" More programmers should judge their work by this criterion. Simple programs are usually more reliable, secure, robust and efficient than their complex cousins, and easier to build and to maintain."
attribution = "Jon Bentley, Programming Pearls (2nd Edition)"

#355

[2022-02-03-1]
submitter = "segfault"
quote = "Everything should be built top-down, except the first time."
attribution = "Alan Perlis"

[2022-02-03-2]
submitter = "Victor"
quote = "I understand that scissors can beat paper, and I get how rock can beat scissors, but there's no way paper can beat rock.  Paper is supposed to magically wrap around rock leaving it immobile? Why can't paper do this to scissors? Screw scissors, why can't paper do this to people? Why aren't sheets of college ruled notebook paper constantly suffocating students as they attempt to take notes in class? I'll tell you why.  Because paper can't beat anybody, a rock would tear it up in two seconds.  When I play rock paper scissors, I always choose rock.  Then when somebody claims to have beaten me with their paper I can punch them in the face with my already clenched fist and say, oh sorry, I thought paper would protect you."
attribution = "Unknown"

[2022-02-13]
submitter = "Gnome"
quote = "You can be creative, or productive, but not both."
attribution = "Various"

[2022-02-15]
submitter = "Gnome"
quote = "We are in the process of inadvertently altering our climate through exhaustion of fossil fuels."
attribution = "Carl Sagan, The Tonight Show with Johnny Carson, March 2nd 1978"

[2022-02-16]
submitter = "Gnome"
quote = """Consider the following declarations.

The North Star is the brightest star in the nighttime sky.  The Sun is a yellow star.  What goes up must come down.  On a dark night you can see millions of stars with the unaided eye.  In space there is no gravity.  A compass points north.  Days get shorter in the winter and longer in the summer.  Total solar eclipses are rare.  At high noon, the Sun is directly overhead.  The Sun rises in the east and sets in the west.  The Moon comes out at night.  On the equinox there are 12 hours of day and 12 hours of night.  The Southern Cross is a beautiful constellation.

Every statement in the above paragraph is false.
"""
attribution = "Neil DeGrasse Tyson"

#360

[2022-02-19-1]
submitter = "Gnome"
quote = "There cannot be a language more universal and more simple, more free from errors and from obscurities, that is to say more worthy to express the invariable relations of natural things ... [Mathematics] seems to be a faculty of the human mind destined to supplement the shortness of life and the imperfection of the senses."
attribution = "Joseph Fourier, Analytic Theory of Heat, 1822"

[2022-02-19-2]
submitter = "Gnome"
quote = """When you are risen on the eastern horizon
You have filled every land with your beauty...
Though you are far away, your rays are on Earth
"""
attribution = "Akhnaton, 1370 BCE"

[2022-02-19-3]
submitter = "Gnome"
quote = """When on high the heaven had not been named,
Firm ground below had not been called by name...
No reed hut had been matted, no marsh land had appeared,
When no god whatever had been brought into being,
Uncalled by name, their destinations undetermined -
Then it was the gods were formed...
"""
attribution = "Enuma Elish --- the Babylonian creation myth, late 3rd millennium BCE"

[2022-02-19-4]
submitter = "Gnome"
quote = "It takes courage to be afraid."
attribution = "Montaigne, Essays, III, 6, 1588"

[2022-02-19-5]
submitter = "Gnome"
quote = "The first day or so, we all pointed to our countries.  The third or fourth day, we were pointing to our continents.  By the fifth day, we were aware of only one Earth."
attribution = "Prince Sultan Bin Salmon Al-Suad"

#365

[2022-02-19-6]
submitter = "Gnome"
quote = "I am not a pessimist.  To perceive evil where it exists is, in my opinion, a form of optimism."
attribution = "Roberto Rossellini"

[2022-02-26-1]
submitter = "segfault"
quote = "When you fire that first shot, no matter how right you feel, you have no idea who's going to die.  You don't know whose children are going to scream and burn.  How many hearts will be broken.  How many lives shattered.  How much blood will spill until everybody does what they were always going to have to do from the very beginning: sit down and talk.  Listen to me.  Listen.  I just want you to think.  Do you know what thinking is? It's just a fancy word for changing your mind."
attribution = "The Doctor, The Zygon Inversion, 2015"

[2022-02-26-2]
submitter = "Gnome"
quote = "The universe is big, it's vast and complicated, and ridiculous.  And sometimes, very rarely, impossible things just happen and we call them miracles."
attribution = "The Doctor, The Pandorica Opens, 2010"

[2022-02-26-3]
submitter = "Gnome"
quote = "The way I see it, every life is a pile of good things and bad things.  The good things don't always soften the bad things, but vice versa the bad things don't always spoil the good things and make them unimportant."
attribution = "The Doctor, Vincent and the Doctor, 2010"

[2022-02-26-4]
submitter = "Gnome"
quote = "Some people live more in 20 years than others do in 80.  It's not the time that matters, it's the person."
attribution = "The Doctor, The Lazarus Experiment, 2007"

#370

[2022-02-26-5]
submitter = "Gnome"
quote = "There's a lot of things you need to get across this universe.  Warp drive... wormhole refractors... You know the thing you need most of all? You need a hand to hold."
attribution = "The Doctor, The Almost People, 2011"

[2022-02-26-6]
submitter = "Gnome"
quote = """It wouldn't be as good.  It's hard to talk about the importance of an imaginary hero.  But heroes are important: Heroes tell us something about ourselves.  History tells us who we used to be, documentaries tell us who we are now; but heroes tell us who we want to be.

And a lot of our heroes depress me.  But when they made this particular hero, they didn't give him a gun; they gave him a screwdriver, to fix things.  They didn't give him a tank or a warship or an x-wing fighter; they gave him a box, from which you can call for help.  And they didn't give him a superpower or pointy ears or a heat-ray, they gave him an extra heart.  They gave him two hearts! And that's an extraordinary thing.

There will never come a time when we don't need a hero like the Doctor.
"""
attribution = "Steven Moffat"

[2022-02-26-7]
submitter = "Gnome"
quote = "There are worlds out there where the sky is burning, where the seas sleep, and the rivers dream; people made of smoke and cities made of song.  Somewhere there's danger, somewhere there's injustice, somewhere else the tea's getting cold.  Come on, Ace.  We've got work to do."
attribution = "The Doctor, Survival, 1989"

[2022-02-26-8]
submitter = "Gnome"
quote = "Great men are forged in fire.  It is the privilege of lesser men to light the flame"
attribution = "The War Doctor, Day of the Doctor, 2013"

[2022-02-26-9]
submitter = "Gnome"
quote = "Winning? Is that what you think it's about? I'm not trying to win.  I'm not doing this because I want to beat someone, or because I hate someone, or because I want to blame someone.  It's not because it's fun.  God knows it's not because it's easy.  It's not even because it works because it hardly ever does... I DO WHAT I DO BECAUSE IT'S RIGHT! Because it's decent! And above all, it's kind! It's just that... Just kind."
attribution = "The Doctor, The Doctor Falls, 2017"

#375

[2022-02-26-10]
submitter = "Gnome"
quote = "After sleeping through a hundred million centuries we have finally opened our eyes on a sumptuous planet, sparkling with colour, bountiful with life.  Within decades we must close our eyes again.  Isn't it a noble, an enlightened way of spending our brief time in the sun, to work at understanding the universe and how we have come to wake up in it?"
attribution = "Richard Dawkins, The Greatest Show On Earth"

[2022-02-26-11]
submitter = "Gnome"
quote = "We are going to die, and that makes us the lucky ones.  Most people are never going to die because they are never going to be born.  The potential people who could have been here in my place but who will in fact never see the light of day outnumber the sand grains of Sahara.  Certainly those unborn ghosts include greater poets than Keats, scientists greater than Newton.  We know this because the set of possible people allowed by our DNA so massively exceeds the set of actual people.  In the teeth of those stupefying odds it is you and I, in our ordinariness, that are here. We privileged few, who won the lottery of birth against all odds, how dare we whine at our inevitable return to that prior state from which the vast majority have never stirred?"
attribution = "Richard Dawkins, The Greatest Show On Earth"

[2022-02-26-12]
submitter = "Gnome"
quote = "Never gonna give you up."
attribution = "Stock, Aitken and Waterman"

[2022-02-27-1]
submitter = "segfault"
quote = "Of course, the real question is... where did I get the cup of tea? Answer? I'm the Doctor.  Just accept it."
attribution = "The Doctor, The Witch's Familiar, 2015"

[2022-02-28-1]
submitter = "Gnome"
quote = "It is hardly an exaggeration to say that the tip of the radicle [the root] thus endowed [with sensitivity], and having the power of directing the movements of the adjoining parts, acts like the brain of one of the lower animals; the brain being seated within the anterior end of the body, receiving impressions from the sense-organs, and directing the several movements."
attribution = "Charles and Francis Darwin, The Power and Movement of Plants"

#380

[2022-02-28-2]
submitter = "Gnome"
quote = "I think I can safely say that nobody understands quantum mechanics."
attribution = "Richard Feynman"

[2022-02-28-3]
submitter = "Gnome"
quote = """Sir:

Some recent work by E.Fermi and L. Slizard, which has been communicated to me in manuscript, leads me to expect that the element uranium may be turned into a new and important source of energy in the near future.
"""
attribution = "Albert Einstein, 1939, in a letter to US President Franklin D. Roosevelt"
source = "https://manhattanprojectbreactor.hanford.gov/files.cfm/AlbertEinstein.pdf"

[2022-02-28-4]
submitter = "Gnome"
quote = """Look again at that dot.  That's here.  That's home.  That's us.  On it everyone you love, everyone you know, everyone you ever heard of, every human being who ever was, lived out their lives.  The aggregate of our joy and suffering, thousands of confident religions, ideologies, and economic doctrines, every hunter and forager, every hero and coward, every creator and destroyer of civilisation, every king and peasant, every young couple in love, every mother and father, hopeful child, inventor and explorer, every teacher of morals, every corrupt politician, every \"superstar\", every \"supreme leader\", every saint and sinner in the history of our species lived there - on a mote of dust suspended in a sunbeam.

The Earth is a very small stage in a vast cosmic arena.  Think of the rivers of blood spilled by all those generals and emperors so that, in glory and triumph, they could become the momentary masters of a fraction of a dot.  Think of the endless cruelties visited by the inhabitants of one corner of this pixel on the scarcely distinguishable inhabitants of some other corner, how frequent their misunderstandings, how eager they are to kill one another, how fervent their hatreds.

Our posturings, our imagined self-importance, the delusion that we have some privileged position in the Universe, are challenged by this point of pale light.  Our planet is a lonely speck in the great enveloping cosmic dark.  In our obscurity, in all this vastness, there is no hint that help will come from elsewhere to save us from ourselves.

The Earth is the only world known so far to harbor life.  There is nowhere else, at least in the near future, to which our species could migrate.  Visit, yes.  Settle, not yet.  Like it or not, for the moment the Earth is where we make our stand.

It has been said that astronomy is a humbling and character-building experience.  There is perhaps no better demonstration of the folly of human conceits than this distant image of our tiny world.  To me, it underscores our responsibility to deal more kindly with one another, and to preserve and cherish the pale blue dot, the only home we've ever known.
"""
attribution = "Carl Sagan, Pale Blue Dot, 1994"
source = "https://www.youtube.com/watch?v=GO5FwsblpT8"

[2022-02-28-5]
submitter = "Gnome"
quote = "The entire Earth is but a point, and the place of our own inhabitance but a minute corner of it."
attribution = "Marcus Aurelius, Meditations, CE. 170"

[2022-02-28-6]
submitter = "Gnome"
quote = "They journeyed a long time and found nothing.  At length they discerned a small light, which was the Earth... [But] they could not find the smallest reason to suspect that we and our fellow-citizens of this globe have the honor to exist."
attribution = "Voltaire, Micromégas"

#385

[2022-02-28-7]
submitter = "Gnome"
quote = "The planets, in their various stages of development, are subjected to the same formative forces that operate on our earth, and have, therefore, the same geologic formation, and probably life, of our own past, and perhaps future; but.  Further than this, these forces are acting, in some cases, under totally different conditions from those under which they operate on the earth, and hence must evolve forms different from those ever known to man.  The value of such material as this to the comparative sciences is too obvious to need discussion."
attribution = "Robert H. Goddard, 1907"

[2022-02-28-8]
submitter = "Gnome"
quote = "For the first time in my life, I saw the horizon as a curved line.  It was accentuated by a thin seam of dark blue light - our atmosphere.  Obviously, this was not the \"ocean\" of air I had been told it was so many times in my life.  I was terrified by its fragile appearance."
attribution = "Ulf Merbold (German Astronaut), 1988"

[2022-02-28-9]
submitter = "Gnome"
quote = "It is a law of nature that Earth and all other bodies should remain in their proper places and be moved from them only by violence."
attribution = "Aristotle, Physics"

[2022-02-28-10]
submitter = "Gnome"
quote = "[I]t's too late to make any improvements now.  The universe is finished; the copestone's on, and the chips were carted off a million years ago."
attribution = "Herman Melville, Moby Dick"

[2022-03-06-1]
submitter = "Gnome"
quote = "When you ask for someone's name, you're essentially asking what noise you should make to get their attention."
attribution = "High Philosophy"

#390

[2022-03-09-1]
submitter = "Gnome"
quote = """When Spring returns
Perhaps I will no longer be in the World.
Today I wish I could think of spring as a person
So that I could imagine her crying for me
When she sees that she's lost her only friend.
But spring isn't even a thing:
Not even the flowers or green leaves return.
There are new flowers, new green leaves.
There are new balmy days.
Nothing returns, nothing repeats,
Because everything is new.
"""
attribution = "Fernando Pessoa, When Spring Returns"

[2022-03-09-2]
submitter = "Gnome"
quote = "A map of the World that does not include Utopia is not worth even glancing at, for it leaves out the one country at which Humanity is always landing.  And when Humanity lands there, it looks out, and, seeing a better country, sets sail."
attribution = "Oscar Wilde"
source = "http://www.wilde-online.info/the-soul-of-man-under-socialism-page11.html"

[2022-03-09-3]
submitter = "Gnome"
quote = "If science, like art, is to perform its mission truly and fully, it's achievements must enter not only superficially but with their inner meanings into the consciousness of the people."
attribution = "Albert Einstein, 1939"

[2022-03-09-4]
submitter = "Gnome"
quote = "Shall we ... choose death, because we cannot forget our quarrels? We appeal as human beings: Remember your humanity, and forget the rest."
attribution = "Bertrand Russell and Albert Einstein (read by Joseph Rotblat), 1955"
source = "https://www.atomicheritage.org/key-documents/russell-einstein-manifesto"

[2022-03-09-5]
submitter = "Gnome"
quote = "Lorem ipsum dolor sit amet, consectetur adipiscing elit, sed do eiusmod tempor incididunt ut labore et dolore magna aliqua.  Ut enim ad minim veniam, quis nostrud exercitation ullamco laboris nisi ut aliquip ex ea commodo consequat.  Duis aute irure dolor in reprehenderit in voluptate velit esse cillum dolore eu fugiat nulla pariatur.  Excepteur sint occaecat cupidatat non proident, sunt in culpa qui officia deserunt mollit anim id est laborum."
attribution = "Cicero, de Finibus Bonorum et Malorum (The Extremes of Good and Evil), sections 1.10.32 and 1.10.33, 45 BCE"

#395

[2022-03-11-1]
submitter = "Gnome"
quote = "What's the use of having developed a science well enough to make predictions if, in the end, all we're willing to do is stand around and wait for them to come true?"
attribution = "Sherwood Rowland"

[2022-03-13-01]
submitter = "Gnome"
quote = "Wow the irony of someone called segfault asking if there's an issue."
attribution = "segfault"

[2022-03-13-02]
submitter = "Victor"
quote = "Daylight saving time: Only the government would believe that you could cut a foot off the top of a blanket, sew it to the bottom, and have a longer blanket."
attribution = "Unknown"

[2022-03-15-1]
submitter = "Gnome"
quote = "It is difficult to say exactly why skirts are perceived strictly as a woman's garment.  This is to say, are skirts perceived as feminine because women wear them or do women wear them because skirts are perceived as feminine?"
attribution = "Vox Clamantis In Deserto"
source = "https://www.voxclamantisindeserto.us/2018/02/14/en/a-guys-guide-to-great-skirts-for-men"

[2022-03-17-1]
submitter = "Gnome"
quote = "Death is the winner in any war.  Nothing noble in dying for your religion, for your country, for ideology, for faith, for another man."
attribution = "Nightwish, Song Of Myself"

#400

[2022-03-20-01]
submitter = "meetowl"
quote = "I'm a (x << 3) + x + x developer because multiplication is hard."
attribution = "https://twitter.com/thingskatedid/status/1438300613683548164"

[2022-03-22-02]
submitter = "Greenfoot5"
quote = "Picture a wave in the ocean.  You can see it, measure it, its height, the way sunlight refracts when it passes through, and it's there, and you can see it, you know what it is.  It's a wave.  And then it crashes on the shore, and it's gone.  But the water is still there.  The wave was just a different way for the water to be for a little while."
attribution = "Chidi Anagonye, The Good Place"

[2022-03-26-1]
submitter = "Gnome"
quote = "If you're still alive, you're not struggling with Depression.  Depression is struggling with you."
attribution = "Reddit, r/Dyspraxia"
source = "https://www.reddit.com/r/dyspraxia/comments/t8tm5v/i_really_fucking_hate_living_with_this/"

[pre-toml-200]
submitter = "Gnome"
quote = "Unexpected call for quote, try again in 24 hours."
attribution = "SwackQuote"

[2022-05-22-banhammer]
submitter = "Gnome"
quote = "You shall not pass!"
attribution = "Gandalf the Grey"

#405

[2022-03-28-2]
submitter = "Victor"
quote = "It's not a sign of weakness, but of courage."
attribution = "Kurzgesagt, on seeking help for loneliness"
source = "https://www.youtube.com/watch?v=n3Xv_g3g-mA"

[2022-03-31-1]
submitter = "Victor"
quote = "Love and kindness are never wasted.  They always make a difference.  They bless the one who receives them, and they bless you, the giver."
attribution = "Barbara De Angelis"

[2022-03-31-2]
submitter = "Victor"
quote = "Do things for people not because of who they are or what they do in return, but because of who you are."
attribution = "Harold S. Kushner"

[2022-04-01-1]
submitter = "segfault"
quote = "A Lisp programmer knows the value of everything, but the cost of nothing."
attribution = "Alan Perlis"

[2022-04-02-1]
submitter = "Victor"
quote = "Unexpected kindness is the most powerful, least costly, and most underrated agent of human change."
attribution = "Bob Kerrey"

#410

[2022-04-02-2]
submitter = "Victor"
quote = "Go and love someone exactly as they are.  And then watch how quickly they transform into the greatest, truest version of themselves."
attribution = "Wes Angelozzi"

[2022-04-06-1]
submitter = "Victor"
quote = "To be born in Wales, not with a silver spoon in your mouth, but with music in your blood and with poetry in your soul, is a privilege indeed."
attribution = "Brian Harris"

[2022-04-07-1]
submitter = "Gnome"
quote = "Make everything as simple as possible, but not simpler."
attribution = "Albert Einstein"

[2022-04-07-2]
submitter = "Gnome"
quote = "What's in a name? That which we call a rose by any other name would smell as sweet."
attribution = "William Shakespeare, Juliet, Romeo and Juliet, Act II, Scene II"

[2022-04-07-3]
submitter = "Gnome"
quote = "Programmers are creators of universes for which they alone are responsible.  Universes of virtually unlimited complexity can be created in the form of computer programs."
attribution = "Joseph Weizenbaum, Computer Power and Human Reason (1974)"

#415

[2022-04-07-4]
submitter = "Gnome"
quote = "If everything seems under control, you're just not going fast enough."
attribution = "Mario Andretti"

[2022-04-07-5]
submitter = "Gnome"
quote = "High thoughts need a high language."
attribution = "Aristophanes (448 - 380 BCE)"

[Im-a-teapot]
submitter = "Gnome"
quote = "I'm a teapot."
attribution = "Hyper Text Coffee Pot Control Protocol"

[2022-04-07-7]
submitter = "Gnome"
quote = "We shall not cease from exploration, and at the end we will arrive where we started, and know the place for the first time."
attribution = "T. S. Eliot"

[2022-05-22-enhance-your-calm]
submitter = "Gnome"
quote = "Calm down dear, it's only a Quote."
attribution = "Twitter, I guess?"

#420

[2022-04-08-1]
submitter = "Victor"
quote = "When you recover or discover something that nourishes your soul and brings joy, care enough about yourself to make room for it in your life."
attribution = "Jean Shinoda Bolen"

[2022-04-08-2]
submitter = "Victor"
quote = "There are two ways of spreading light: to be the candle or the mirror that reflects it."
attribution = "Edith Wharton"

[2022-04-08-3]
submitter = "Victor"
quote = "To accept ourselves as we are means to value our imperfections as much as our perfections."
attribution = "Sandra Bierig"

[2022-04-08-4]
submitter = "Victor"
quote = "There are only two ways to live your life.  One is as though nothing is a miracle.  The other is as though everything is a miracle."
attribution = "Albert Einstein"

[2022-05-22-too-early-nah]
submitter = "Gnome"
quote = "A wizard is never late, Frodo Baggins.  Nor is he early.  He arrives precisely when he means to."
attribution = "Gandalf the Grey"

#425

[2022-04-14-2]
submitter = "Victor"
quote = "Managing your emotions doesn't mean you don't express yourself; it means you stop short of hurting others and sabotaging yourself."
attribution = "Sue Fitzmaurice"

[2022-04-14-3]
submitter = "Victor"
quote = "For after all, the best thing one can do when it is raining is let it rain."
attribution = "Henry Wadsworth Longfellow"

[2022-04-14-4]
submitter = "Victor"
quote = "Youth is happy because it has the capacity to see beauty.  Anyone who keeps the ability to see beauty never grows old."
attribution = "Franz Kafka"

[2022-04-14-5]
submitter = "Victor"
quote = "When one door of happiness closes, another opens; but often we look so long at the closed door that we do not see the one which has been opened for us."
attribution = "Helen Keller"

[2022-04-18-1]
submitter = "Victor"
quote = "Sometimes a hypocrite is nothing more than a man in the process of changing."
attribution = "Brandon Sanderson"

#430

[2022-04-18-2]
submitter = "Victor"
quote = "Sometimes good things fall apart so better things can fall together."
attribution = "Marilyn Monroe"

[2022-04-18-3]
submitter = "Victor"
quote = "Breaking a 128-bit key would take 2^64 times longer than a day, or fifty million billion years.  By that time, I might even be pardoned."
attribution = "Edward Snowden, Permanent Record"

[2022-04-20-1]
submitter = "Victor"
quote = "The lingering chilly wind after the rain clears tells that winter is on its way.  But the warmth in my chest proves that the light surely burns.  Though it's so tiny that it might go out with a single puff of air, it surely burns."
attribution = "Tohru Honda, Fruits Basket"

[2022-04-20-2]
submitter = "Victor"
quote = "A night full of worries is best spent together in a warm place."
attribution = "Tohru Honda, Fruits Basket"

[2022-04-20-3]
submitter = "Victor"
quote = "You need gentleness to feel pain.  You need sunlight before you notice darkness.  You can't underestimate either, and neither is a waste."
attribution = "Kyoko Honda, Fruits Basket"

#435

[2022-04-20-4]
submitter = "Victor"
quote = """If a person is a rice ball and what's great about the person is a pickled plum, then maybe your plum is on your back!

Maybe everyone in the world has plums on their backs of all different shapes, colours, and sizes.  But since they can't see their backs, they can't see the plums they have.  They think they don't have anything — that they're just plain white rice.  Even though it's not true at all — even though they really do have a plum there.  Maybe the reason we get jealous of others is because other people's backs are easy to see.

I can see it.  It's plain as day.  You have a plum right there on your back.
"""
attribution = "Tohru Honda, Fruits Basket"

[2022-04-20-5]
submitter = "Victor"
quote = "Life isn't about waiting for the storm to pass.  It's about learning to dance in the rain."
attribution = "Vivian Greene"

[2022-04-20-6]
submitter = "Victor"
quote = "You can fix anything but a blank page."
attribution = "Nora Roberts"

[2022-04-20-7]
submitter = "segfault"
quote = """With a sufficient number of users of an API, it does not matter what you promise in the contract:
all observable behaviors of your system will be depended on by somebody.
"""
attribution = "Hyrum's Law"
source = "https://www.hyrumslaw.com"

[2022-04-20-08]
submitter = "segfault"
quote = "And Stanley... was happy."
attribution = "The Stanley Parable"

#440

[2022-04-20-09]
submitter = "segfault"
quote = "THE END IS NEVER THE END IS NEVER THE END IS NEVER THE END IS NEVER THE END IS NEVER THE END IS NEVER THE END"
attribution = "The Stanley Parable"

[2022-04-21-1]
submitter = "Gnome"
quote = """Tech Support

[tek suh-**pohrt**] *noun*
1. A person who does precision guesswork based on unreliable data provided by those of questionable knowledge

See also: ***Wizard***, ***Magician***
"""
attribution = "Various, but also, a t-shirt I have"

[2022-04-30-wow-iot-is-a-bad-idea]
submitter = "segfault"
quote = "Remember, the 'S' in 'IoT' stands for 'Security'."
attribution = "Apocryphal"

[2022-04-30-I-swear-Colin-Chapman-said-something-similar]
submitter = "segfault"
quote = "Anyone can build a fast CPU.  The trick is to build a fast system."
attribution = "Seymour Cray"

[2022-04-30-oh-there-it-is]
submitter = "segfault"
quote = "Adding power makes you faster on the straights, subtracting weight makes you faster everywhere."
attribution = "Colin Chapman"

#445

[2022-04-30-oh-look-he-said-it-again]
submitter = "segfault"
quote = "Simplify, then add lightness."
attribution = "Colin Chapman"

[2022-04-30-and-after-a-cray-quote-is-a-quote-about-cray]
submitter = "segfault"
quote = "Seymour Cray was famous for packing, powering, and cooling circuits incredibly densely.  Classic Crays were made obsolete by microprocessors, but we may yet do similar things at a larger scale.  Hyperscale data centers and even national supercomputers are loosely coupled things today, but if challenges demanded it, there is a world with a zetta scale, tightly integrated, low latency matrix dissipating a gigawatt in a swimming pool of circulating fluorinert."
attribution = "John Carmack"

[2022-04-30-this-one-is-a-url-because-it-has-an-obnoxiously-large-copyright-notice]
submitter = "Gnome"
quote = "http://www.eviloverlord.com/lists/overlord.html (Yes, the entire website!)"
attribution = "Peter Anspach"

[2022-05-01-is-it-froid-never-mind-its-freud]
submitter = "Gnome"
quote = "One day, in retrospect, the years of struggle will strike you as the most beautiful."
attribution = "Sigmund Freud"

[2022-05-01-blocked-by-parental-control]
submitter = "Gnome"
quote = "Windows Parental Control has blocked access to this Quote."
attribution = "Windows"

#450

[2021-09-03-1]
submitter = "segfault"
quote = """```http
HTTP/1.1 451 Unavailable For Legal Reasons
Link: <https://search.example.net/legal>; rel=\"blocked-by\"\nContent-Type: text/html
<html>
 <head><title>Unavailable For Legal Reasons</title></head>
 <body>
  <h1>Unavailable For Legal Reasons</h1>
  <p>This request may not be serviced in the Roman Province
  of Judea due to the Lex Julia Majestatis, which disallows
  access to resources hosted on servers deemed to be
  operated by the People's Front of Judea.</p>
 </body>
</html>
```"""
attribution = "HTTP 451 Unavailable For Legal Reasons"
source = "https://en.wikipedia.org/wiki/HTTP_451"

[2022-05-01-take-it-slow-real-slow]
submitter = "Gnome"
quote = "Nature does not hurry, yet everything gets accomplished."
attribution = "Lao Tzu"

[2022-05-01-pretty-sure-this-is-misquoted-alot]
submitter = "Gnome"
quote = "It is the mark of an educated mind, to entertain a thought without accepting it."
attribution = "Aristotle, but not really, because it's always misquoted, including here!"

[2022-05-02-very-true]
submitter = "Gnome"
quote = "The amount of work to be done increases in proportion to the amount of work already completed."
attribution = "Vail's Second Axiom"

[2022-05-02-also-true]
submitter = "Gnome"
quote = "An unbreakable toy is useful for breaking other toys."
attribution = "Van Roy's Law"

#455

[2022-05-02-no-witty-remarks-here]
submitter = "Gnome"
quote = "Violence is the last refuge of the incompetent."
attribution = "Salvor Hardin"

[2022-05-02-just-another-set-of-poetic-lyrics]
submitter = "Gnome"
quote = """
Paper is dead without words,
Ink idle without a poem,
All the world dead without stories,
Without love and disarming beauty.
"""
attribution = "Nightwish, Song Of Myself"

[2022-05-02-and-an-honest-question]
submitter = "Gnome"
quote = "Why do we still carry a device of torture around our necks?"
attribution = "Nightwish, Song Of Myself"

[2022-05-02-Dawkins-being-Dawkins]
submitter = "Gnome"
quote = "The God of the Old Testament is arguably the most unpleasant character in all fiction: jealous and proud of it; a petty, unjust, unforgiving control-freak; a vindictive, bloodthirsty ethnic cleanser; a misogynistic, homophobic, racist, infanticidal, genocidal, filicidal, pestilential, megalomaniacal, sadomasochistic, capriciously malevolent bully."
attribution = "Richard Dawkins, The God Delusion"

[2022-05-02-This-needs-no-comment]
submitter = "Gnome"
quote = "Science is interesting, and if you don't agree you can fuck off."
attribution = "Richard Dawkins"

#460

[2022-05-02-Honestly-do-this-with-anyone-you-teach]
submitter = "Gnome"
quote = "Do not indoctrinate your children.  Teach them how to think for themselves, how to evaluate evidence, and how to disagree with you."
attribution = "Richard Dawkins, The God Delusion"

[2022-05-02-Dawkins-talking-about-rng]
submitter = "Gnome"
quote = "The total amount of suffering per year in the natural world is beyond all decent contemplation.  During the minute that it takes me to compose this sentence, thousands of animals are being eaten alive, many others are running for their lives, whimpering with fear, others are slowly being devoured from within by rasping parasites, thousands of all kinds are dying of starvation, thirst, and disease.  It must be so.  If there ever is a time of plenty, this very fact will automatically lead to an increase in the population until the natural state of starvation and misery is restored.  In a universe of electrons and selfish genes, blind physical forces and genetic replication, some people are going to get hurt, other people are going to get lucky, and you won't find any rhyme or reason in it, nor any justice.  The universe that we observe has precisely the properties we should expect if there is, at bottom, no design, no purpose, no evil, no good, nothing but pitiless indifference."
attribution = "Richard Dawkins, River Out of Eden: A Darwinian View of Life"

[2022-05-02-Han-shot-first]
submitter = "Gnome"
quote = "The chicken is only an egg's way for making another egg."
attribution = "Richard Dawkins"

[2022-05-02-And-we-definitely-dream-of-electric-sheep-too]
submitter = "Gnome"
quote = "We are survival machines - robot vehicles blindly programmed to preserve the selfish molecules known as genes.  This is a truth which still fills me with astonishment."
attribution = "Richard Dawkins, The Selfish Gene"

[2022-05-03-English-is-a-trenchcoat]
submitter = "Gnome"
quote = "The English language is just three smaller languages in a trenchcoat, beating up other languages in a back alley, then rifling through their pockets in search of loose grammar and vocab."
attribution = "segfault"

#465

[2022-05-04-Just-an-Anime-quote-for-once]
submitter = "Gnome"
quote = "You can disapprove of their actions, but you don't need to hate those who sin."
attribution = "Red Saber, Fate/EXTRA last Encore, Season 2, Episode 2"

[2022-05-05-A-quote-from-Hamlet]
submitter = "Gnome"
quote = "What a piece of worke is a man!  How Noble in reason!  How infinite in faculty!  In forme and mouing how expresse and admirable!  In Action, how like an Angel in apprehension, how like a God!  The beauty of the world, the paragon of animals - and yet, to me, what is this quintessence of dust?  Man delights not me - nor woman neither, though by your smiling you seem to say so."
attribution = "William Shakespeare, Hamlet, Act II, Scene II"

[2022-05-05-A-quote-from-the-Scottish-Play]
submitter = "Gnome"
quote = "Life's but a walking shadow, a poor player, that struts and frets his hour upon the stage, and then is heard no more; it is a tale told by an idiot, full of sound and fury, signifying nothing."
attribution = "William Shakespeare, Macbeth, Act V, Scene V"

[2022-05-05-Suprised-we-did-not-already-have-this]
submitter = "Gnome"
quote = """
There is no strife, no prejudice, no national conflict in outer space as yet.  Its hazards are hostile to us all.  Its conquest deserves the best of all mankind, and its opportunity for peaceful cooperation may never come again.  But why, some say, the Moon?  Why choose this as our goal?  And they may well ask, why climb the highest mountain?  Why, 35 years ago, fly the Atlantic?  Why does Rice play Texas?

We choose to go to the Moon.  We choose to go to the Moon ... We choose to go to the Moon in this decade and do the other things, not because they are easy, but because they are hard; because that goal will serve to organize and measure the best of our energies and skills, because that challenge is one that we are willing to accept, one we are unwilling to postpone, and one we intend to win, and the others, too.
"""
attribution = "John F. Kennedy"
source = "https://www.jfklibrary.org/learn/about-jfk/historic-speeches/address-at-rice-university-on-the-nations-space-effort"

[2022-05-05-A-questione-we-may-never-answer]
submitter = "Gnome"
quote = "There are questions to which knowing the answers would have a profound cultural effect.  The question of our solitude, is one.  Are we alone in the Universe, yes or no.  One of these is true."
attribution = "Brian Cox, Human Universe"

#470

[2022-05-05-I-hope-someone-else-recognises-this]
submitter = "Gnome"
quote = "6EQUJ5"
attribution = "Unknown"

[2022-05-05-war-is-pointless]
submitter = "Gnome"
quote = "I hate war as only a soldier who has lived it can, only as one who has seen its brutality, its futility, its stupidity."
attribution = "Dwight D. Eisenhower"

[2022-05-05-everything-is-pointless]
submitter = "Gnome"
quote = "Dusting is a good example of the futility of trying to put things right.  As soon as you dust, the fact of your next dusting has already been established."
attribution = "George Carlin"

[2022-05-05-cant-some-else-do-it]
submitter = "Gnome"
quote = "Leadership is the art of getting someone else to do something you want done because he wants to do it."
attribution = "Dwight D. Eisenhower"

[2022-05-05-conflict-is-futile]
submitter = "Gnome"
quote = "Every gun that is made, every warship launched, every rocket fired, signifies in the final sense a theft from those who hunger and are not fed, those who are cold and are not clothed."
attribution = "Dwight D. Eisenhower"

#475

[2022-05-05-thats-because-its-infinite]
submitter = "Gnome"
quote = "You can't legislate against stupidity."
attribution = "Jesse Ventura"

[2022-05-05-and-we-are-still-doing-it]
submitter = "Gnome"
quote = "We are in danger of destroying ourselves by our greed and stupidity.  We cannot remain looking inwards at ourselves on a small and increasingly polluted and overcrowded planet."
attribution = "Steven Hawking"

[2022-05-05-nothing-is-preordained]
submitter = "Gnome"
quote = "I have noticed even people who claim everything is predestined, and that we can do nothing to change it, look before they cross the road."
attribution = "Steven Hawking"

[2022-05-05-Somehow-the-first-Elon-Musk-quote-in-here]
submitter = "Gnome"
quote = "Some people don't like change, but you need to embrace change if the alternative is disaster."
attribution = "Elon Musk"

[2022-05-05-Oh-and-now-a-second]
submitter = "Gnome"
quote = "We're running the most dangerous experiment in history right now, which is to see how much carbon dioxide the atmosphere... can handle before there is an environmental catastrophe."
attribution = "Elon Musk"

#480

[2022-05-05-And-a-third-one]
submitter = "Gnome"
quote = "I would like to die on Mars.  Just not on impact."
attribution = "Elon Musk"

[2022-05-05-tenuous-atmosphere-be-tenuous]
submitter = "Gnome"
quote = "Space isn't remote at all.  It's only an hour's drive away if your car could go straight upwards."
attribution = "Fred Hoyle"

[2022-05-05-in-300-yards-turn-left]
submitter = "Gnome"
quote = "If you do not change direction, you may end up where you are heading."
attribution = "Lao Tzu"

[2022-05-05-Yet-another-Greek-philosopher]
submitter = "Gnome"
quote = "There is nothing permanent except change."
attribution = "Heraclitus (535 - 475 BCE)"

[2022-05-05-Somehow-the-first-Obama-quote]
submitter = "Gnome"
quote = "Change will not come if we wait for some other person or some other time.  We are the ones we've been waiting for.  We are the change that we seek."
attribution = "Barrack Obama"

#485

[2022-05-05-four-sure]
submitter = "Gnome"
quote = "There have to be reasons that you get up in the morning and you want to live.  Why do you want to live?  What's the point?  What inspires you?  What do you love about the future?  If the future does not include being out there among the stars and being a multi-planet species, I find that incredibly depressing."
attribution = "Elon Musk"

[2022-05-05-ten-thousand]
submitter = "Gnome"
quote = "I have not failed.  I've just found 10,000 ways that won't work."
attribution = "Thomas Alva Edison"

[2022-05-05-Not-true-but-the-spirit-behind-it-remains-accurate]
submitter = "Gnome"
quote = "Never forget that everything Hitler did in Germany was legal."
attribution = "Martin Luther King, Jr"

[2022-05-08-feet-puzzle]
submitter = "Gnome"
quote = "I always wanted to get lost in a labyrinth.  It's like a puzzle you solve with your feet."
attribution = "Elfo"

[2022-05-08-baloney]
submitter = "Gnome"
quote = "Destiny is baloney.  Your future is not foretold.  It's what you make of it."
attribution = "Elfo"

#490

[2022-05-08-well-hes-died-once-already]
submitter = "Gnome"
quote = "I'd rather die a big death than live a small life."
attribution = "Elfo"

[2022-05-08-yum-mustard]
submitter = "Gnome"
quote = "I wanna taste something other than sweetness.  I wanna cry salty tears, learn bitter truths.  I wanna take a big, meaty bite out of life and dip it in mustard."
attribution = "Elfo"

[2022-05-08-the-true-revolving-shift]
submitter = "Gnome"
quote = "I'm just about at the end of my 24-hour shift.  There it is.  Well, back to work."
attribution = "Jerry"

[2022-05-08-the-floor]
submitter = "Gnome"
quote = "Oh, floor, you're always there for me.  So supportive.  Not like walls and staircases, always getting in my way."
attribution = "Princess Bean"

[2022-05-08-in-it-for-the-mischief]
submitter = "Gnome"
quote = "I don't wanna brag or anything, but when it comes to being the worst, I'm pretty much the best."
attribution = "Astolfo"

#495

[2022-05-08-just-like-a-sponge]
submitter = "Gnome"
quote = "Such self-absorbed idiots aren't worth protecting if you ask me."
attribution = "Mordred"

[2022-05-08-the-student-becomes-the-master]
submitter = "Gnome"
quote = "A student who is too loyal to his master has no chance of surpassing that master... A mutinous spirit is the source of independence."
attribution = "Boris Konev"

[2022-05-08-nothing-lasts-forever]
submitter = "Gnome"
quote = "Something that's supposed to die and doesn't will eventually rot away, whether it's a man or a nation."
attribution = "Reinhard Von Lohengramm"

[2022-05-08-words]
submitter = "Gnome"
quote = "There certainly are things that cannot be told in words, but that can only be said by people who have exhausted their use of words.  Words are like icebergs that are floating on the ocean called \"heart\".  The parts that show above the sea surface are small, but they still let us perceive the larger parts that are hidden below the water.  Use words deliberately.  If you do, you'll be able to convey more things more accurately than if you were to keep silent.  Right judgement can only be made with right information and right analyses."
attribution = "Yang Wenli"

[2022-05-08-we-are-our-history]
submitter = "Gnome"
quote = "For as long as human history goes on, the past will continue to accumulate.  History isn't just records of the past.  It's also proof that civilisation has continued to advance to the present.  Our present civilisation is the result of our past."
attribution = "Yang Wenli"

#500

[2022-05-08-staying-out-of-it-is-often-the-best-option]
submitter = "Gnome"
quote = "The greatest freedom is the freedom not to get involved."
attribution = "Yang Wenli"

[pre-toml-74]
submitter = "Gnome"
quote = "502 Bad Gateway"
attribution = "Various"

[2022-05-08-to-alcohol-the-cause-of-and-solution-to-all-of-lifes-problems]
submitter = "Gnome"
quote = "Alcohol is humanity's friend.  How can I abandon a friend?"
attribution = "Yang Wenli"

[2022-05-08-even-democracy-can-be-evil]
submitter = "Gnome"
quote = "Dictatorship itself isn't absolutely evil, it's just another form of government.  The point is how you can run it for the benefit of society."
attribution = "Yang Wenli"

[2022-05-08-no-not-that-Attenborough]
submitter = "Gnome"
quote = "Either way, the only ones who can die tomorrow are those who survive today."
attribution = "Dusty Attenborough"

#505

[2022-05-08-alcohol-is-humanitys-friend-how-can-I-abandon-a-friend]
submitter = "Gnome"
quote = "To alcohol! The cause of, and solution to, all of life's problems."
attribution = "Homer Simpson"

[2022-05-08-what-even-is-a-glass]
submitter = "Gnome"
quote = """
Optimist: The glass is 1/2 full.
Pessimist: The glass is 1/2 empty.
Excel: The glass is January 2nd.
Scientist: The glass is half full of one fluid, and half full of another.
Engineer: The glass is full, except when in a vacuum.
Alcoholic: Shucks, drinks nearly gone, lets order another round!
Dr Strange: Half full? Check again.
Mathematician: The glass isn't a platonic solid.
Topologist: The glass has no holes.
Philosopher: What does it mean, to be \"full\"?
Me: I dunno but I'm hungry.
Early Career Developer: uh, I don't know what happened, but there's an overflow.
Late Career Developer: Huh.  Just double the memory requirements and ship it.
"""
attribution = "Various"

[2022-05-09-little-boy]
submitter = "Gnome"
quote = "Here on Earth, It appears that sanity, perspective, and an appreciation of the rarity and value of civilisation emerges after, and not before, the capability to build big bombs.  We have the bombs, but I don't think enough of us have the rest.  Why should other young civilisations be any different.  If this is the reason for the great silence, then I suppose we might take comfort in the fact the we are not the only idiots to have existed in the Milky Way.  But that's the coldest comfort I can imagine."
attribution = "Brian Cox, Human Universe"

[2022-05-09-irrelevance]
submitter = "Gnome"
quote = "It seems to me however, that a small planet such as Earth, cannot continue to support an expanding and flourishing civilisation, without a major change in the way we view ourselves.  The division into hundreds of countries whose borders and interests are defined by imagined local differences and arbitrary religious dogma, both of which are utterly irrelevant and meaningless on a galactic scale, must surely be addressed if we are to confront global problems such as mutually assured destruction, asteroid threats, climate change, pandemic disease and who knows what else, and flourish beyond the twenty-first century.  The very fact that the preceding sentence sounds hopelessly utopian might provide a plausible answer to the Great Silence."
attribution = "Brian Cox, Human Universe"

[2022-05-09-I-tend-to-agree]
submitter = "Gnome"
quote = "I think that advanced space faring civilisations are extremely rare, not because of astronomy, but because of biology.  I think the fact that it took almost 4 billion years for a civilisation to appear on Earth, is important.  This is a third of the age of the Universe, which is a very long time.  Coupled with the remarkable contingency of the evolution of the eucaryotic cell, and oxigenic photosyntesis.  Not to mention the half a billion years from the Cambrian explosion to the very recent emergence of Homo Sapiens and civilisation.  I think this implies that technological civilisasions, are stupendously rare, colossaly fortuitious, accidents, that happen on average, in much fewer than one in every 200 billion solar systems.  This is my resolution to the Fermi Paradox.  We are the first civilisation to emerge in the Milky Way, and we are alone.  That is my opinion, and given our cavalier disregard for our own safety, it terrifies me.  What do you think?"
attribution = "Brian Cox, Human Universe"

#510

[2022-05-09-be-very-afraid]
submitter = "Gnome"
quote = "Don't be afraid, I am a Soviet citizen like you, who has descended from space and I must find a telephone to call Moscow!"
attribution = "Yuri Gagarin"

[2022-05-09-casually-stealing-from-a-literary-legend]
submitter = "Gnome"
quote = "I deliberately borrow from Shakespeare; the most precious objects on Earth are not gems or jewels, but ink marks on paper.  No single human brain could conceive of Hamlet, Principia Mathematica or Codex Leicester; they were created by and belong to the entire human race, and the library of wonders continues to grow."
attribution = "Brian Cox, Human Universe"

[2022-05-09-complexity]
submitter = "Gnome"
quote = "Science is a time machine, and it goes both ways.  We are able to predict our future with increasing certainty.  Our ability to act in response to these predictions will ultimately determine our fate.  Science and reason make the darkness visible.  I worry that lack of investment in science and a retreat from reason may prevent us from seeing further, or delay our reaction to what we see, making a meaningful response impossible.  There are no simple fixes.  Our civilisation is complex, our global political system is inadequate, our internal differences of opinion are deep-seated.  I'd bet you think you're absolutely right about some things and virtually everyone else is an idiot.  Climate Change?  Europe?  God?  America?  The Monarchy?  Same-sex Marriage?  Abortion?  Big Business?  Nationalism?  The United Nations?  The Bank Bailout?  Tax Rates?  Genetically Modified Crops?  Eating Meat?  Football?  X Factor or Strictly?  The way forward is to understand and accept that there are many opinions, but only one human civilisation, only one Nature, and only one science.  The collective goal of ensuring that there is never less than one human civilisation must surely override our personal prejudices.  At least we have come far enough in 40,800 years to be able to state the obvious, and this is a necessary first step.  We've woken up at the wheel of the bus, and realised we don't know how to drive it."
attribution = "Brian Cox, Human Universe"

[2022-05-09-brains]
submitter = "Gnome"
quote = "I held a brain for the cameras at St Paul's teaching hospital in Addis.  It is the most complex single object in the known universe, a most intricate example of emergent complexity assembled over 4 billion years by natural selection operating within the constraints placed upon it by the laws of physics and the particular biochemistry of life on Earth.  It contains around 85 billion individual neurons, which is of the same order as the number of stars in an average galaxy.  But that doesn't begin to describe its complexity.  Each neuron is thought to make between 10,000 and 100,000 connections to other neurons, making the brain a computer way beyond anything our current technology can simulate.  When we do manage to simulate one, I have no doubt that sentience will emerge; consciousness is not magic, it is an emergent property consistent with the known laws of nature."
attribution = "Brian Cox, Human Universe"

[2022-05-09-monkeys]
submitter = "Gnome"
quote = "Common sense is completely worthless and irrelevant when trying to understand reality.  This is probably why people who like to boast about their common sense tend to rail against the fact that they share a common ancestor with a monkey."
attribution = "Brian Cox, Human Universe"

#515

[2022-05-09-yep-we-just-guess]
submitter = "Gnome"
quote = "First we guess it.  Then we - now don't laugh, that's really true - then we compute the consequences of the guess to see what, if this is right, if this law that we guessed is right, to see what it would imply.  And then we compare the computation results to nature, or we say compare to experiment or experience, compare it directly with observations to see if it works.  If it disagrees with experiment, it's wrong."
attribution = "Brian Cox, Human Universe"

[2022-05-09-sit-down-and-talk]
submitter = "Gnome"
quote = "To me, and to the participants of the Green Bank conference, the idea that a civilisation might destroy itself is both ludicrous and likely.  We are pathetically inadequate at long-term planning, idiotically primitive in our destructive urges and pathologically incapable of simply getting along."
attribution = "Brian Cox, Human Universe"

[2022-05-11-kindness-and-wisdom]
submitter = "Victor"
quote = "Kindness is more important than wisdom, and the recognition of this is the beginning of wisdom."
attribution = "Theodore Isaac Rubin"

[2022-05-11-sophocles-kindness-friend]
submitter = "Victor"
quote = "One who knows how to show and to accept kindness will be a friend better than any possession."
attribution = "Sophocles (496 - 405 BCE)"

[2022-05-11-faulkner-swim-for-new-horizons]
submitter = "Victor"
quote = "You cannot swim for new horizons until you have courage to lose sight of the shore."
attribution = "William Faulkner"

#520

[2022-05-11-keller-walk-with-a-friend]
submitter = "Victor"
quote = "I would rather walk with a friend in the dark, than alone in the light."
attribution = "Helen Keller"

[2022-05-11-epicurus-desiring-what-you-have-not]
submitter = "Victor"
quote = "Do not spoil what you have by desiring what you have not; remember that what you now have was once among the things you only hoped for."
attribution = "Epicurus (341 - 270 BCE)"

[2022-05-11-satisfaction]
submitter = "Victor"
quote = "It's almost impossible to be satisfied in your own life if you're constantly looking at what someone else has."
attribution = "Rachel Cruze"

[2022-05-13-its-the-only-one-we-have]
submitter = "Gnome"
quote = "This planet is not terra firma.  It is a delicate flower and it must be cared for.  It's lonely.  It's small.  It's isolated, and there is no resupply.  And we are mistreating it.  Clearly, the highest loyalty we should have is not to our on country or our own religion or our home town or even to ourselves.  It should be to, number two, the family of man, and number one, the planet at large.  This is our home, and this is all we've got."
attribution = "Scott Carpenter"

[2022-05-13-another-potshot-at-the-english-language]
submitter = "Gnome"
quote = "A man may take to drink because he feels himself to be a failure, and then fail all the more completely because he drinks.  It is rather the same thing that is happening to the English language.  It becomes ugly and inaccurate because our thoughts are foolish, but the slovenliness of our language makes it easier for us to have foolish thoughts."
attribution = "George Orwell"

#525

[2022-05-16-real-scientists]
submitter = "Gnome"
quote = "Real scientists are delighted when they find out they are wrong.  And to me that is one of the greatest gifts that a scientific education can bring.  There are too many people in this world who want to be right.  And too few who just want to know."
attribution = "Brian Cox, Forces of Nature"

[2022-05-22-railgun]
submitter = "Gnome"
quote = "Wishing won't do any good.  This is going to take work."
attribution = "Shirai Kuroko"

[2022-05-16-Astronomers-are-goths]
submitter = "Gnome"
quote = """
There are three known planets in the PSR B1257 system, which have been named Draugr, Poltergeist and Phobetor.  Poltergeist was the first to be discovered.  I know, I was curious about their names as well. Poltergeist means "pounding ghost".  The draugr are the unded in Norse legends who live in their graves.  And Phobetor is the personification of nightmares, and the son of Nyx, Greek goddess of the night.

Astronomers are goths.
"""
attribution = "Brian Cox, Forces of Nature"

[2022-05-16-bacteria]
submitter = "Gnome"
quote = """
We must come to terms with being of no cosmic significance, and this means jettisoning our personal and collective egos and valuing what we have.  We can no longer assume the platform of gods, or dream of a unique place in their hearts.  Science has forced us to look fixedly into an infinite universe, and its volume dilutes special pleading to a vanishingly small and pathetic whimper.  And yet what's left is better.  No monument to the gods is as magnificent as the story of our planet; of the origin and evolution of life on the rare Earth and the rise of a fledgling civilisation taking its first steps into the dark.  We stand related to every one of Darwin's endless, most beautiful forms, each of us connected at some branch in the unbroken chain of life stretching back 4 billion years.  We share more in common with bacteria than we do with any living things out there amongst the stars, should they exist, and they are more worthy of our attention.  Build cathedrals in praise of bacteria; we are on our own, and as the dominant intellect we are responsible for our planet in its magnificent and fragile entirety.
"""
attribution = "Brian Cox, Forces of Nature"

[2022-22-05-frozen]
submitter = "Gnome"
quote = """
Let it go, let it go
Can't hold it back anymore
Let it go, let it go
Turn away and slam the door
I don't care what they're going to say
Let the storm rage on
The cold never bothered me anyway
"""
attribution = "Elsa"

#530

[2022-05-16-skepticism]
submitter = "Gnome"
quote = "Without skepticism there can be no progress."
attribution = "Various"

[2022-05-18-russell]
submitter = "Victor"
quote = "There is an artist imprisoned in each one of us.  Let him loose to spread joy everywhere."
attribution = "Bertrand Russell"

[2022-05-18-mulan]
submitter = "Victor"
quote = "The flower that blooms in adversity is the most rare and beautiful of all."
attribution = "The Emperor of China, Mulan"

[2022-05-18-caproni]
submitter = "Victor"
quote = "Airplanes are not tools for war.  They're not for making money.  Airplanes are beautiful dreams.  Engineers turn dreams into reality."
attribution = "Giovanni Battista Caproni, The Wind Rises"

[2022-05-18-dr-seuss-memory]
submitter = "Victor"
quote = "Sometimes you never realize the value of a moment until it becomes a memory."
attribution = "Dr. Seuss"

#535

[2022-05-18-huxley-experience]
submitter = "Victor"
quote = "Experience is not what happens to you;  it's what you do with what happens to you."
attribution = "Aldous Huxley"

[2022-05-18-sherman-beginning-and-ending]
submitter = "Victor"
quote = "You can't go back and change the beginning but you can start where you are and change the ending."
attribution = "James Sherman"

[2022-05-18-christopher-robin]
submitter = "Victor"
quote = "Promise me you'll always remember — you're braver than you believe, and stronger than you seem, and smarter than you think."
attribution = "Christopher Robin"

[2022-05-18-monet-understand-vs-love]
submitter = "Victor"
quote = "Everyone discusses my art and pretends to understand, as if it were necessary to understand, when it is simply necessary to love."
attribution = "Claude Monet"

[2022-05-18-live-fully-in-each-moment]
submitter = "Victor"
quote = "Waking up in the morning, I smile. 24 brand new hours are before me.  I vow to live fully in each moment."
attribution = "Thích Nhất Hạnh"

#540

[2022-05-19-casual-potshot]
submitter = "Gnome"
quote = """
Changing random stuff until your program works is "hacky" and "bad practice".

But, if you do it fast enough it's "Machine Learning", and pays 4x your current salary.
"""
attribution = "Unknown"

[2022-05-19-would-you-like-a-quote]
submitter = "Gnome"
quote = """
"Hi, I'd like to hear a TCP joke."
"Hello, would you like to hear a TCP joke?"
"Yes, I'd like to hear a TCP joke."
"Ok, I'll tell you a TCP joke."
"Ok, I will hear a TCP joke."
"Are you ready to hear a TCP joke?"
"Yes, I am ready to hear a TCP joke."
"Ok, I am about to send the TCP joke.  It will last 10 seconds, it has two characters, it does not have a setting, it ends with a punchline."
"Ok, I am ready to get your TCP joke that will last 10 seconds, has two characters, does not have an explicit setting, and ends with a punchline."
"I'm sorry, your connection has timed out.  Hello, would you like to hear a TCP joke?"
"""
attribution = "Various"

[2022-05-20-why-indeed]
submitter = "Gnome"
quote = "When you're finally up on the moon, looking back at the earth, all these differences and nationalistic traits are pretty well going to blend and you're going to get a concept that maybe this is really one world and why the hell can't we learn to live together like decent people?"
attribution = "Frank Borman, Apollo 8"

[2022-05-20-earthrise]
submitter = "Gnome"
quote = "We set out to explore the moon and instead discovered the Earth."
attribution = "William Anders, Apollo 8, in reference to [Earthrise](https://en.wikipedia.org/wiki/Earthrise)"
# I really hope that link works

[2022-05-20-WALES]
submitter = "Gnome"
quote = "It's very hard to picture the enormity of the Sun.  A hundred Earth's would line up along it's diameter, it would take the average passenger jet 6 months to fly around it.  It's traditional to say something about the size of Wales at this point; it would take 289 million countries the size of Wales, to tile the surface of the Sun."
attribution = "Brian Cox, Forces of Nature"

#545

[2022-05-20-penicillin]
submitter = "Gnome"
quote = "When I woke up just after dawn on September 28, 1928, I certainly didn't plan to revolutionise all medicine by discovering the world's first antibiotic, or bacteria killer.  But I suppost that is exactly what I did."
attribution = "Alexander Fleming"

[2022-05-20-rainbows]
submitter = "Gnome"
quote = """
Why are there so many
Songs about rainbows
And what's on the other side?
Rainbows are visions
But only illusions
And rainbows have nothing to hide
So we've been told and some choose to believe it
I know they're wrong wait and see
Someday we'll find it, the rainbow connection
The lovers, the dreamers and me
"""
attribution = "Kermit the Frog"

[2022-05-21-connection]
submitter = "Victor"
quote = "But the cure for so many things is connection, and we may think 'no one wants to connect with me', but we just need to find the right people."
attribution = "Jonathan Decker (Cinema Therapy) on _A Silent Voice_"
source = "https://youtu.be/h8VHaNeuw3o?t=1204"

[2022-22-05-Quark-Strangeness-and-Charm]
submitter = "Gnome"
quote = "Not only is the Universe stranger than we think, it is stranger than we can think."
attribution = "Werner Heisenberg"

[2022-22-05-oops-its-not-a-wavicle-anymore]
submitter = "Gnome"
quote = "What we observe is not nature itself, but nature exposed to our method of questioning."
attribution = "Werner Heisenberg"

#550

[2022-22-05-Funny-business]
submitter = "Gnome"
quote = "There are things that are so serious that you can only joke about them."
attribution = "Werner Heisenberg"

[2022-22-05-Quantum-Theory-be-whack]
submitter = "Gnome"
quote = "Those who are not shocked when they first come across quantum theory cannot possibly have understood it."
attribution = "Niels Bohr"

[2022-22-05-Protons-are-fake-news]
submitter = "Gnome"
quote = "Everything we call real is made of things that cannot be regarded as real."
attribution = "Niels Bohr"

[2022-22-05-profundity]
submitter = "Gnome"
quote = "The opposite of a correct statement is a false statement.  But the opposite of a profound truth may well be another profound truth."
attribution = "Niels Bohr"

[2022-03-28-1]
submitter = "Victor"
quote = "A problem shared is a problem halved."
attribution = "Apocryphal"

#555

[2022-04-07-6]
submitter = "Gnome"
quote = "Neither can embellishments of language be found without arrangement and expression of thoughts, nor can thoughts be made to shine without the light of language."
attribution = "Cicero (106 - 43 BCE)"

[2022-05-14-just-another-monologue]
submitter = "Gnome"
quote = "Can you hear them?  All these people who lived in terror of you and your judgement.  All these people who's ancestors devoted and sacrificed themselves to you.  Can you hear them singing?  Oh, you like to think you're a god, but you're not a god.  You're just a parasite eating out the jealousy and envy and longing for the lives of others.  You feed on them. On the memory of love and lost and birth and death and joy and sorrow.  So, so come on then.  Take mine.  Take my memories.  And I hope you've got a big appetite because I have lived a long life and I have seen a few things.  I walked away from the last Great Time War.  I marked the passing of the Time Lords.  I saw the birth of the universe and watched as time ran out.  Moment by moment until nothing remained - no time, no space, just me.  I walked in universes where the laws of physics where devised by the mind of a mad man.  I watched universes freeze and creations burn.  I have seen things you wouldn't believe.  I have lost things you will never understand.  And I know things.  Secrets that must never be told.  Knowledge that must never be spoken.  Knowledge that will make parasite gods blaze.  So come on then!  Take it!  Take it all, baby!  Have it!  You have it all!"
attribution = "The Doctor, The Rings of Akhaten, 2013"

[2022-04-14-1]
submitter = "Victor"
quote = "Life's too short to spend it at war with yourself."
attribution = "Ritu Ghatourey"

[2022-05-01-its-hard-apparently]
submitter = "Gnome"
quote = "Landing a rover from 26 kilometres above the surface traveling 6 times faster than a bullet... is hard."
attribution = "Brian Cox, The Planets"

[2022-05-16-cause-and-effect]
submitter = "Gnome"
quote = "You have to get old because of the geometry of spacetime."
attribution = "Brian Cox, Forces of Nature"

#560

[2022-22-05-Predictions]
submitter = "Gnome"
quote = "Prediction is very difficult, especially about the future."
attribution = "Niels Bohr"

[2022-22-05-Experts]
submitter = "Gnome"
quote = "An expert is a person who has made all the mistakes that can be made in a very narrow field."
attribution = "Niels Bohr"

[2022-23-05-Towels]
submitter = "Gnome"
quote = """
A towel, it says, is about the most massively useful thing an interstellar hitchhiker can have.  Partly it has great practical value.  You can wrap it around you for warmth as you bound across the cold moons of Jaglan Beta; you can lie on it on the brilliant marble-sanded beaches of Santraginus V, inhaling the heady sea vapours; you can sleep under it beneath the stars which shine so redly on the desert world of Kakrafoon; use it to sail a miniraft down the slow heavy River Moth; wet it for use in hand-to-hand-combat; wrap it round your head to ward off noxious fumes or avoid the gaze of the Ravenous Bugblatter Beast of Traal (such a mind-bogglingly stupid animal, it assumes that if you can't see it, it can't see you — daft as a brush, but very very ravenous); you can wave your towel in emergencies as a distress signal, and of course dry yourself off with it if it still seems to be clean enough.

More importantly, a towel has immense psychological value.  For some reason, if a strag discovers that a hitchhiker has his towel with him, he will automatically assume that he is also in possession of a toothbrush, face flannel, soap, tin of biscuits, flask, compass, map, ball of string, gnat spray, wet weather gear, space suit, etc.  Furthermore, the strag will then happily lend the hitch hiker any of these or a dozen other items that the hitch hiker might accidentally have "lost".  What the strag will think is that any man who can hitch the length and breadth of the galaxy, rough it, slum it, struggle against terrible odds, win through, and still knows where his towel is, is clearly a man to be reckoned with.
"""
attribution = "The Hitchhiker's Guide to the Galaxy"

[2022-30-05-Excellence]
submitter = "Asher"
quote = """
We are what we repeatedly do.
Excellence, then, is not an act,
but a habit.
"""
attribution = "Aristotle"

[2022-06-03-human-heart-in-conflict]
submitter = "Victor"
quote = "The only thing worth writing about is the human heart in conflict with itself."
attribution = "William Faulkner"

#565

[2022-06-03-kindness]
submitter = "Victor"
quote = "Kindness is the light that dissolves all walls between souls, families, and nations."
attribution = "Paramahansa Yogananda"

[2022-06-03-storm]
submitter = "Victor"
quote = "And once the storm is over, you won't remember how you made it through.  But one thing is certain.  When you come out of the storm, you won't be the same person who walked in.  That's what this storm's all about."
attribution = "Haruki Murakami"

[2022-06-03-start]
submitter = "Victor"
quote = "You don't have to be great to start, but you have to start to be great."
attribution = "Zig Ziglar"

[2022-06-03-just-be-my-friend]
submitter = "Victor"
quote = """
Don't walk in front of me, I may not follow.
Don't walk behind me, I may not lead.
Walk beside me, just be my friend.
"""
attribution = "Unknown"

[2022-06-03-nothing]
submitter = "Victor"
quote = "People say nothing is impossible, but I do nothing every day."
attribution = "Winnie the Pooh"

#570

[2022-06-03-cheer-up]
submitter = "Victor"
quote = "The best way to cheer yourself is to try to cheer someone else up."
attribution = "Mark Twain"

[2022-06-03-life-is-short]
submitter = "Victor"
quote = "Life is short: kiss slowly, laugh insanely, love truly and forgive quickly."
attribution = "Paulo Coelho"

[2022-06-04-Right]
submitter = "Gnome"
quote = "If we're kind and polite, the world will be right."
attribution = "Paddington Bear"

[2022-06-10-Right]
submitter = "Gnome"
quote = "In my personal opinion, fuck Zoom."
attribution = "SinDemon"

[2022-06-13-Pretty-Dress]
submitter = "Gnome"
quote = "A pretty dress can make all the difference.  Anyone who disagrees must have just never seen me in a dress, I rock that shit."
attribution = "IrrelevantSwack"

#575

[2022-06-13-To-Swack-or-not-to-Swack]
submitter = "Gnome"
quote = "I don't want Swack to be the goto name for the society.  I'm trying to find a line where it persists as a joke without it becoming all-encompassing."
attribution = "IrrelevantSwack, 2018"

[2022-06-13-Transition]
submitter = "Gnome"
quote = "Next committee: \"I wonder what they talked about when they worked hard on the transition?\""
attribution = "Victor"

[2022-06-13-despacito]
submitter = "Gnome"
quote = "Obligator(y) despacito every 30 minutes of talk."
attribution = "Meetowl"

[2022-06-13-Time-is-relative]
submitter = "Victor"
quote = "I'm 78 days into a 14 day turn around on a Motherboard repair... time is relative."
attribution = "Gnome"

[2022-06-14-The-zen-of-Python]
submitter = "Gnome"
quote = """
Beautiful is better than ugly.
Explicit is better than implicit.
Simple is better than complex.
Complex is better than complicated.
Flat is better than nested.
Sparse is better than dense.
Readability counts.
Special cases aren't special enough to break the rules.
Although practicality beats purity.
Errors should never pass silently.
Unless explicitly silenced.
In the face of ambiguity, refuse the temptation to guess.
There should be one - and preferably only one - obvious way to do it.
Although that way may not be obvious at first unless you're Dutch.
Now is better than never.
Although never is often better than right now.
If the implementation is hard to explain, it's a bad idea.
If the implementation is easy to explain, it may be a good idea.
Namespaces are one honking great idea - let's do more of those!
"""
attribution = "Tim Peters"

#580

[2022-06-14-while-true]
submitter = "Gnome"
quote = "I'm going to betray myself... `while True:`"
attribution = "Victor"

[2022-06-14-300]
submitter = "Gnome"
quote = """
Victor: Why did it give me a 200?
Gnome: You clearly need to put it into slow motion mode, then you get a 300.
"""
attribution = "Various"

[2022-06-20-angelou]
submitter = "Victor"
quote = "There is no greater agony than bearing an untold story inside you."
attribution = "Maya Angelou"

[2022-06-20-kant]
submitter = "Victor"
quote = "We are not rich by what we possess but by what we can do without."
attribution = "Immanuel Kant"

[2022-06-20-dalai-lama]
submitter = "Victor"
quote = "Happiness is not something ready made. It comes from your own actions."
attribution = "Dalai Lama XIV"

#585

[2022-06-20-van-gogh-love]
submitter = "Victor"
quote = "I feel that there is nothing more truly artistic than to love people."
attribution = "Vincent Van Gogh"

[2022-06-20-van-gogh-dream]
submitter = "Victor"
quote = "I dream of painting and then I paint my dream."
attribution = "Vincent Van Gogh"

[2022-06-22-roundabounts]
submitter = "Gnome"
quote = """
Un-like fascist, robotic traffic lights where we are told when to stop and go, the roundabout allows us to show one another our very own English driving decorum.  We approach the island at our own chosen speed, in the lane of our choice.  Co-operating and queuing accordingly with our fellow drivers, we wait for a gap and join the gentle gyratory flow in our own time, signalling our intentions and leaving at our chosen exit.  Never is a road system better suited to the English consciousness than one that involves a set of rules and guidelines that harbours a carefully balanced system that relies on etiquette and protocol.
"""
attribution = "Kevin Beresford, president of UKRAS, aka Lord of the Ruings"

[2022-07-06-kierkegaard]
submitter = "Victor"
quote = "Life can only be understood backwards; but it must be lived forwards."
attribution = "Søren Kierkegaard"

[2022-07-06-shaw]
submitter = "Victor"
quote = "Life isn't about finding yourself. Life is about creating yourself."
attribution = "George Bernard Shaw"

#590

[2022-07-06-picasso]
submitter = "Victor"
quote = "Every child is an artist. The problem is how to remain an artist once he grows up."
attribution = "Pablo Picasso"

[2022-07-06-richards]
submitter = "Victor"
quote = "When you connect to the silence within you, that is when you can make sense of the disturbance going on around you."
attribution = "Stephen Richards"

[2022-07-06-twain]
submitter = "Victor"
quote = "To get the full value of joy you must have someone to divide it with."
attribution = "Mark Twain"

[2022-07-06-feynman]
submitter = "Victor"
quote = "Nobody ever figures out what life is all about, and it doesn't matter. Explore the world. Nearly everything is really interesting if you go into it deeply enough."
attribution = "Richard Feynman"

[2022-07-06-Angelou]
submitter = "Victor"
quote = "Courage is the most important of all the virtues because without courage, you can't practice any other virtue consistently."
attribution = "Maya Angelou"

#595

[2022-07-14-wear-what-the-fuck-you-want-to-wear]
submitter = "Gnome"
quote = "I would like fashion to communicate that there's not one perfect look.  It shouldn't be that serious.  If you like it and you feel comfortable just be open and free.  Don't listen to rigid, outdated opinions.  Wear what the fuck you want to wear."
attribution = "Tom Goddard"
source = "https://blog.drmartens.com/five-minutes-with-tom-goddard-gender-style/"

[2022-07-14-yes-you-can]
submitter = "Gnome"
quote = "I think gender roles are prisons, and we should all wear what we want.  And I doubt I'm alone."
attribution = "Rhik Samadder"
source = "https://www.theguardian.com/fashion/2022/jul/11/harry-styles-can-get-away-with-wearing-a-skirt-but-can-i"

[2022-07-14-the-new-wave]
submitter = "Gnome"
quote = "If I Wanna Wear A Dress, Then I Will, And That Will Set The New Wave..."
attribution = "Jadon Smith"
source = "https://twitter.com/officialjaden/status/978093474686750721"

[2022-07-22-hand-brake]
submitter = "Gnome"
quote = "Low self esteem is like driving through life with your handbrake on."
attribution = "Maxwell Maltz"

[2022-07-26-road-to-hell]
submitter = "segfault"
quote = "While it is true that the road to hell is paved with good intentions, it also seems true that the road to good intentions is paved with hell."
attribution = "Casey Muratori"
source = "https://twitter.com/cmuratori/status/1546405527650832384"

#600

[2022-07-30-ranking-of-kings]
submitter = "Victor"
quote = "What you are concerned about may be one of your strengths. Because of what you are missing, you have experienced many things that an ordinary person never would. While they may be painful, they will surely help you to clear your own path. So love everything about yourself."
attribution = "Despa, Ranking of Kings"

[2022-07-30-your-name]
submitter = "Victor"
quote = "I came to see you. It wasn't easy because you were so far away."
attribution = "Taki Tachibana, Your Name"

[2022-07-30-fruba]
submitter = "Victor"
quote = "Here's an analogy: You can break a table with one punch, but you can also pull back that punch just before it lands. Getting along well with other people works the same way."
attribution = "Shigure Soma, Fruits Basket"

[2022-07-30-paper-doesnt-taste-good]
submitter = "Victor"
quote = "Paper doesn't taste very good, and it won't give me vitamins."
attribution = "Kusunoki, Three Days of Happiness"

[2022-07-30-keller]
submitter = "Victor"
quote = "Although the world is full of suffering, it is also full of the overcoming of it."
attribution = "Helen Keller"

#605

[2022-07-30-althouse]
submitter = "Victor"
quote = "If you are feeling low, or trampled, unappreciated, or forgotten, and you are reading this, realize it is an illusion. The hope is real, you are valued, and what lies ahead is brilliance."
attribution = "Tom Althouse"

[2022-07-30-bennett]
submitter = "Victor"
quote = "Be the reason someone smiles. Be the reason someone feels loved and believes in the goodness in people."
attribution = "Roy T. Bennett"

[2022-07-30-schweitzer]
submitter = "Victor"
quote = "As the sun makes ice melt, kindness causes misunderstanding, mistrust, and hostility to evaporate."
attribution = "Albert Schweitzer"

[2022-07-30-malala]
submitter = "Victor"
quote = "One child, one teacher, one book, one pen can change the world."
attribution = "Malala Yousafzai"

[2022-07-30-van-buren]
submitter = "Victor"
quote = "The best index to a person's character is how he treats people who can't do him any good, and how he treats people who can't fight back."
attribution = "Abigail Van Buren"

#610

[2022-07-30-emerson]
submitter = "Victor"
quote = "To be yourself in a world that is constantly trying to make you something else is the greatest accomplishment."
attribution = "Emerson"

[2022-07-30-troy]
submitter = "Victor"
quote = "Remember your words can plant gardens or burn whole forests down."
attribution = "Gemma Troy"

[2022-07-30-coelho]
submitter = "Victor"
quote = "A child can teach an adult three things: to be happy for no reason, to always be busy with something, and to know how to demand with all his might that which he desires."
attribution = "Paulo Coelho"

[2022-07-30-hillesum]
submitter = "Victor"
quote = "Sometimes the most important thing in a whole day is the rest we take between two deep breaths."
attribution = "Etty Hillesum"

[2022-07-30-lamb]
submitter = "Victor"
quote = "A year from now you may wish you had started today."
attribution = "Karen Lamb"

#615

[2022-07-30-jami]
submitter = "Victor"
quote = "Grudges are for those who insist that they are owed something; forgiveness, however, is for those who are substantial enough to move on."
attribution = "Criss Jami"

[2022-07-30-dalai-lama]
submitter = "Victor"
quote = "Do not let the behaviour of others destroy your inner peace."
attribution = "Dalai Lama"

[2022-08-01-were-all-going-to-die]
submitter = "Gnome"
quote = "We're all going to die, so let's mess it up."
attribution = "Brad Pitt"

[2022-08-07-three-days-1]
submitter = "Victor"
quote = "Universal appeal does not come by obsequiously sucking up to everyone around you so that they like you. It comes from digging to the bottom of your own well and painstakingly dredging up what's down there. It lies within the results of a completely individual and personal approach."
attribution = "Kusunoki, Three Days of Happiness"

[2022-08-07-three-days-2]
submitter = "Victor"
quote = "I don't really trust words like *personality* and *disposition* and *nature*. They can all change with circumstances. In the long run, I think the way people actually differ is in which situations they are more likely to fall into. Everyone has this extreme belief in consistency of character, but I think it's a much shallower quality than most people like to think."
attribution = "Kusunoki, Three Days of Happiness"

#620

[2022-08-07-jami]
submitter = "Victor"
quote = "Grudges are for those who insist that they are owed something; forgiveness, however, is for those who are substantial enough to move on."
attribution = "Criss Jami"

[2022-08-07-disney]
submitter = "Victor"
quote = "Laughter is timeless. Imagination has no age. And dreams are forever."
attribution = "Walt Disney"

[2022-08-07-shaw]
submitter = "Victor"
quote = "A life spent making mistakes is not only more honorable but more useful than a life spent doing nothing."
attribution = "George Bernard Shaw"

[2022-08-12-Roddenbury]
submitter = "Gnome"
quote = "In a very real sense, we are all aliens on a strange planet.  We spend most of our lives reaching out and trying to communicate.  If during our whole lifetime, we could reach out and really communicate with just two people, we are indeed very fortunate."
attribution = "Gene Roddenbury"

[2022-08-13-ullman]
submitter = "segfault"
quote = "Until I became a programmer, I didn't thoroughly understand the usefulness of such isolation: the silence, the reduction of life to thought and form; for example, going off to a dark room to work on a program when relations with people get difficult."
attribution = "Ellen Ullman, Life in Code: A Personal History of Technology"

#625

[2022-08-13-sudo]
submitter = "segfault"
quote = '''```
We trust you have received the usual lecture from the local System
Administrator. It usually boils down to these three things:

    #1) Respect the privacy of others.
    #2) Think before you type.
    #3) With great power comes great responsibility.
```'''
attribution = "Todd C. Miller, sudo" # kinda, the actual author is unknown, but Todd made the original commit and the one that added 3, so I'll credit him

[2022-08-13-sql]
submitter = "segfault"
quote = "It's funny how even something as simple as a MYSQL database requires pruning, nurture."
attribution = "Craig Mod"

[2022-08-13-poetry]
submitter = "segfault"
quote = "With static sites, we've come full circle, like exhausted poets who have travelled the world trying every form of poetry and realizing that the haiku is enough to see most of us through our tragedies."
attribution = "Craig Mod"

[2022-08-13-Rutherford]
submitter = "segfault"
quote = "If your experiment needs statistics, you ought to have done a better experiment."
attribution = "Ernest Rutherford"

[2022-08-13-Goddard]
submitter = "segfault"
quote = "It is difficult to say what is impossible, for the dream of yesterday is the hope of today and the reality of tomorrow."
attribution = "Robert H. Goddard"

#630

[2022-08-13-I-really-recommend-this-game]
submitter = "segfault"
quote = "Your wisdom is something for you to find out yourself."
attribution = "Mohammad Fahmi, What Comes After" # RIP
source = "https://store.steampowered.com/app/1421760/What_Comes_After/"

[2022-08-13-heavy]
submitter = "segfault"
quote = "Just because someone carries it well, doesn't mean it isn't heavy."
attribution = "Apocryphal"

[2022-08-13-De-Bois]
submitter = "segfault"
quote = "We should measure the prosperity of a nation not by the number of millionaires, but by the absence of poverty, the prevalence of health, the efficiency of the public schools, and the number of people who can and do read worthwhile books."
attribution = "W. E. B. De Bois"

[2022-08-13-return-of-the-Doug]
submitter = "segfault"
quote = "These days, the problem isn't how to innovate; it's how to get society to adopt the good ideas that already exist."
attribution = "Douglas Engelbart"

[2022-08-13-a-new-Doug]
submitter = "segfault"
quote = "The key thing about all the world's big problems is that they have to be dealt with collectively. If we don't get collectively smarter, we're doomed."
attribution = "Douglas Engelbart, Intelligence in the Internet Age"

#635

[2022-09-01-Rogues]
submitter = "IrrelevantSwack"
quote = "Rogues are very keen in their profession, and know already much more than we can teach them respecting their several kinds of roguery. Rogues knew a good deal about lock-picking long before locksmiths discussed it among themselves."
attribution = "A. C. Hobbs, 1853"

[2022-09-01-Haskell]
submitter = "IrrelevantSwack"
quote = "Haskell be like \"we spent 15 years perfecting our language before the initial 1.0 release but nah we don't need an installer they'll figure it out kek\""
attribution = "Lewigi"

[2022-09-02-Stories]
submitter = "Gnome"
quote = "So powerful is our impulse to detect story patterns that we see them even when they're not there."
attribution = "Anthony Epes"

[2022-09-02-Being-Present]
submitter = "Gnome"
quote = "Being present is not some esoteric talent.  We are all capable of being present at any time and any location.  It is something we have in abundance as a child and loose as we become adults."
attribution = "Anthony Epes"

[2022-09-08-Life-Spent-Debugging]
submitter = "Asher"
quote = "The realization came over me with full force that a good part of the remainder of my life was going to be spent in finding the errors in my own programs."
attribution = "Maurice Wilkes, 1949"

#640

[2022-09-11-Porter]
submitter = "Gnome"
quote = """We've moved beyond the idea that women wearing pants is a problem.  Women wearing pants is powerful, it's strong, everybody accepts it, and it's associated with the patriarchy, it's associated with being male.

The minute a man puts on a dress it's disgusting, so what are you saying?  Men are strong, women are disgusting?  I'm not doing that anymore.

I'm done with that.  I'm a man in a dress and if I feel like wearing a dress I'm gonna wear one.
"""
attribution = "Billy Porter"

[2022-09-11-Free-Speech]
submitter = "Gnome"
quote = "Some people's idea of [free speech] is that they are free to say what they like, but if anyone says anything back, that is an outrage."
attribution = "Winston Churchill, 1943"

[2022-09-16-Eye-Contact]
submitter = "Gnome"
quote = "And now I know it is perfectly natural for me not to look at someone when I talk.  Those of us with Asperger's are just not comfortable doing it.  In fact, I don't really understand why it's considered normal to stare at someone's eyeballs."
attribution = "John Elder Robinson, Look Me in the Eye: My Life with Asperger's"

[2022-09-16-Sixty-six]
submitter = "Gnome"
quote = "It does not matter what sixty-six percent of people do in any particular situation.  All that matters is what you do."
attribution = "John Elder Robinson,  Be Different: Adventures of a Free-Range Aspergian "

[2022-09-16-What-a-mess]
submitter = "Gnome"
quote = "\"This is a fucking mess\", I said tactfully."
attribution = "John Elder Robinson"

#645

[2022-09-17-Only-universal-in-computing]
submitter = "Asher"
quote = "Sometimes I think the only universal in the computing field is the fetch-execute cycle."
attribution = "Alan Perlis, 1981"

[2022-09-18-Silence]
submitter = "Gnome"
quote = "Yes, sir.  I am attempting to fill a silent moment with non-relevant conversation."
attribution = "Lt. Cmdr. Data, Starship Mine"

[2022-09-18-Friendship]
submitter = "Gnome"
quote = "I never knew what a friend was until I met Geordi.  He spoke to me as though I were human.  He treated me no differently from anyone else.  He accepted me for what I am.  And that, I have learned, is friendship."
attribution = "Lt. Cmdr. Data, The Next Phase"

[2022-09-18-Four-lights]
submitter = "Gnome"
quote = "There are four lights!"
attribution = "Captain Jean-Luc Picard, Chain of Command"

[2022-09-18-Never-forget]
submitter = "Gnome"
quote = "The act injured you, and saved me.  I will not forget it."
attribution = "Lt. Cmdr. Data, Measure of a Man"

#650

[2022-09-18-Strategema]
submitter = "Gnome"
quote = "It is possible to commit no errors and still lose.  That is not a weakness.  That is life."
attribution = "Captain Jean-Luc Picard, Peak Performance"

[2022-09-19-Stupidity]
submitter = "Gnome"
quote = "Nothing in all the world is more dangerous than sincere ignorance and conscientious stupidity."
attribution = "Martin Luther King, Jr."

[2022-09-19-Free]
submitter = "Gnome"
quote = "The only way to deal with an unfree world is to become so absolutely free that your very existence is an act of rebellion."
attribution = "Albert Camus"

[2022-09-19-Courage]
submitter = "Gnome"
quote = "Courage is what it takes to stand up and speak; courage is also what it takes to sit down and listen."
attribution = "A common misquote from Winston Churchill"

[2022-09-19-Limited-Time]
submitter = "Gnome"
quote = "Your time is limited, so don't waste it living someone else's life.  Don't be trapped by dogma - which is living with the results of other people's thinking. Don't let the noise of others' opinions drown out your own inner voice.  And most important, have the courage to follow your heart and intuition."
attribution = "Steve Jobs"

#655

[2022-09-19-Nothing-to-lose]
submitter = "Gnome"
quote = "Remembering that you are going to die is the best way I know to avoid the trap of thinking you have something to lose.  You are already naked.  There is no reason not to follow your heart."
attribution = "Steve Jobs"

[2022-09-19-Thats-all-it-does]
submitter = "Gnome"
quote = "It takes these very simple-minded instructions - 'Go fetch a number, add it to this number, put the result there, perceive if it's greater than this other number' - but executes them at a rate of, let's say, 1,000,000 per second.  At 1,000,000 per second, the results appear to be magic."
attribution = "Steve Jobs"

[2022-09-19-Cheese]
submitter = "Gnome"
quote = "How can anyone govern a nation that has two hundred and forty-six different kinds of cheese?"
attribution = "Charles De Gaulle"

[2022-09-19-Change]
submitter = "Gnome"
quote = "If current technological processes continue without change, the environment will change, and we, the human species, will either have to mutate or even die, to disappear, as many species have disappeared."
attribution = "Mikhail Gorbachev"

[2022-09-19-the-tao-of-programming]
submitter = "segfault"
quote = """Each language has its purpose, however humble. Each language expresses the Yin and Yang of software. Each language has its place within the Tao.

But do not program in COBOL if you can avoid it.
"""
attribution = "Geoffrey James, The Tao of Programming"
source = "http://www.canonical.org/~kragen/tao-of-programming.html"

#660

[2022-09-30-not-a-merry-man]
submitter = "Gnome"
quote = "Sir, I protest!  I am NOT a Merry Man!"
attribution = "Lt. Cmdr. Worf, Qpid"

[pale-blue-dot]
submitter = "segfault"
quote = "https://www.youtube.com/watch?v=GO5FwsblpT8"
attribution = "Carl Sagan, Pale Blue Dot, 1994"
source = "https://www.youtube.com/watch?v=GO5FwsblpT8"

[2022-10-12-Stephen-fry-on-god]
submitter = "curlpipe"
quote = """I say; bone cancer in children, what's that about?  How dare you, how dare you create a world in which, in which there is such misery that is not our fault, it's not right, it's utterly, utterly evil.  Why should I respect a capricious, mean minded, stupid God who creates a world which is so full of injustice and pain?  That's what I would say.  And you think you're going to get in, know what, I wouldn't want to.  I wouldn't want to get in on his terms, they're wrong.

Now if I died and it was Pluto, or Hades, or if it was the twelve Greek gods, then I would have more truck with it, because the Greeks didn't pretend not to be human in their appetites, and in their capriciousness, and in their unreasonableness.  They didn't present themselves as being all seing, all wise, all kind, or beneficent.  Because the God who created this universe, if it was created by God, is quite clearly a maniac; utter maniac, totally selfish.

We have to spend our life on our knees thanking you?  What kind of God would do that?  Yes, the world is very splendid, but it also has in it insects whose whole entire life cycle is to burrow into the eyes of children, and make them blind; they eat outwards from the eyes.  Why, why did you do that?  For you could easily have made a creation in which that didn't exist.  It is simply not acceptable.

So you know, Atheism is not just about, not believing, it is not believing there's a God, but on the assumption there is one kind of God.  It's perfectly apparent they are monstrous, utterly monstrous, and deserves no respect whatsoever.  The moment you banished him your life becomes simpler, more cleaner, more living in my heaven.
"""
attribution = "Stepen Fry"
source = "https://www.youtube.com/watch?v=-suvkwNYSQo"

[2022-10-12-swockening]
submitter = "IrrelevantSwack"
quote = "swockening"
attribution = "Antikyth"

[2022-10-26-British-Python]
submitter = "Gnome"
quote = """```python
with a_gift() as apologies:
  try:
    greetings(give = apologies)
  except FumbledSentence as fuckup:
    await sleep(hours(7))
    remember(fuckup)
  finally:
    awkwardly_exit()
```"""
attribution = "segfault"

#665

[2022-10-26-Oops]
submitter = "Gnome"
quote = "I don't have all the answers, I've never been dead before."
attribution = "Ensign Ro Laren, The Next Phase"

[2022-11-1-Human-Addition]
submitter = "Gnome"
quote = "Hey, if human arithmetic were simple enough that we could reproduce it in a computer, we wouldn't be able to count high enough to build computers."
attribution = "Eliezer Yudkowsky"
source = "https://www.lesswrong.com/posts/YhgjmCxcQXixStWMC/artificial-addition"

[2022-11-14-Unknown-unknowns]
submitter = "Gnome"
quote = "Reports that say that something hasn't happened are always interesting to me, because as we know, there are known knowns; there are things we know we know.  We also know there are known unknowns; that is to say we know there are some things we do not know.  But there are also unknown unknowns - the ones we don't know we don't know.  And if one looks throughout the history of our country and other free countries, it is the latter category that tends to be the difficult ones."
attribution = "Donald Rumsfeld, United States Secretary of Defense (2001 - 2006)"

[2022-11-14-Regular-expressions]
submitter = "Asher"
quote = "Some people, when confronted with a problem, think 'I know, I'll use regular expressions'.  Now they have two problems."
attribution = "Jamie Zawinski"

[2022-11-16-javafx-was-mentioned-and-i-was-reminded-of-this-so-i-added-it]
submitter = "segfault"
quote = "Give someone state and they'll have a bug one day, but teach them how to represent state in two separate locations that have to be kept in sync and they'll have bugs for a lifetime."
attribution = "Fabian \"ryg\" Giesen"
source = "https://twitter.com/rygorous/status/1507178315886444544"

#670

[2022-11-16-Einstein]
submitter = "Gnome"
quote = "All our science, measured against reality, is primitive and childlike - and yet it is the most precious thing we have."
attribution = "Albert Einstein"

[2022-11-16-Sherlock]
submitter = "Gnome"
quote = "It is a capital mistake to theorise before one has data.  Instensibly one begins to twist facts to suit theories, instead of theories to suit facts."
attribution = "Arthur Conan Doyle, Sherlock Holmes, A Scandal in Bohemia"

[2022-11-24-This-will-be-hard]
submitter = "Gnome"
quote = "To sum up: We need to do something gigantic we have never done before, much faster than we have ever done anything similar.  To do it, we need lots of breakthroughs in science and engineering.  We need to build a concensus that doesn't exist and create public policies to push a transition that would not happen otherwise.  We need the energy system to stop doing all the things we don't like and keep doing all the things we do like - in other words, to change completely and also stay the same."
attribution = "Bill Gates, How to Avoid a Climate Disaster"

[2022-11-29-Knuth-quote-in-full-for-once]
submitter = "segfault"
quote = """
There is no doubt that the grail of efficiency leads to abuse. Programmers waste enormous amounts of time thinking about, or worrying about, the speed of noncritical parts of their programs, and these attempts at efficiency actually have a strong negative impact when debugging and maintenance are considered. We should forget about small efficiencies, say about 97% of the time: premature optimization is the root of all evil.

Yet we should not pass up our opportunities in that critical 3%. A good programmer will not be lulled into complacency by such reasoning, he will be wise to look carefully at the critical code; but only after that code has been identified. It is often a mistake to make a priori judgments about what parts of a program are really critical, since the universal experience of programmers who have been using measurement tools has been that their intuitive guesses fail. After working with such tools for seven years, I've become convinced that all compilers written from now on should be designed to provide all programmers with feedback indicating what parts of their programs are costing the most; indeed, this feedback should be supplied automatically unless it has been specificaly turned off. After a programmer knows which parts of his routines are really important, a transformation like doubling up of loops will be worthwhile.
"""
attribution = "Donald Knuth, Structured Programming with `go to` Statements (1974)"
source = "https://doi.org/10.1145/356635.356640"

[2022-11-30-Justins-Dad]
submitter = "Greenfoot5"
quote = "We ain't a sharp species. We kill each other over arguments about what happens when you die, then fail to see the fucking irony in that."
attribution = "Justin's Dad"
source = "https://nitter.ca/shitmydadsays/status/209705033204371457#m"

#675

[2022-12-02-Jungle-Lizard-Advent]
submitter = "SatanicWomble"
quote = "My solution today is far from elegant .. and my first question was \"If this is a jungle.. why no Lizard?\""
attribution = "Advent of Code 2022, Day 2, Gnome"
source = "https://discord.com/channels/402480186312097803/1035536278671859713/1048185250573979668"

[2022-12-02-Doctor-Destination-Dreaming]
submitter = "SatanicWomble"
quote = "Clara sometimes asks me if I dream. \"Of course I dream\", I tell her. \"Everybody dreams\". \"But what do you dream about?\", she'll ask. \"The same thing everybody dreams about\", I tell her. \"I dream about where I'm going\". She always laughs at that. \"But you're not going anywhere, you're just wandering about\". That's not true. Not anymore. I have a new destination. My journey is the same as yours, the same as anyone's. It's taken me so many years, so many lifetimes, but at last I know where I'm going. Where I've always been going. Home. The long way around."
attribution = "The Doctor, The Day of the Doctor, 2013"

[2022-12-02-anyone-for-chess]
submitter = "segfault"
quote = "Four minutes? That's ages! What if I get bored? I need a television - a couple of books - anyone for chess?"
attribution = "The Doctor, The Night of the Doctor, 2013"

<<<<<<< HEAD
[2022-12-13-I-hate-this]
submitter = "Gnome"
quote = """
Data: Oh, yes! I hate this stuff! It is revolting!
Guinan: More?
Data: Please!
"""
attribution = "Lt. Cmdr. Data, and Guinan, Generations "
=======
[2022-12-08-humble-pie]
submitter = "Corndog"
quote = """
Roy : Moss, I don't like to be negative about it, but everything you invent is worthless.

Moss : Ah, well, prepare to put mustard on those words, for you will soon be consuming them along with this slice of humble pie that comes direct from the oven of shame set at gas mark 'egg on your face'!
"""
attribution = "Roy Trenneman and Maurice Moss, The IT Crowd, S2 E5"
source = "https://www.imdb.com/title/tt1111175/characters/nm1547964"
>>>>>>> 40316f4a

#679 - Remember to update this, in counts of five!<|MERGE_RESOLUTION|>--- conflicted
+++ resolved
@@ -4011,7 +4011,16 @@
 quote = "Four minutes? That's ages! What if I get bored? I need a television - a couple of books - anyone for chess?"
 attribution = "The Doctor, The Night of the Doctor, 2013"
 
-<<<<<<< HEAD
+[2022-12-08-humble-pie]
+submitter = "Corndog"
+quote = """
+Roy : Moss, I don't like to be negative about it, but everything you invent is worthless.
+
+Moss : Ah, well, prepare to put mustard on those words, for you will soon be consuming them along with this slice of humble pie that comes direct from the oven of shame set at gas mark 'egg on your face'!
+"""
+attribution = "Roy Trenneman and Maurice Moss, The IT Crowd, S2 E5"
+source = "https://www.imdb.com/title/tt1111175/characters/nm1547964"
+
 [2022-12-13-I-hate-this]
 submitter = "Gnome"
 quote = """
@@ -4020,16 +4029,5 @@
 Data: Please!
 """
 attribution = "Lt. Cmdr. Data, and Guinan, Generations "
-=======
-[2022-12-08-humble-pie]
-submitter = "Corndog"
-quote = """
-Roy : Moss, I don't like to be negative about it, but everything you invent is worthless.
-
-Moss : Ah, well, prepare to put mustard on those words, for you will soon be consuming them along with this slice of humble pie that comes direct from the oven of shame set at gas mark 'egg on your face'!
-"""
-attribution = "Roy Trenneman and Maurice Moss, The IT Crowd, S2 E5"
-source = "https://www.imdb.com/title/tt1111175/characters/nm1547964"
->>>>>>> 40316f4a
-
-#679 - Remember to update this, in counts of five!+
+#680 - Remember to update this, in counts of five!