--- conflicted
+++ resolved
@@ -1789,16 +1789,14 @@
 attribution = "Ernest Rutherford"
 quote = "All science is either physics or stamp collecting."
 
-<<<<<<< HEAD
-[2022-01-20-1]
-submitter = "Gnome"
-attribution = "Neil DeGrasse Tyson"
-quote = "Humans are emotionally fragile, perennially gullible, hopelessly ignorant masters of an insignificatntly small speck in the cosmos.  Have a nice day."
-source = "Death by Black Hole"
-=======
 [2022-01-18-1]
 submitter = "segfault"
 attribution = "Jonathan Blow"
 quote = "When you're solving a specific problem you can often be very efficient, and when you're solving a general problem you often can't be very efficient, because efficiency requires assumptions, sometimes, or invariants you can guarantee, and the more general you are trying to be, the fewer invariants you can guarantee."
 source = "https://www.youtube.com/watch?v=bMMOesLMWXs"
->>>>>>> 645ccbbf
+
+[2022-01-20-1]
+submitter = "Gnome"
+attribution = "Neil DeGrasse Tyson"
+quote = "Humans are emotionally fragile, perennially gullible, hopelessly ignorant masters of an insignificatntly small speck in the cosmos.  Have a nice day."
+source = "Death by Black Hole"