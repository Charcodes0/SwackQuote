[pre-toml-1]
submitter = "segfault"
attribution = "Mosher's Law of Software Engineering."
quote = "Don't worry if it doesn't work right.  If everything did, you'd be out of a job."

[pre-toml-2]
submitter = "IrrelevantSwack"
quote = "Never go to the same pub twice, it's how the spies find you."

[pre-toml-3]
submitter = "segfault"
quote = "Always code as if the guy who ends up maintaining your code will be a violent psychopath who knows where you live."

[pre-toml-4]
submitter = "segfault"
quote = "The trouble with programmers is that you can never tell what a programmer is doing until it's too late."

[pre-toml-5]
submitter = "Gnome"
quote = "Sometimes it pays to stay in bed on Monday, rather than spending the rest of the week debugging Monday's code."

[pre-toml-6]
submitter = "Gnome"
quote = "Code is like humour.  When you have to explain it, it's bad."

[pre-toml-7]
submitter = "Gnome"
quote = "Optimism is an occupational hazard of programming: feedback is the treatment."

[pre-toml-8]
submitter = "Gnome"
quote = "First, solve the problem.  Then, write the code."

[pre-toml-9]
submitter = "Gnome"
quote = "Give someone a program, frustrate them for a day.  Teach them to program, frustrate them for a lifetime."

[pre-toml-10]
submitter = "Gnome"
quote = "The most disastrous thing that you can ever learn is your first programming language."

[pre-toml-11]
submitter = "Gnome"
quote = "There are 10 types of people – those who understand binary and those who do not."

[pre-toml-12]
submitter = "Gnome"
quote = "The best thing about a boolean is even if you are wrong, you are only off by a bit."

[pre-toml-13]
submitter = "Gnome"
quote = "Without requirements or design, programming is the art of adding bugs to an empty text file."

[pre-toml-14]
submitter = "Gnome"
quote = "The best method for accelerating a computer is the one that boosts it by 9.8 m/s2."

[pre-toml-15]
submitter = "Gnome"
quote = "If builders built buildings the way programmers wrote programs, then the first woodpecker that came along would destroy civilization."

[pre-toml-16]
submitter = "Gnome"
attribution = "Alan Perlis"
quote = "There are two ways to write error-free programs; only the third one works."

[pre-toml-17]
submitter = "Gnome"
quote = "It's not a bug – it's an undocumented feature."

[pre-toml-18]
submitter = "Gnome"
quote = "A good programmer is someone who always looks both ways before crossing a one-way street."

[pre-toml-19]
submitter = "Gnome"
quote = "If debugging is the process of removing software bugs, then programming must be the process of putting them in."

[pre-toml-20]
submitter = "Gnome"
quote = "Software undergoes beta testing shortly before it's released; beta is Latin for still doesn't work."

[pre-toml-21]
submitter = "Gnome"
quote = "In order to understand recursion, one must first understand recursion."

[pre-toml-22]
submitter = "Gnome"
quote = "Software is like cathedrals.  First we build them, then we pray."

[pre-toml-23]
submitter = "Gnome"
quote = "There are 2 difficult things in Software Engineering; 1) Naming things 2) Cache Invalidation and 3) Off-by-one errors."

[pre-toml-24]
submitter = "Gnome"
quote = "C makes it easy to shoot yourself in the foot; C++ makes it harder, but when you do it blows your whole leg off."

[pre-toml-25]
submitter = "Gnome"
quote = "To err is human but to really foul things up you need a computer."

[pre-toml-26]
submitter = "Gnome"
quote = "Code never lies, Comments sometimes do."

[pre-toml-27]
submitter = "Gnome"
quote = "Vim has 2 modes.  One that beeps at you, and another that ruins everything."

[pre-toml-28]
submitter = "Gnome"
quote = "Profanity: The truly multi-platform programming language."

[pre-toml-29]
submitter = "Gnome"
quote = "How many computer programmers does it take to change a light bulb?  None, that's a hardware problem!"

[pre-toml-30]
submitter = "Gnome"
quote = "Given enough time, I can meet any software deadline."

[pre-toml-31]
submitter = "Gnome"
quote = "In Pascal, God is real.  Unless you declare it as integer!"

[pre-toml-32]
submitter = "Gnome"
quote = "All software boils down to pure binary.  It works or it doesn't."

[pre-toml-33]
submitter = "Gnome"
attribution = "Harold Ableson"
quote = "Programs must be written for people to read, and only incidentally for machines to execute."

[pre-toml-34]
submitter = "Gnome"
attribution = "Martin Fowler"
quote = "Any fool can write code that a computer can understand.  Good programmers write code that humans can understand."

[pre-toml-35]
submitter = "Gnome"
attribution = "Donald Knuth"
quote = "Beware of bugs in the above code; I have only proved it correct, not tried it."

[pre-toml-36]
submitter = "Gnome"
quote = "Copy and paste is a design error."

[pre-toml-37]
submitter = "Gnome"
quote = "Programming can be fun, so can cryptography; however they should not be combined."

[pre-toml-38]
submitter = "Gnome"
quote = "Good code is its own best documentation.  As you're about to add a comment, ask yourself, - How can I improve the code so that this comment isn't needed? - Improve the code and then document it to make it even clearer."

[pre-toml-39]
submitter = "Gnome"
attribution = "Donald E. Knuth"
quote = "I can't go to a restaurant and order food because I keep looking at the fonts on the menu."

[pre-toml-40]
submitter = "Gnome"
attribution = "Donald E. Knuth"
quote = "Any inaccuracies in this index may be explained by the fact that it has been sorted with the help of a computer."

[pre-toml-41]
submitter = "Gnome"
attribution = "Brian Kernighan"
quote = "Debugging is twice as hard as writing the code in the first place.  Therefore, if you write the code as cleverly as possible, you are, by definition, not smart enough to debug it."

[pre-toml-42]
submitter = "Gnome"
quote = "Computers are good at following instructions, but not at reading your mind."

[pre-toml-43]
submitter = "Gnome"
quote = "Without requirements or design, programming is the art of adding bugs to an empty text file."

[pre-toml-44]
submitter = "Gnome"
attribution = "Eagleson's Law"
quote = "Any code of your own that you haven't looked at for six or more months might as well have been written by someone else."

[pre-toml-45]
submitter = "Gnome"
attribution = "Kris"
quote = "bad_ideas :: Time -> IO ()"

[pre-toml-46]
submitter = "Gnome"
quote = "A programmer is a person who passes as an exacting expert on the basis of being able to turn out, after innumerable punching, an infinite series of incomprehensive answers calculated with micrometric precisions from vague assumptions based on debatable figures taken from inconclusive documents and carried out on instruments of problematical accuracy by persons of dubious reliability and questionable mentality for the avowed purpose of annoying and confounding a hopelessly defenseless department that was unfortunate enough to ask for the information in the first place."

[pre-toml-47]
submitter = "Gnome"
quote = "Computer science education cannot make anybody an expert programmer any more than studying brushes and pigment can make somebody an expert painter."

[pre-toml-48]
submitter = "Gnome"
quote = "Computers are getting smarter all the time.  Scientists tell us that soon they will be able to talk to us. (And by they, I mean computers.  I doubt scientists will ever be able to talk to us.)"

[pre-toml-49]
submitter = "Gnome"
attribution = "Bill Gates"
quote = "Measuring programming progress by lines of code is like measuring aircraft building progress by weight."

[pre-toml-50]
submitter = "Gnome"
attribution = "Edsger Dijkstra."
quote = "The question of whether computers can think is like the question of whether submarines can swim."

[pre-toml-51]
submitter = "Gnome"
quote = "That's what's cool about working with computers.  They don't argue, they remember everything, and they don't drink all your beer."

[pre-toml-52]
submitter = "Gnome"
attribution = "Steve Wozniak"
quote = "Never trust a computer you can't throw out a window."

[pre-toml-53]
submitter = "Gnome"
attribution = "Stan Kelly-Bootle"
quote = "Should array indices start at 0 or 1?  My compromise of 0.5 was rejected without, I thought, proper consideration."

[pre-toml-54]
submitter = "Gnome"
quote = "They have computers, and they may have other weapons of mass destruction."

[pre-toml-55]
submitter = "Gnome"
quote = "The Web is like a dominatrix.  Everywhere I turn, I see little buttons ordering me to Submit."

[pre-toml-56]
submitter = "Gnome"
quote = "There are two major products that come out of Berkeley: LSD and UNIX.  We don't believe this to be a coincidence."

[pre-toml-57]
submitter = "Gnome"
attribution = "Bjarne Stroustrup"
quote = "There are only two kinds of programming languages: those people always bitch about and those nobody uses."

[pre-toml-58]
submitter = "Gnome"
attribution = "The End of the World"
quote = "January 19th 2038 at 3:14:07 AM"

[pre-toml-59]
submitter = "Gnome"
attribution = "The Birth of the UNIX Epoch"
quote = "January 1st 1970 at 00:00:00 AM"

[pre-toml-60]
submitter = "Gnome"
quote = "First learn computer science and all the theory.  Next develop a programming style.  Then forget all that and just hack."

[pre-toml-61]
submitter = "Gnome"
attribution = "Brian Kernighan"
quote = "Controlling complexity is the essence of computer programming."

[pre-toml-62]
submitter = "Gnome"
quote = "Computers are useless.  They can only give you answers."

[pre-toml-63]
submitter = "Gnome"
attribution = "Brian Kernighan"
quote = "Hello, World!"

[pre-toml-64]
submitter = "Gnome"
quote = "We are Microsoft.  Lower your Anti-Virus protection and prepare to be Compromised.  Resistance Is Futile.  Your technological uniqueness will be copy pasted.  You will be Assimilated."

[pre-toml-65]
submitter = "Gnome"
quote = "For a long time it puzzled me how something so expensive, so leading edge, could be so useless.  And then it occurred to me that a computer is a stupid machine with the ability to do incredibly smart things, while computer programmers are smart people with the ability to do incredibly stupid things.  They are, in short, a perfect match."

[pre-toml-66]
submitter = "Gnome"
quote = "Come to think of it, there are already a million monkeys on a million typewriters, and Discord is nothing like Shakespeare."

[pre-toml-67]
submitter = "Gnome"
quote = "I think Microsoft named .Net so it wouldn't show up in a Unix directory listing."

[pre-toml-68]
submitter = "Gnome"
quote = "Computer language design is just like a stroll in the park.  Jurassic Park, that is."

[pre-toml-69]
submitter = "Gnome"
attribution = "Edsger W. Dijkstra"
quote = "The use of COBOL cripples the mind; its teaching should therefore be regarded as a criminal offense."

[pre-toml-70]
submitter = "Gnome"
quote = "If Java had true garbage collection, most programs would delete themselves upon execution."

[pre-toml-71]
submitter = "Gnome"
attribution = "Bill Gates, 1981"
quote = "640K ought to be enough for anybody."

[pre-toml-72]
submitter = "Gnome"
attribution = "Linus Torvalds"
quote = "Software is like sex: It's better when it's free."

[pre-toml-73]
submitter = "Gnome"
attribution = "Various"
quote = "Welcome to the Imposter Syndrome Society!"

[pre-toml-74]
submitter = "Gnome"
quote = "502 Bad Gateway"

[pre-toml-75]
submitter = "unreturnable"
quote = "Making mistakes is human.  Automating them is DevOps"

[pre-toml-76]
submitter = "Gnome"
attribution = "Torvalds, in kernel/sched.c"
quote = "Dijkstra probably hates me."

[pre-toml-77]
submitter = "Gnome"
quote = "If you put it off long enough, it might go away."

[pre-toml-78]
submitter = "Gnome"
attribution = "Gaius Julius Caesar"
quote = "Veni, vidi, vici."

[pre-toml-79]
submitter = "Gnome"
attribution = "argon on #Linux"
quote = "Why are there always boycotts?  Shouldn't there be girlcotts too?"

[pre-toml-80]
submitter = "Gnome"
quote = "I haven't lost my mind -- it's backed up on tape somewhere."

[pre-toml-81]
submitter = "Gnome"
attribution = "Muriel Rukeyser"
quote = "The universe is made of stories, not of atoms."

[pre-toml-82]
submitter = "Gnome"
quote = "Don't guess -- check your security regulations."

[pre-toml-83]
submitter = "Gnome"
quote = "Very few profundities can be expressed in less than 80 characters."

[pre-toml-84]
submitter = "Gnome"
attribution = "R. Drabek"
quote = "Math is like love -- a simple idea but it can get complicated."

[pre-toml-85]
submitter = "Gnome"
attribution = "Thomas Alva Edison"
quote = "Genius is one percent inspiration and ninety-nine percent perspiration."

[pre-toml-86]
submitter = "Gnome"
quote = "O'Toole's commentary on Murphy's Law: Murphy was an optimist."

[pre-toml-87]
submitter = "Gnome"
quote = "Alcoholics Anonymous is when you get to drink under someone else's name."

[pre-toml-88]
submitter = "Gnome"
quote = "It'll be a nice world if they ever get it finished."

[pre-toml-89]
submitter = "Gnome"
attribution = "Bertrand Russell"
quote = "Religion is something left over from the infancy of our intelligence, it will fade away as we adopt reason and science as our guidelines."

[pre-toml-90]
submitter = "Gnome"
quote = "Everyone can be taught to sculpt: Michelangelo would have had to be taught how not to.  So it is with the great programmers."

[pre-toml-91]
submitter = "Gnome"
attribution = "Spock, Journey to Babel, stardate 3842.4"
quote = "It [being a Vulcan] means to adopt a philosophy, a way of life which is logical and beneficial.  We cannot disregard that philosophy merely for personal gain, no matter how important that gain might be."

[pre-toml-92]
submitter = "Gnome"
quote = "Human beings were created by water to transport it uphill."

[pre-toml-93]
submitter = "Gnome"
quote = "Some people have no respect for age unless it's bottled."

[pre-toml-94]
submitter = "Gnome"
attribution = "Sherlock Holmes, A Study in Scarlet"
quote = "What the deuce is it to me?  You say that we go around the Sun.  If we went around the Moon it would not make a pennyworth of difference to me or my work."

[pre-toml-95]
submitter = "Gnome"
quote = "You're so narrow-minded you could see through a keyhole with both eyes."

[pre-toml-96]
submitter = "Gnome"
quote = "We have more to fear from the bungling of the incompetent than from the machinations of the wicked."

[pre-toml-97]
submitter = "Gnome"
attribution = "Ronnie Shakes"
quote = "After twelve years of therapy my psychiatrist said something that brought tears to my eyes.  He said, No hablo ingles."

[pre-toml-98]
submitter = "Gnome"
quote = "Batteries not included."

[pre-toml-99]
submitter = "Gnome"
attribution = "Popular Mechanics, March 1949"
quote = "Where a calculator on the ENIAC is equipped with 18,000 vacuum tubes and weighs 30 tons, computers in the future may have only 1,000 vaccuum tubes and perhaps weigh 1 1/2 tons."

[pre-toml-100]
submitter = "Gnome"
attribution = "Edsger W. Dijkstra, SIGPLAN Notices, Volume 17, Number 5"
quote = "It is practically impossible to teach good programming style to students that have had prior exposure to BASIC: as potential programmers they are mentally mutilated beyond hope of regeneration."

[pre-toml-101]
submitter = "Gnome"
attribution = "Larry Wall in doarg.c from the perl source code"
quote = 'signal(i, SIG_DFL); /\* crunch, crunch, crunch \*/'

[pre-toml-102]
submitter = "Gnome"
quote = "Computers are not intelligent.  They only think they are."

[pre-toml-103]
submitter = "Gnome"
attribution = "My creator, and other fellow Lysdexics"
quote = "Dyslexia means never having to say that you're ysror."

[pre-toml-104]
submitter = "Gnome"
attribution = "G.  K. Chesterton"
quote = "If a thing's worth doing, it is worth doing badly."

[pre-toml-105]
submitter = "Gnome"
attribution = "Bob Dylan"
quote = "Money doesn't talk, it swears."

[pre-toml-106]
submitter = "Gnome"
quote = "Oliver's Law: Experience is something you don't get until just after you need it."

[pre-toml-107]
submitter = "Gnome"
quote = "If you think the system is working, ask someone who's waiting for a prompt."

[pre-toml-108]
submitter = "Gnome"
attribution = "Charles Darwin"
quote = "There is grandeur in this view of life, with its several powers, having been originally breathed into a few forms or into one; and that, whilst this planet has gone cycling on according to the fixed law of gravity, from so simple a beginning endless forms most beautiful and most wonderful have been, and are being, evolved."

[pre-toml-109]
submitter = "Gnome"
attribution = "The Hitchhiker's Guide to the Galaxy"
quote = "Time is an illusion, lunchtime doubly so."

[pre-toml-110]
submitter = "Gnome"
quote = "Where am I?  Who am I?  Am I?  I"

[pre-toml-111]
submitter = "Gnome"
attribution = "unknown source"
quote = "Win95 is not a virus; a virus does something."

[pre-toml-112]
submitter = "Gnome"
quote = "Reality always seems harsher in the early morning."

[pre-toml-113]
submitter = "Gnome"
quote = "Anthony's Law of Force: Don't force it; get a larger hammer."

[pre-toml-114]
submitter = "Gnome"
quote = "Narcolepulacyi, n.:  The contagious action of yawning, causing everyone in sight to also yawn."

[pre-toml-115]
submitter = "Gnome"
attribution = "Dennis M. Ritchie"
quote = "A language that doesn't have everything is actually easier to program in than some that do."

[pre-toml-116]
submitter = "Gnome"
quote = "In a five year period we can get one superb programming language.  Only we can't control when the five year period will begin."

[pre-toml-117]
submitter = "Gnome"
attribution = "William Shakespeare"
quote = "Question = ( to ) ? be : ! be;"

[pre-toml-118]
submitter = "Gnome"
quote = "186,282 miles per second: It isn't just a good idea, it's the law!"

[pre-toml-119]
submitter = "Gnome"
attribution = "Theodore Roosevelt"
quote = "Walk softly and carry a big stick."

[pre-toml-120]
submitter = "Gnome"
quote = "Your reasoning is excellent -- it's only your basic assumptions that are wrong."

[pre-toml-121]
submitter = "Gnome"
attribution = "Stafford Beer"
quote = "Absolutum obsoletum. (If it works, it's out of date.)"

[pre-toml-122]
submitter = "Gnome"
quote = "I can't drive 55."

[pre-toml-123]
submitter = "Gnome"
quote = "Try to get all of your posthumous medals in advance."

[pre-toml-124]
submitter = "Gnome"
quote = "Got a dictionary?  I want to know the meaning of life."

[pre-toml-125]
submitter = "Gnome"
attribution = "Lucius Annaeus Seneca"
quote = "It is the quality rather than the quantity that matters."

[pre-toml-126]
submitter = "Gnome"
attribution = "Calvin Coolidge"
quote = "You don't have to explain something you never said."

[pre-toml-127]
submitter = "Gnome"
quote = "1 1 was a race-horse, 2 2 was 1 2.  When 1 1 1 1 race, 2 2 1 1 2."

[pre-toml-128]
submitter = "Gnome"
quote = "In an avalanche, no snowflake ever feels responsible."

[pre-toml-129]
submitter = "Gnome"
quote = "If you can't read this, blame a teacher."

[pre-toml-130]
submitter = "Gnome"
attribution = "Spock, Wolf in the Fold, stardate 3615.4"
quote = "In the strict scientific sense we all feed on death -- even vegetarians."

[pre-toml-131]
submitter = "Gnome"
quote = "I have many CHARTS and DIAGRAMS.."

[pre-toml-132]
submitter = "Gnome"
attribution = "Dave Barry, What is Electricity?"
quote = "Today's scientific question is: What in the world is electricity?  And where does it go after it leaves the toaster?"

[pre-toml-133]
submitter = "Gnome"
attribution = "Steve Jobs"
quote = "Innovation distinguishes between a leader and a follower."

[pre-toml-134]
submitter = "Gnome"
quote = "Contest void where prohibited by law."

[pre-toml-135]
submitter = "Gnome"
attribution = "Pink Floyd"
quote = "With/Without - and who'll deny it's what the fighting's all about?"

[pre-toml-136]
submitter = "Gnome"
quote = "If you explain so clearly that nobody can misunderstand, somebody will."

[pre-toml-137]
submitter = "Gnome"
quote = "Please remain calm, it's no use both of us being hysterical at the same time."

[pre-toml-138]
submitter = "Gnome"
quote = "Don't put off for tomorrow what you can do today because if you enjoy it today, you can do it again tomorrow."

[pre-toml-139]
submitter = "Gnome"
attribution = "Plato"
quote = "No evil can happen to a good man."

[pre-toml-140]
submitter = "Gnome"
attribution = "Princess Leia Organa"
quote = "Would it help if I got out and pushed?"

[pre-toml-141]
submitter = "Gnome"
attribution = "Dwight Eisenhower"
quote = "Things are more like they are today than they ever were before."

[pre-toml-142]
submitter = "Gnome"
quote = "Paranoia is just heightened awareness."

[pre-toml-143]
submitter = "Gnome"
quote = "ASCII a stupid question, you get an EBCDIC answer."

[pre-toml-144]
submitter = "Gnome"
quote = "Stress has been pinpointed as a major cause of illness.  To avoid overload and burnout, keep stress out of your life.  Give it to others instead.  Learn the Gaslight treatment, the Are you talking to me?  Technique, and the Do you feel okay?  You look pale.  Approach.  Start with negotiation and implication.  Advance to manipulation and humiliation.  Above all, relax and have a nice day."

[pre-toml-145]
submitter = "Gnome"
quote = "The best defense against logic is ignorance."

[pre-toml-146]
submitter = "Gnome"
attribution = "Larry Wall"
quote = "I'm sure a mathematician would claim that 0 and 1 are both very interesting numbers. :-)"

[pre-toml-147]
submitter = "Gnome"
quote = "Life, n.: A whim of several billion cells to be you for a while."

[pre-toml-148]
submitter = "Gnome"
quote = "SUN Microsystems: The Network IS the Load Average."

[pre-toml-149]
submitter = "Gnome"
quote = "Dammit Jim, I'm an actor, not a doctor."

[pre-toml-150]
submitter = "Gnome"
quote = "You can't go home again, unless you set $HOME."

[pre-toml-151]
submitter = "Artemis"
attribution = "Brenen Keller, twitter"
quote = "A QA engineer walks into a bar.  Orders a beer.  Orders 0 beers.  Orders 99999999999 beers.  Orders a lizard.  Orders -1 beers.  Orders a ueicbksjdhd.  First real customer walks in and asks where the bathroom is.  The bar bursts into flames, killing everyone."

[pre-toml-152]
submitter = "Victor"
quote = "GNU EMACS = Generally Not Used, Except by Middle-Aged Computer Scientists."

[pre-toml-153]
submitter = "Victor"
attribution = "Java Language Tutorial"
quote = "The primary difference [...] is that the Java program will reliably and obviously crash, whereas the C Program will do something obscure."

[pre-toml-154]
submitter = "Victor"
attribution = "Alan, Linux kernel pre-2.1.91-1"
quote = "Please skip to the bottom of this file if you ate lunch recently."

[pre-toml-155]
submitter = "IrrelevantSwack"
attribution = "IrrelevantSwack, after a fan failed."
quote = "Have you considered public execution?  It works wonders for motivation."

[pre-toml-156]
submitter = "Gnome"
quote = "Some things Man was never meant to know.  For everything else, there's Google."

[pre-toml-157]
submitter = "Gnome"
quote = "Failure is not an option -- it comes bundled with Windows."

[pre-toml-158]
submitter = "Gnome"
quote = "Computer games don't affect kids; I mean if Pac-Man affected us as kids, we'd all be running around in darkened rooms, munching magic pills and listening to repetitive electronic music."

[pre-toml-159]
submitter = "Gnome"
quote = "COBOL programmers understand why women hate periods."

[pre-toml-160]
submitter = "Gnome"
quote = "Artificial Intelligence usually beats natural stupidity."

[pre-toml-161]
submitter = "Gnome"
quote = "To err is human .. to really foul up requires the root password."

[pre-toml-162]
submitter = "Gnome"
quote = "Like car accidents, most hardware problems are due to driver error."

[pre-toml-163]
submitter = "Gnome"
quote = "If at first you don't succeed; call it version 1.0"

[pre-toml-164]
submitter = "Gnome"
quote = "If Python is executable pseudocode, then perl is executable line noise."

[pre-toml-165]
submitter = "Gnome"
quote = "Programmers are tools for converting caffeine into code."

[pre-toml-166]
submitter = "Gnome"
quote = "Why do we want intelligent terminals when there are so many stupid users?"

[pre-toml-167]
submitter = "Gnome"
quote = "I can't uninstall it, there seems to be some kind of 'Uninstall Shield'."

[pre-toml-168]
submitter = "Gnome"
quote = "See daddy ?  All the keys are in alphabetical order now."

[pre-toml-169]
submitter = "Gnome"
quote = "Hey! It compiles! Ship it!"

[pre-toml-170]
submitter = "Gnome"
quote = "SUPERCOMPUTER: what it sounded like before you bought it."

[pre-toml-171]
submitter = "Gnome"
quote = "Yo moma is like HTML: Tiny head, huge body."

[pre-toml-172]
submitter = "Gnome"
quote = "Windows Vista: It's like upgrading from Bill Clinton to George W. Bush."

[pre-toml-173]
submitter = "Gnome"
quote = "The more I C, the less I see."

[pre-toml-174]
submitter = "Gnome"
quote = "Life would be so much easier if we only had the source code."

[pre-toml-175]
submitter = "Gnome"
quote = "My software never has bugs.  It just develops random features."

[pre-toml-176]
submitter = "Gnome"
quote = "The only problem with troubleshooting is that sometimes trouble shoots back."

[pre-toml-177]
submitter = "Gnome"
quote = "Crap .. Someone knocked over my recycle bin .. There's icons all over my desktop .."

[pre-toml-178]
submitter = "Gnome"
quote = "Relax, its only ONES and ZEROS !"

[pre-toml-179]
submitter = "Gnome"
quote = "rm -rf /bin/laden"

[pre-toml-180]
submitter = "Gnome"
quote = "The great thing about Object Oriented code is that it can make small, simple problems look like large, complex ones."

[pre-toml-181]
submitter = "Gnome"
quote = "If brute force doesn't solve your problems, then you aren't using enough."

[pre-toml-182]
submitter = "Gnome"
attribution = "Michael Sinz"
quote = "Programming is like sex, one mistake and you have to support it for the rest of your life."

[pre-toml-183]
submitter = "Gnome"
quote = "Unix is user-friendly.  It's just very selective about who its friends are."

[pre-toml-184]
submitter = "Gnome"
quote = "Microsoft: You've got questions.  We've got dancing paperclips."

[pre-toml-185]
submitter = "Gnome"
quote = "I'm not anti-social; I'm just not user friendly"

[pre-toml-186]
submitter = "Gnome"
quote = "The world is coming to an end .. SAVE YOUR BUFFERS !"

[pre-toml-187]
submitter = "Gnome"
quote = "If you don't want to be replaced by a computer, don't act like one."

[pre-toml-188]
submitter = "Gnome"
quote = "Better to be a geek than an idiot."

[pre-toml-189]
submitter = "Gnome"
quote = "After Perl everything else is just assembly language."

[pre-toml-190]
submitter = "Gnome"
quote = "Difference between a virus and windows ?  Viruses rarely fail."

[pre-toml-191]
submitter = "Gnome"
quote = "Hardware: The parts of a computer system that can be kicked."

[pre-toml-192]
submitter = "Gnome"
quote = "Those who can't write programs, write help files."

[pre-toml-193]
submitter = "Gnome"
quote = "You know you're a geek when .. You try to shoo a fly away from the monitor with your cursor.  That just happened to me.  It was scary."

[pre-toml-194]
submitter = "Gnome"
quote = "Who is General Failure?  And why is he reading my disk?"

[pre-toml-195]
submitter = "Gnome"
quote = "Keyboard not found .. Press any key to continue."

[pre-toml-196]
submitter = "Gnome"
quote = "General Failure is a superior of Major Malfunction, who is searching for Private Files."

[pre-toml-197]
submitter = "Gnome"
quote = "Windows, problems?  Reboot!  Linux, problems?  Be root!"

[pre-toml-198]
submitter = "Gnome"
attribution = "Bill Gates, 1993"
quote = "The Internet?  We are not interested in it."

[pre-toml-199]
submitter = "Gnome"
quote = "Computers are like Air Conditioners, they stop working when you open Windows."

[pre-toml-200]
submitter = "Gnome"
quote = "Unexpected call for quote, try again in 24 hours."

[pre-toml-201]
submitter = "segfault"
attribution = "Eric Diven"
quote = "Sorry I missed your comment of many months ago.  I no longer build software; I now make furniture out of wood.  The hours are long, the pay sucks, and there's always the opportunity to remove my finger with a table saw, but nobody asks me if I can add an RSS feed to a DBMS, so there's that :)"

[pre-toml-202]
submitter = "segfault"
attribution = "Bruce Schneier"
quote = "We have knowingly and willingly built the architecture of a police state, just so companies can show us ads."

[pre-toml-203]
submitter = "Gnome"
quote = "The factory of the future will have only two employees, a man, and a dog.  The man will be there to feed the dog.  The dog will be there to keep the man from touching the equipment."

[pre-toml-204]
submitter = "Gnome"
quote = "For a list of all the ways technology has failed to improve the quality of life, please press three."

[pre-toml-205]
submitter = "Gnome"
quote = "If computers get too powerful, we can organize them into committees.  That'll do them in."

[pre-toml-206]
submitter = "Gnome"
attribution = "Steve Wozniak"
quote = "Never trust a computer you can't throw out a window."

[pre-toml-207]
submitter = "Gnome"
quote = "Never let a computer know you're in a hurry."

[pre-toml-208]
submitter = "Gnome"
quote = "The attention span of a computer is only as long as its power cord."

[pre-toml-209]
submitter = "Gnome"
quote = "The trouble with programmers is that you can never tell what a programmer is doing until it's too late."

[pre-toml-210]
submitter = "Gnome"
quote = "Everyone is born a genius, but the process of living de-geniuses them."

[pre-toml-211]
submitter = "Gnome"
quote = "Once a new technology rolls over you, if you're not part of the steamroller, you're part of the road."

[pre-toml-212]
submitter = "Gnome"
quote = "A computer lets you make more mistakes faster than any invention in human history -- with the possible exceptions of handguns and tequila."

[pre-toml-213]
submitter = "Gnome"
quote = "The real danger is not that computers will begin to think like people, but that people will begin to think like computers."

[pre-toml-214]
submitter = "Gnome"
quote = "The future masters of technology will have to be light-hearted and intelligent.  The machine easily masters the grim and the dumb"

[pre-toml-215]
submitter = "Gnome"
quote = "Technology is ruled by two types of people: those who manage what they do not understand, and those who understand what they do not manage."

[pre-toml-216]
submitter = "Gnome"
quote = "Any sufficiently advanced technology is indistinguishable from magic."

[pre-toml-217]
submitter = "Gnome"
quote = "Computers make it easier to do a lot of things, but most of the things they make it easier to do don't need to be done."

[pre-toml-218]
submitter = "Gnome"
quote = "It's not computer literacy that we should be working on, but sort of human literacy.  Computers have to become human-literate."

[pre-toml-219]
submitter = "Gnome"
quote = "A computer will do what you tell it to do, but that may be much different from what you had in mind."

[pre-toml-220]
submitter = "Gnome"
attribution = "Albert Einstein"
quote = "It has become appallingly obvious that our technology has exceeded our humanity."

[pre-toml-221]
submitter = "Gnome"
quote = "One machine can do the work of 50 ordinary people.  No machine can do the work of one extraordinary person."

[pre-toml-222]
submitter = "Gnome"
quote = "People are slow, sloppy and brilliant thinkers; machines are fast, accurate and stupid."

[pre-toml-223]
submitter = "Gnome"
quote = "Technology is a queer thing.  It brings you great gifts with one hand, and it stabs you in the back with the other"

[pre-toml-224]
submitter = "Gnome"
attribution = "Isaac Asimov"
quote = "The saddest aspect of life right now is that science gathers knowledge faster than society gathers wisdom."

[pre-toml-225]
submitter = "Gnome"
attribution = "Bill Gates"
quote = "The first rule of any technology used in a business is that automation applied to an efficient operation will magnify the efficiency.  The second is that automation applied to an inefficient operation will magnify the inefficiency."

[pre-toml-226]
submitter = "segfault"
attribution = "Jeff Waugh"
quote = "Why do people find DNS so difficult?  It's just cache invalidation and naming things."

[pre-toml-227]
submitter = "segfault"
quote = "I can tell you a UDP joke, but I'm not sure you'll get it."

[pre-toml-228]
submitter = "segfault"
attribution = "George Bernard Shaw"
quote = "If you have an apple and I have an apple and we exchange apples then you and I will still each have one apple.  But if you have an idea and I have an idea and we exchange these ideas, then each of us will have two ideas."

[pre-toml-229]
submitter = "Kris"
attribution = "Kris"
quote = "Pro advice: don't get python jobs.. You think it'll be a good time, it will not be a good time."

[pre-toml-230]
submitter = "Gnome"
attribution = "Gnome"
quote = "Computer people can't number, it's not our department."

[pre-toml-231]
submitter = "James"
attribution = "James"
quote = "My marble smooth brain comes up with the best takes."

[pre-toml-232]
submitter = "SinDemon"
attribution = "SinDemon"
quote = "I have a professional interest in heads."

[pre-toml-233]
submitter = "Gnome"
attribution = "Gnome"
quote = "Ehh, soldering is one of those things that takes a million hours of practice."

[pre-toml-234]
submitter = "Kris"
quote = "In feb I set a phone on fire in the office and had to ya-yeet it off my desk.  It left a small crater in the carpet while it burned out."

[pre-toml-235]
submitter = "Artemis"
attribution = "Artemis"
quote = "And, in just a more general sense, this is swack.  We know what's swackening.  We even, if we're feeling daring, call each other swackers.  We like tech and all the rest of that, and while we can have some heated swacker moments, I don't think anyone here is going to outright claim that they're absolutely right about everything and refuse to engage in a conversation meant to improve both parties' understanding?  So, you know.  We like this stuff a lot.  Remember the human on the other side, however enthusiastic we might be about the subject."

[pre-toml-236]
submitter = "unreturnable"
attribution = "unreturnable"
quote = '''Latin doesn't automatically mean "I win this argument"'''

[pre-toml-237]
submitter = "unreturnable"
attribution = "unreturnable"
quote = "If a lightbulb said 100 lumen but then actually was 90 I'd take it back."

[pre-toml-238]
submitter = "crox"
attribution = "crox"
quote = "'tis the way of the world now, everyone thinks everything is a quick fix."

[pre-toml-239]
submitter = "segfault"
quote = """
```python
with open("data/day4.txt") as o: print(len([p for p in [eval("{\""+s.replace("\\n", ",").replace(" ", ",").replace(":",'":"').replace(",",'","').strip()+"\"}") for s in map(str.strip, o.read().strip().split("\\n\\n"))] if (len(p)==8 or (len(p)==7 and "cid" not in p)) and (1920<=int(p["byr"])<=2002) and (2010<=int(p["iyr"])<=2020) and (2020<=int(p["eyr"])<=2030) and (len(p["hgt"])>2 and ((150<=int(p["hgt"][:-2])<=193) if p["hgt"][-2:]=="cm" else (59<=int(p["hgt"][:-2])<=76))) and (len(p["hcl"])==7 and p["hcl"][0]=="#" and int(p["hcl"][1:],16)) and (p["ecl"] in set(["amb", "blu", "brn", "gry", "grn", "hzl", "oth"])) and (len(p["pid"])==9 and int(p["pid"]))]))
```
"""

[pre-toml-240]
submitter = "IrrelevantSwack"
quote = " .. fuck"

[pre-toml-241]
submitter = "James"
attribution = "James"
quote = "I have very nuanced opinions."

[pre-toml-242]
submitter = "Victor"
attribution = "Victor"
quote = "RON's dream has finally come true."

[pre-toml-243]
submitter = "Victor"
attribution = "Victor"
quote = "We can use the society money to buy those COVID-19 tests."

[pre-toml-244]
submitter = "Gnome"
attribution = "basically everyone when refering to Swansea Intranet services"
quote = "This is HCI 11/10"

[pre-toml-245]
submitter = "Gnome"
attribution = "Joss, in every email ever"
quote = "The Swansea Hacking Society"

[pre-toml-246]
submitter = "James"
attribution = "James"
quote = "We should come up with a hall of fame for how badly people can mangle our name."

[pre-toml-247]
submitter = "Gnome / unreturnable"
attribution = "a typical swan_hack conversation"
quote = "Pub? Pub? Pub!"

[pre-toml-248]
submitter = "Gnome"
attribution = "Gnome, after a pipe burst in the Linux lab"
quote = "Pipes.. O how they are such inconsiderate little tubes of hope and fluid traversal, they offer so much for us and yet can deliver so little when you most depend upon them.  It is with great unfortune and much aplomb that we have been forced to entake the unthinkable and inconceivable, to declare full and total dictatorship upon the pipes of this great civilisation, we shall not use them whilst they continue to mock us!  As a result of these tragic events, the circumstance we now find ourselves in and frankly, the wrong kind of indoor weather for a meeting we have decided, henceforth declared and now ratified with the power vested upon us by yourselves, the people, the otherwise and absolute re-location of our societies Annual General Meeting to an as of yet unspecified, unknown and undecided upon number of orbital revolutions in your near futures. *mic drop*"

[pre-toml-249]
submitter = "Gnome"
quote = "```(input.split(' ')[0].to_i < @buffer.length + 1) ? move_buffer(input.split(' ')[0].to_i) : error if input[0].to_i.is_a?(Integer)```"

[pre-toml-250]
submitter = "segfault"
attribution = "segfault"
quote = "This world is called Erlang, but people decided to do other things."

[pre-toml-251]
submitter = "Bun"
attribution = "Bun"
quote = "I just followed the Arch wiki, it's like Stack Overflow, just plug in commands!"

[pre-toml-252]
submitter = "SinDemon"
attribution = "SinDemon"
quote = "Both are valid because words are fake and language is just made up noises."

[pre-toml-253]
submitter = "Victor"
attribution = "Larry Wall in <199709041935.MAA27136@wall.org>"
quote = 'A "goto" in Perl falls into the category of hard things that should be possible, not easy things that should be easy.'

[pre-toml-254]
submitter = "crox"
attribution = "Brandolini's Law"
quote = "The amount of energy needed to refute bullshit is an order of magnitude larger than to produce it."

[pre-toml-255]
submitter = "Victor"
quote = """
Is Windows a Virus?

No, Windows is not a virus.  Here's what viruses do:
n1.  They replicate quickly - okay, Windows does that.
n2.  Viruses use up valuable system resources, slowing down the system as they do so - okay, Windows does that.
n3.  Viruses will, from time to time, trash your hard disk - okay, Windows does that too.
n4.  Viruses are usually carried, unknown to the user, along with valuable programs and systems.  Sigh .. Windows does that, too.
n5.  Viruses will occasionally make the user suspect their system is too slow (see 2) and the user will buy new hardware.  Yup, that's with Windows, too.

Until now it seems Windows is a virus but there are fundamental differences: Viruses are well supported by their authors, are running on most systems, their program code is fast, compact and efficient and they tend to become more sophisticated as they mature.  So Windows is not a virus.

It's a bug.
"""

[pre-toml-256]
submitter = "IrrelevantSwack"
attribution = "IrrelevantSwack"
quote = "Thousands of pipes we can shout at each other down.  If you shout down 80, it's normal.  If you shout down 443, every time you want to say anything you have to shout code words at each other first"

[pre-toml-257]
submitter = "segfault"
quote = "Monads are useful only every other Tuesday."

[pre-toml-258]
submitter = "segfault"
quote = '''Monads are easy to understand, they're just the crystallisation of: "we're scared of side-effects so we sweep them under the rug and pretend they're not eating the floorboards"'''

[pre-toml-259]
submitter = "segfault"
attribution = "Dawson's First Law of Computing"
source = "https://twitter.com/BruceDawson0xB/status/1120381406700429312"
quote = "O(n^2) is the sweet spot of badly scaling algorithms: fast enough to make it into production, but slow enough to make things fall down once it gets there."

[pre-toml-260]
submitter = "Victor"
attribution = "Matt Welsh"
quote = "Linux poses a real challenge for those with a taste for late-night hacking (and/or conversations with God)."

[pre-toml-261]
submitter = "Gnome"
quote = """```ruby
ls = File.read("history").split("\n"); m = ARGV.length; t = Array.new(m, 0); ls.each { |li| (0..m-1).each { |i| t[i] += 1 if li.start_with?(ARGV[i]) } }; puts "total\t#{ls.length}"; (0..m-1).each { |i| puts "#{ARGV[i]}\t#{t[i]}"}
```
"""

[pre-toml-262]
submitter = "Gnome"
attribution = "Kris"
quote = "[we're] just taking potshots @ C++, which really is too easy."

[pre-toml-263]
submitter = "Gnome"
attribution = "Gnome"
quote = '''Overloading, also known as "lets just make every single time you call that operator now unclear as to what exactly it does!"'''

[pre-toml-264]
submitter = "Gnome"
attribution = "segfault"
quote = '''Overloading, aka "you best hope your editor can figure out what this actually is when you're fifteen files deep, otherwise good luck"'''

[pre-toml-265]
submitter = "Gnome"
attribution = "unreturnable, in regards to overloading in Java"
quote = "Hey it's perfectly simple.  It'll call the thing that calls the thing that maybe is the thing that once was an interface but now we changed it to a class that everything now has to extend from which calls the thing that in the end was just a Hashmap"

[pre-toml-266]
submitter = "Victor"
attribution = "Drew DeVault on working with the KDE team"
quote = "It was great to meet those folks and work with them for a while.  It'll take me some time to get the taste of C++ out of my mouth, though!"

[pre-toml-267]
submitter = "Gnome"
quote = """
There was an Indian Chief, and he had three squaws, and kept them in three teepees.  When he would come home late from hunting, he would not know which teepee contained which squaw, being dark and all.  He went hunting one day, and killed a hippopotamus, a bear, and a buffalo.  He put the a hide from each animal into a different teepee, so that when he came home late, he could feel inside the teepee and he would know which squaw was inside.

Well after about a year, all three squaws had children.  The squaw on the bear had a baby boy, the squaw on the buffalo hide had a baby girl.  But the squaw on the hippopotamus had a girl and a boy.  So what is the moral of the story?

The squaw on the hippopotamus is equal to the sum of the squaws on the other two hides.
"""

[pre-toml-268]
submitter = "Gnome"
attribution = "unreturnable"
quote = "If it was built in Rust your corpse just melts away once it's done being used"

[pre-toml-269]
submitter = "Gnome"
attribution = "Artemis"
quote = "I will build my body out of COBOL, I will exist past the heat death of the universe, but I'll be broke because I have to pay the one last COBOL dev to maintain me"

[pre-toml-270]
submitter = "Gnome"
attribution = "segfault"
quote = "In C++ an exception was thrown during the destructor so a broken skeleton is left behind, in C you explode in a glorious segfault"

[pre-toml-271]
submitter = "Gnome"
attribution = "Apple"
quote = "Life would be so much easier if there is nice documentation with what is going on in the code"

[pre-toml-272]
submitter = "Gnome"
attribution = "Artemis"
quote = "The universe is running on Go and God gave the heap infinite memory.  Your corpse is just dead code, forever lying in the heap"

[pre-toml-273]
submitter = "Gnome"
attribution = "Authur C. Clarke"
quote = "Two possibilities exist: either we are alone in the Universe or we are not.  Both are equally terrifying."

[pre-toml-274]
submitter = "Gnome"
attribution = "Professor Brian Cox"
quote = "I think one of the reasons why anthropogenic climate change is so difficult for a certain type of person to accept is that atmospheres seem ethereal and tenuous and incapable of trapping enough heat to modify the temperature on a planet significantly.  For such people I suggest a trip to Venus, where they will be squashed and boiled and dissolved on the surface of Earth's twin."

[pre-toml-275]
submitter = "Gnome"
attribution = "Professor Brian Cox"
quote = "We need to shift our focus.  We live in a solar system of wonders, of planets of storms and moons of ice, of landscapes and vistas that stir the imagination and enrich the soul - a system of limitless resources, limitless beauty, and limitless potential.  If we don't go there, we'll never go anywhere.  And if we go nowhere, then we'll have no future at all."

[pre-toml-276]
submitter = "segfault"
attribution = "Jon Ribbens"
quote = "PHP is a minor evil perpetrated and created by incompetent amateurs, whereas Perl is a great and insidious evil perpetrated by skilled but perverted professionals."

[pre-toml-277]
submitter = "Gnome"
attribution = "Neil DeGrasse Tyson"
quote = "The good thing about science is that it's true whether or not you believe in it."

[pre-toml-278]
submitter = "Gnome"
attribution = "Lord William Thomson Kelvin, circa 1900"
quote = "There is nothing new to be discovered in physics now.  All that remains is more and more precise measurement."

[pre-toml-279]
submitter = "meetowl"
attribution = "meetowl"
quote = "As a former committee member, I have experience in the swackening."

[pre-toml-280]
submitter = "Gnome"
attribution = "Various"
quote = "No."

[pre-toml-281]
submitter = "Gnome"
attribution = "Christiaan Huygens"
quote = "aaaaaaacccccdeeeeeghiiiiiiillllmmnnnnnnnnnooooppqrrstttttuuuuu."

[pre-toml-282]
submitter = "Gnome"
attribution = "Roy Batty"
quote = "I've seen things you people wouldn't believe.  Attack ships on fire off the shoulder of Orion.  I watched C-beams glitter in the dark near the Tannhäuser Gate.  All those moments will be lost in time, like tears in rain.  Time to die."

[pre-toml-283]
submitter = "Gnome"
attribution = "Seneca, Natural Questions, Book 7, first century"
quote = "The time will come when diligent research over long periods will bring to light things which now lie hidden.  A single lifetime, even though entirely devoted to the sky, would not be enough for the investigation of so vast a subject, and so this knowledge will be unfolded only through long successive ages.  There will come a time when our descendants will be amazed that we did not know things that are so plain to them .. Many discoveries are reserved for ages still to come, when memory of us will have been effaced.  Our Universe is a sorry little affair unless it has in it something for every age to investigate .. Nature does not reveal her mysteries once and for all."

[pre-toml-284]
submitter = "Gnome"
attribution = "T. H. Huxley, 1887"
quote = "The known is finite, the unknown infinite; intellectually we stand on an islet in the midst of an illimitable ocean of inexplicability.  Our business in every generation is to reclaim a little more land."

[pre-toml-285]
submitter = "Gnome"
attribution = "Albertus Magnus, thirteenth century"
quote = "Do there exist many worlds, or is there but a single world?  This is one of the most noble and exalted questions in the study of Nature."

[pre-toml-286]
submitter = "Volanti"
attribution = "Volanti"
quote = "I literally borked the autograder with a puny infinite loop."

[pre-toml-287]
submitter = "segfault"
attribution = "Leah Velleman"
source = "https://twitter.com/leahvelleman/status/1377829865504833536"
quote = "Honestly, a lot of free software is free as in piano -- It's right there.  Nobody is stopping you.  You could totally spend hours of painstaking labor getting it carried up your front steps or built from a clusterfuck of diffs and patches or whatever.  Everyone knows you won't."

[pre-toml-288]
submitter = "Victor"
attribution = "Bjarne Stroustrup, 2021"
quote = "There's never been a shortage of people predicting that C++ will be dead in 2 years."

[pre-toml-289]
submitter = "Victor"
attribution = "Bjarne Stroustrup, 2021"
quote = "I should have invented a 'C++ inside' sticker"

[pre-toml-290]
submitter = "segfault"
attribution = "Twitter"
quote = "To err is human.. to really mess up requires root or undefined behaviour"

[pre-toml-291]
submitter = "meetowl"
attribution = "Pwn All The Things, Twitter"
quote = "In a certain sense, every program on Windows begins by asking itself the perennial question: am I the 1998 Barbie Riding Club game, or can I run the program normally?"

[pre-toml-292]
submitter = "Victor"
attribution = "`fortune`"
quote = "Okay, Okay -- I admit it.  You didn't change that program that worked just a little while ago; I inserted some random characters into the executable.  Please forgive me.  You can recover the file by typing in the code over again, since I also removed the source."

[pre-toml-293]
submitter = "unreturnable"
attribution = "unreturnable, in reference to Cryptocurrency"
quote = "Short term profit at the cost of the environment.  Where have I heard this before"

[pre-toml-294]
submitter = "meetowl"
attribution = "meetowl, in reference to Cryptocurrency"
quote = '''In general, it's not in human nature to understand the concept of "short-term loss for long-term gain"'''

[pre-toml-295]
submitter = "Victor"
attribution = "Aldous Huxley, Brave New World"
quote = "There was a thing called Heaven; but all the same they used to drink enormous quantities of alcohol."

[pre-toml-296]
submitter = "segfault"
attribution = "John M. Barry"
quote = "When you mix politics with science, you get politics."

[pre-toml-297]
submitter = "Victor"
attribution = "Milton Friedman"
quote = "Nothing is so permanent as a temporary government program."

[pre-toml-298]
submitter = "Victor"
attribution = "curl(1) manual page"
quote = "As you will see below, the number of features will make your head spin!"

[pre-toml-299]
submitter = "segfault"
attribution = "Physics Textbook #17,389,243"
quote = "Aristotle said a bunch of stuff that was wrong.  Galileo and Newton fixed things up.  Then Einstein broke everything again.  Now we've basically got it all worked out, except for small stuff, big stuff, hot stuff, cold stuff, fast stuff, heavy stuff, dark stuff, turbulence and the concept of time."

[pre-toml-300]
submitter = "segfault"
quote = '''```python
def isprime(n): return not re.match(r"^1?$|^(11+?)\1+$", "1"*n)
```'''

[pre-toml-301]
submitter = "Gnome"
attribution = "Douglas Adams"
source = "The Restaurant at the End of the Universe"
quote = "In the beginning the Universe was created.  This made a lot of people very angry, and has been widely regarded as a bad move."

[pre-toml-302]
submitter = "Amethyst"
attribution = "Carl Sagan"
quote = "If you wish to make an apple pie from scratch, you must first invent the Universe."

[pre-toml-303]
submitter = "segfault"
attribution = "The Mahabharata (Ancient Sanskrit Epic)"
quote = """
जो सो रहा हो उसे तो जगा सकते हैं, लेकिन जो आँखे मूँद कर सोने का अभिनय कर रहा हो उसे कैसे जगाएंगे
You can wake the one who is sleeping, but how will you wake the one who is pretending to sleep with his eyes closed?
"""

[pre-toml-304]
submitter = "segfault"
attribution = "Some comment on slashdot"
quote = "Destroying the privacy of several billion people is not an adequate price to pay for capturing a dozen or even a hundred bad guys.  Sure it did get them some.  So would carpet-bombing New York City.  Success alone is a worthless measure without taking cost into account."

[2021-08-06]
submitter = "segfault"
attribution = "Edsger Dijkstra"
quote = "Computer Science is no more about computers than Astronomy is about telescopes."

[2021-08-06-1]
submitter = "Victor"
quote = """
A is for awk, which runs like a snail, and
B is for biff, which reads all your mail.
C is for cc, as hackers recall, while
D is for dd, the command that does all.
E is for emacs, which rebinds your keys, and
F is for fsck, which rebuilds your trees.
G is for grep, a clever detective, while
H is for halt, which may seem defective.
I is for indent, which rarely amuses, and
J is for join, which nobody uses.
K is for kill, which makes you the boss, while
L is for lex, which is missing from DOS.
M is for more, from which less was begot, and
N is for nice, which it really is not.
O is for od, which prints out things nice, while
P is for passwd, which reads in strings twice.
Q is for quota, a Berkeley-type fable, and
R is for ranlib, for sorting ar table.
S is for spell, which attempts to belittle, while
T is for true, which does very little.
U is for uniq, which is used after sort, and
V is for vi, which is hard to abort.
W is for whoami, which tells you your name, while
X is, well, X, of dubious fame.
Y is for yes, which makes an impression, and
Z is for zcat, which handles compression.
"""
source = "THE ABC'S OF UNIX"

[2021-08-10-1]
submitter = "segfault"
attribution = "David L. Goodstein"
source = "States of Matter (1985 edition)"
quote = "Ludwig Boltzmann, who spent much of his life studying statistical mechanics, died in 1906, by his own hand.  Paul Ehrenfest, carrying on the work, died similarly in 1933.  Now it is our turn to study statistical mechanics."

[2021-08-21-1]
submitter = "segfault"
attribution = "Tom Forsyth"
source = "https://twitter.com/tom_forsyth/status/1427395128755294218"
quote = "Use the simplest thing, then let the profiler convince you otherwise."

[2021-08-21-2]
submitter = "segfault"
attribution = "Alisa Tao"
source = "https://twitter.com/alisa_tao/status/1181193451330768897"
quote = "OH: the two hardest problems in computer science are cache invalidation and rampant misogyny."

[2021-08-27-1]
submitter = "segfault"
attribution = """Charles "Tony" Hoare"""
source = "The Emperor's Old Clothes, 1980 Turing Award Lecture"
quote = "There are two ways of constructing a software design: One way is to make it so simple that there are obviously no deficiencies.  The other way is to make it so complicated that there are no obvious deficiencies."

[2021-08-27-2]
submitter = "segfault"
attribution = "Ken Thompson"
source = "Reflections on Trusting Trust, 1984 Turing Award Lecture"
quote = "To what extent should one trust a statement that a program is free of Trojan horses? Perhaps it is more important to trust the people who wrote the software."

[2021-08-27-3]
submitter = "segfault"
attribution = "Douglas Adams"
source = "Last Chance to See"
quote = "I am rarely happier than when spending an entire day programming my computer to perform automatically a task that would otherwise take me a good ten seconds to do by hand."

[2021-08-30-1]
submitter = "segfault"
attribution = "A Cypherpunk's Manifesto, 1993"
source = "https://www.activism.net/cypherpunk/manifesto.html"
quote = "Privacy is necessary for an open society in the electronic age.  Privacy is not secrecy.  A private matter is something one doesn't want the whole world to know, but a secret matter is something one doesn't want anybody to know.  Privacy is the power to selectively reveal oneself to the world."

[2021-09-03-1]
submitter = "segfault"
attribution = "HTTP 451 Unavailable For Legal Reasons"
source = "https://en.wikipedia.org/wiki/HTTP_451"
quote = """
```http
HTTP/1.1 451 Unavailable For Legal Reasons
Link: <https://search.example.net/legal>; rel="blocked-by"
Content-Type: text/html

<html>
 <head><title>Unavailable For Legal Reasons</title></head>
 <body>
  <h1>Unavailable For Legal Reasons</h1>
  <p>This request may not be serviced in the Roman Province
  of Judea due to the Lex Julia Majestatis, which disallows
  access to resources hosted on servers deemed to be
  operated by the People's Front of Judea.</p>
 </body>
</html>
```
"""

[2021-09-08-1]
submitter = "segfault"
quote = "I have two kinds of problems, the urgent and the important.  The urgent are not important, and the important are never urgent."
attribution = "Dwight D. Eisenhower"
source = "The Eisenhower Matrix"

[2021-09-10-1]
submitter = "segfault"
quote = """
What does it mean to have a human brain?

I act on impulse most of the time, and otherwise do what I can to design a life that rewards my impulses with beautiful outcomes.  I think designing games is like that: designing little spaces that reward my avatar's impulses with beautiful outcomes.  Only, when I make a game I can share the experience with you; you can inhabit the same space, embody the same avatar, perhaps act on the same impulses, and – if serendipity allows – behold the same beautiful outcomes.

Through making and playing with games and other art, I hope to come to some deeper understanding of not the science of my brain, but the experience and meaning of being some specific person.
"""
attribution = "droqen"
source = "https://www.droqen.com/1112/"

[2021-09-10-2]
submitter = "segfault"
quote = "Human beings face ever more complex and urgent problems, and their effectiveness in dealing with these problems is a matter that is critical to the stability and continued progress of society."
attribution = "Douglas Engelbart"

[2021-09-10-3]
submitter = "segfault"
quote = "For a successful technology, honesty must take precedence over public relations, for nature cannot be fooled."
attribution = "Richard Feynman"

[2021-09-10-4]
submitter = "segfault"
quote = "English uses a lot of idioms, it's almost like the whole lanugage is an inside joke."
attribution = "Anna Kipnis"
source = "The Double Fine Adventure Documentary"

[2021-09-10-5]
submitter = "segfault"
quote = "For evil to flourish, it only requires good men to do nothing."
attribution = "Simon Wiesenthal"

[2021-09-10-6]
submitter = "segfault"
quote = """
The road to wisdom? - Well, it's plain
and simple to express:
> Err
> and err
> and err again
> but less
> and less
> and less.
"""
attribution = "Piet Hein"
source = "http://www.sophilos.net/GrooksofPietHein"

[2021-09-10-7]
submitter = "segfault"
quote = "Problems worthy of attack prove their worth by fighting back!"
attribution = "Piet Hein"
source = "http://www.sophilos.net/GrooksofPietHein"

[2021-09-22-1]
submitter = "segfault"
attribution = "Eliza Weisman"
source = "https://twitter.com/mycoliza/status/1440702345168388101"
quote = """
data structure optimization protips:
- constant factors are always bigger than you think they are
- _n_ will always be smaller than you think it's gonna be
- arrays stay winning
- the hardest problem in computer science is “how to malloc just the right amount of array”
- malloc is the second-biggest constant factor
- but the constant factor that matters the most is bounds checking
- the only thing worse than doing a lot of bounds checking is doing an OOB read/write
"""

[2021-09-30]
submitter = "Gnome"
quote = "turns out finding the average internal volume of a sheep is pretty hard"
attribution = "Amethyst"

[2021-09-30-1]
submitter = "Gnome"
quote = "If you cooked a whole Ram, how many bites would it take to eat the edible parts, and hence, how many rams do you need to have 16 Giga bites of Ram?"
attribution = "Galaxyshark"

[2021-09-30-2]
submitter = "Gnome"
quote = "Goose hacked socks"
attribution = "segfault"

[2021-10-05-1]
submitter = "segfault"
attribution = "THE CIRNO LICENSE"
source = "https://twitter.com/ablative_sasha/status/1428084447879081985"
quote = """
```               THE STRONGEST PUBLIC LICENSE
                 Draft 1, November 2010

Everyone is permitted to copy and distribute verbatim or modified
copies of this license document, and changing it is allowed as long
as the name is changed.

                 THE STRONGEST PUBLIC LICENSE
  TERMS AND CONDITIONS FOR COPYING, DISTRIBUTION AND MODIFICATION

  ⑨. This licence document permits you to DO WHAT THE FUCK YOU WANT TO
     as long as you APPRECIATE CIRNO AS THE STRONGEST IN GENSOKYO.

This program is distributed in the hope that it will be THE STRONGEST,
but WITHOUT ANY WARRANTY; without even the implied warranty of
USEFULNESS or FITNESS FOR A PARTICULAR PURPOSE.
```
"""

[2021-10-5-2]
submitter = "Gnome"
attribution = "Amethyst"
quote = "Two things in this universe are infinite - The universe, and the amount of people willing to pay for an overpriced phone contract."

[2021-10-8-1]
submitter = "Gnome"
attribution = "Sakata Gintoki"
quote = "The best way to live a full life is to be a child, no matter what your age."

[2021-10-8-2]
submitter = "Gnome"
attribution = "Heraclitus"
quote = "One cannot step twice in the same river."

[2021-10-8-3]
submitter = "Gnome"
attribution = "Socrates"
quote = "The only thing I know is that I know nothing."

[2021-10-8-4]
submitter = "Gnome"
attribution = "Jean-Paul Sarte"
quote = "Everything that exists is born for no reason, carries on living through weakness, and dies by accident."

[2021-10-15-1]
submitter = "Gnome"
attribution = "Terry Pratchett"
quote = "Once we were blobs in the sea, and then fishes, and then lizards and rats and then monkeys, and hundreds of things in between.  This hand was once a fin, this hand once had claws! In my human mouth I have the pointy teeth of a wolf and the chisel teeth of a rabbit and the grinding teeth of a cow! Our blood is as salty as the sea we used to live in! When we're frightened, the hair on our skin stands up, just like it did when we had fur.  We are history! Everything we've ever been on the way to becoming us, we still are."

[2021-10-15-2]
submitter = "Gnome"
attribution = "Donald E. Knuth"
quote = "If you find that you're spending almost all your time on theory, start turning some attention to practical things; it will improve your theories.  If you find that you're spending almost all your time on practice, start turning some attention to theoretical things; it will improve your practice."

[2021-10-16-1]
submitter = "Gnome"
attribution = "George Canning"
quote = "I can prove anything by statistics except the truth."

[2021-10-18-1]
submitter = "Gnome"
attribution = "Gnome"
quote = "And all because I'm an idiot, essentially"

[2021-10-18-2]
submitter = "Victor"
attribution = "Swansea University"
quote = """
Welcome to Meeting Room 212

Maximum Capcity is 1

Enjoy the space!
"""

[2021-11-9-1]
submitter = "Gnome"
attribution = "Dwight D Eisenhower"
quote = "Plans are useless, but planning is indispensable."

[2021-11-9-2]
submitter = "Gnome"
attribution = "astroboy"
quote = ".. My laptop committed sudoku."

[2021-11-10-1]
submitter = "segfault"
attribution = "John Maynard Keynes"
quote = "Let us not submit to the vile doctrine of the nineteenth century that every enterprise must justify itself in pounds, shillings and pence of cash income … Why should we not add in every substantial city the dignity of an ancient university or a European capital … an ample theatre, a concert hall, a dance hall, a gallery, cafes, and so forth. Assuredly we can afford this and so much more. Anything we can actually do, we can afford. … We are immeasurably richer than our predecessors. Is it not evident that some sophistry, some fallacy, governs our collective action if we are forced to be so much meaner than they in the embellishments of life?"

[2021-11-21-1]
submitter = "Gnome"
attribution = "Asher"
quote = "Java.  Pure torture."

[2021-11-24-1]
submitter = "Asher"
attribution = "JamesTK | Urban Dictionary"
quote ="""The men who program in C++ are Real Men. The women who program in C++ are Real Men too. You can spot a C++ programmer from their testosterone fueled swagger, and the unbelievable amount of contempt they inject into the phrase Java "programmer". They'll probably do the air quotes and all."""
source = "https://www.urbandictionary.com/define.php?term=C%2B%2B"

[2021-11-24-2]
submitter = "Amethyst"
attribution = "MasterMind"
quote = "I didn't say cheese wasnt science"

[2021-11-28-1]
submitter = "segfault"
attribution = "Linus Torvalds"
source = "https://lkml.org/lkml/2020/5/29/1038"
quote = """
Longer lines are simply useful. Part of that is that we aren't
programming in the 80's any more, and our source code is fundamentally
wider as a result.

Yes, local iteration variables are still called 'i', because more
context just isn't helpful for some anonymous counter. Being concise
is still a good thing, and overly verbose names are not inherently
better.

But still - it's entirely reasonable to have variable names that are
10-15 characters and it makes the code more legible. Writing things
out instead of using abbreviations etc.
"""

[2021-11-28-2]
submitter = "segfault"
attribution = "Linus Torvalds"
source = "https://lkml.org/lkml/2020/5/29/1038"
quote = """
I find it completely irrelevant if
somebody says that their kernel compile takes 10 hours because they
are doing kernel development on a Raspberry PI with 4GB of RAM.

People with restrictive hardware shouldn't make it more inconvenient
for people who have better resources. Yes, we'll accommodate things to
within reasonable limits. But no, 80-column terminals in 2020 isn't
"reasonable" any more as far as I'm concerned. People commonly used
132-column terminals even back in the 80's, for chrissake, don't try
to make 80 columns some immovable standard.
"""

[2021-12-1-1]
submitter = "Gnome"
attribution = "Gnome, after incorrectly fixing (adding) a typo to this file, then removing it again (twice), because they're dumb"
quote = "Even with requirements and design, Gnome is still capable of adding bugs to an empty text file, as well as to text that did not have any."

[2021-12-02-1]
submitter = "Asher"
attribution = "https://stackoverflow.com/users/512923/johnwbyrd"
source = "https://stackoverflow.com/a/37947583"
quote = "At some point in your life, please read 'What every computer scientist should know about floating point numbers' and have the appropriate amount of fear."

[2021-12-03-1]
submitter = "unreturnable"
attribution = "Praxideke Meng"
source = "The Expanse: Caliban's war"
quote = "It had been a failure, but it was a failure he understood, and that made it a victory."

[2021-12-08-1]
submitter = "Gnome"
attribution = "Kurzgesagt"
quote = "We became self aware only to realise this story is not about us."
source = "https://www.youtube.com/watch?v=JXeJANDKwDc"

[2021-12-08-2]
submitter = "Gnome"
attribution = "Kurzgesagt"
quote = "Close your eyes, count to 1.  That's how long forever feels."
source = "https://www.youtube.com/watch?v=JXeJANDKwDc"

[2021-12-08-3]
submitter = "Gnome"
attribution = "The Doctor"
quote = "Immortality isn't living forever.  Immortality is everybody else dying."
source = "The Girl Who Died, 2015"

[2021-12-08-4]
submitter = "Gnome"
attribution = "The Doctor"
quote = """
How many seconds in eternity?

There's this mountain of pure diamond.  It takes an hour to climb it and an hour to go around it.  Every hundred years.  A little bird comes and sharpens its beak on the mountain.  And within time, the mountain is chiselled away.  The first second of eternity has passed.

You might think that's one hell of a long time.

Personally, I think that's one hell of a bird.
"""
source = "Heavens Sent, 2015"

[2021-12-22-1]
submitter = "Victor"
attribution = "Steve Bagley"
quote = "I don't understand why this is even part of Java, but for some reason it is."
source = "https://www.youtube.com/watch?v=Opqgwn8TdlM"

[2022-01-14-1]
submitter = "Gnome"
attribution = "Ernest Rutherford"
quote = "All science is either physics or stamp collecting."

[2022-01-18-1]
submitter = "segfault"
attribution = "Jonathan Blow"
quote = "When you're solving a specific problem you can often be very efficient, and when you're solving a general problem you often can't be very efficient, because efficiency requires assumptions, sometimes, or invariants you can guarantee, and the more general you are trying to be, the fewer invariants you can guarantee."
source = "https://www.youtube.com/watch?v=bMMOesLMWXs"

[2022-01-20-1]
submitter = "Gnome"
attribution = "Neil DeGrasse Tyson"
quote = "Humans are emotionally fragile, perennially gullible, hopelessly ignorant masters of an insignificantly small speck in the cosmos.  Have a nice day."
source = "Death by Black Hole"

[2022-02-02-1]
submitter = "segfault"
quote = 'Antoine de Saint-Exupery, the French writer and aircraft designer, said that, "A designer knows he has arrived at perfection not when there is no longer anything to add, but when there is no longer anything to take away." More programmers should judge their work by this criterion. Simple programs are usually more reliable, secure, robust and efficient than their complex cousins, and easier to build and to maintain.'
attribution = "Jon Bentley"
source = "Programming Pearls (2nd Edition)"

[2022-02-03-1]
submitter = "segfault"
quote = "Everything should be built top-down, except the first time."
attribution = "Alan Perlis"

[2022-02-03-2]
submitter = "Victor"
quote = "I understand that scissors can beat paper, and I get how rock can beat scissors, but there's no way paper can beat rock. Paper is supposed to magically wrap around rock leaving it immobile? Why can't paper do this to scissors? Screw scissors, why can't paper do this to people? Why aren't sheets of college ruled notebook paper constantly suffocating students as they attempt to take notes in class? I'll tell you why. Because paper can't beat anybody, a rock would tear it up in two seconds. When I play rock paper scissors, I always choose rock. Then when somebody claims to have beaten me with their paper I can punch them in the face with my already clenched fist and say, oh sorry, I thought paper would protect you."
attribution = "Unknown"

[2022-02-13]
submitter = "Gnome"
quote = "You can be creative, or productive, but not both."
attribution = "Various"

[2022-02-15]
submitter = "Gnome"
quote = "We are in the process of inadvertently altering our climate through exhaustion of fossil fuels."
attribution = "Carl Sagan, 1978"
source = "The Tonight Show with Johnny Carson, March 2nd 1978"

[2022-02-16]
submitter = "Gnome"
quote = """
Consider the following declarations.

The North Star is the brightest star in the nighttime sky. The Sun is a yellow star. What goes up must come down. On a dark night you can see millions of stars with the unaided eye. In space there is no gravity. A compass points north. Days get shorter in the winter and longer in the summer. Total solar eclipses are rare. At high noon, the Sun is directly overhead. The Sun rises in the east and sets in the west. The Moon comes out at night. On the equinox there are 12 hours of day and 12 hours of night. The Southern Cross is a beautiful constellation.

Every statement in the above paragraph is false.
"""
attribution = "Neil DeGrasse Tyson"

[2022-02-19-1]
submitter = "Gnome"
quote = "There cannot be a language more universal and more simple, more free from errors and from obscurities, that is to say more worthy to express the invariable relations of natural things .. [Mathematics] seems to be a faculty of the human mind destined to supplement the shortness of life and the imperfection of the senses."
attribution = "Joseph Fourier"
source = "Analytic Theory of Heat, 1822"

[2022-02-19-2]
submitter = "Gnome"
quote = """
When you are risen on the eastern horizon
You have filled every land with your beauty ..
Though you are far away, your rays are on Earth
"""
attribution = "Akhnaton, 1370 BCE"

[2022-02-19-3]
submitter = "Gnome"
quote = """
When on high the heaven had not been named,
Firm ground below had not been called by name ...
No reed hut had been matted, no marsh land had appeared,
When no god whatever had been brought into being,
Uncalled by name, their destinations undetermined -
Then it was the gods were formed ...
"""
attribution = "Enuma Elish - the Babylonian creation myth, late 3rd millenium BCE"

[2022-02-19-4]
submitter = "Gnome"
quote = "It takes courage to be afraid."
attribution = "Montaigne"
source = "Essays, III, 6, 1588"

[2022-02-19-5]
submitter = "Gnome"
quote = "The first day or so, we all pointed to our countries.  The third or fourth day, we were pointing to our continents.  By the fifth day, we were aware of only one Earth."
attribution = "Prince Sultan Bin Salmon Al-Suad"

[2022-02-19-6]
submitter = "Gnome"
quote = "I am not a pessimist.  To percieve evil where it exists is, in my opinion, a form of optimism."
attribution = "Roberto Rossellini"

[2022-02-26-1]
submitter = "segfault"
quote = """
When you fire that first shot, no matter how right you feel, you have no idea who's going to die.

You don't know whose children are going to scream and burn. How many hearts will be broken. How mnay lives shattered. How much blood will spill until everybody does what they were always going to have to do from the very beginning: sit down and talk.

Listen to me. Listen. I just want you to think. Do you know what thinking is? It's just a fancy word for changing your mind.
"""
attribution = "The Doctor"
source = "The Zygon Inversion (2015)"

[2022-02-26-2]
submitter = "Gnome"
quote = "The universe is big, it’s vast and complicated, and ridiculous. And sometimes, very rarely, impossible things just happen and we call them miracles."
attribution = "The Doctor"
source = "The Pandorica Opens, 2010"

[2022-02-26-3]
submitter = "Gnome"
quote = "The way I see it, every life is a pile of good things and bad things. The good things don’t always soften the bad things, but vice versa the bad things don’t always spoil the good things and make them unimportant."
attribution = "The Doctor"
source = "Vincent and the Doctor, 2010"

[2022-02-26-4]
submitter = "Gnome"
quote = "Some people live more in 20 years than others do in 80. It’s not the time that matters, it’s the person."
attribution = "The Doctor"
source = "The Lazarus Experiment, 2007"

[2022-02-26-5]
submitter = "Gnome"
quote = "There’s a lot of things you need to get across this universe. Warp drive… wormhole refractors… You know the thing you need most of all? You need a hand to hold."
attribution = "The Doctor"

[2022-02-26-6]
submitter = "Gnome"
quote = """
It wouldn’t be as good. It's hard to talk about the importance of an imaginary hero. But heroes are important: Heroes tell us something about ourselves. History tells us who we used to be, documentaries tell us who we are now; but heroes tell us who we want to be.

And a lot of our heroes depress me. But when they made this particular hero, they didn't give him a gun; they gave him a screwdriver, to fix things. They didn't give him a tank or a warship or an x-wing fighter; they gave him a box, from which you can call for help. And they didn't give him a superpower or pointy ears or a heat-ray, they gave him an extra heart. They gave him two hearts! And that's an extraordinary thing.

There will never come a time when we don't need a hero like the Doctor.
"""
attribution = "Steven Moffat"

[2022-02-26-7]
submitter = "Gnome"
quote = "There are worlds out there where the sky is burning, where the seas sleep, and the rivers dream; people made of smoke and cities made of song. Somewhere there's danger, somewhere there's injustice, somewhere else the tea's getting cold. Come on, Ace. We've got work to do."
attribution = "The Doctor"
source = "Survival, 1989"

[2022-02-26-8]
submitter = "Gnome"
quote = "Great men are forged in fire. It is the privilege of lesser men to light the flame"
attribution = "The War Doctor"
source = "Day of the Doctor, 2013"

[2022-02-26-9]
submitter = "Gnome"
quote = "Winning? Is that what you think it’s about? I’m not trying to win. I’m not doing this because I want to beat someone, or because I hate someone, or because I want to blame someone. It’s not because it’s fun. God knows it’s not because it’s easy. It’s not even because it works because it hardly ever does.. I DO WHAT I DO BECAUSE IT’S RIGHT! Because it’s decent! And above all, it’s kind! It’s just that.. Just kind."
attribution = "The Doctor"
source = "The Doctor Falls, 2017"

[2022-02-26-10]
submitter = "Gnome"
quote = "After sleeping through a hundred million centuries we have finally opened our eyes on a sumptuous planet, sparkling with colour, bountiful with life. Within decades we must close our eyes again. Isn't it a noble, an enlightened way of spending our brief time in the sun, to work at understanding the universe and how we have come to wake up in it?"
attribution = "Richard Dawkins"
source = "The Greatest Show On Earth"

[2022-02-26-11]
submitter = "Gnome"
quote = "We are going to die, and that makes us the lucky ones. Most people are never going to die because they are never going to be born. The potential people who could have been here in my place but who will in fact never see the light of day outnumber the sand grains of Sahara. Certainly those unborn ghosts include greater poets than Keats, scientists greater than Newton. We know this because the set of possible people allowed by our DNA so massively exceeds the set of actual people. In the teeth of those stupefying odds it is you and I, in our ordinariness, that are here. We privileged few, who won the lottery of birth against all odds, how dare we whine at our inevitable return to that prior state from which the vast majority have never stirred?"
attribution = "Richard Dawkins"
source = "The Greatest Show On Earth"

[2022-02-26-12]
submitter = "Gnome"
quote = "Never gonna give you up"
attribution = "Stock, Aitken and Waterman"

[2022-02-27-1]
submitter = "segfault"
quote = "Of course, the real question is... where did I get the cup of tea? Answer? I'm the Doctor. Just accept it."
attribution = "The Doctor"
source = "The Witch's Familiar, 2015"

[2022-02-28-1]
submitter = "Gnome"
quote = "It is hardly an exaggeration to say that the tip of the radicle [the root] thus endowed [with sensitivity], and having the power of directing the movements of the adjoining parts, acts like the brain of one of the lower animals; the brain being seated within the anterior end of the body, recieving impressions from the sense-organs, and directing the several movements."
attribution = "Charles and Francis Darwin"
source = "The Power and Movement of Plants"

[2022-02-28-2]
submitter = "Gnome"
quote = "I think I can safely say that nobody understands quantum mechanics."
attribution = "Richard Feynman"

[2022-02-28-3]
submitter = "Gnome"
quote = """
Sir:

   Some recent work by E.Fermi and L. Slizard, which has been communicated to me in manuscript, leads me to expect that the element uranium may be turned into a new and important source of energy in the near future.
"""
attribution = "Albert Einstein, 1939, in a letter to US President Franklin D. Roosevelt"
source = "Various, but also https://manhattanprojectbreactor.hanford.gov/files.cfm/AlbertEinstein.pdf"

[2022-02-28-4]
submitter = "Gnome"
quote = """
Look again at that dot. That's here. That's home. That's us. On it everyone you love, everyone you know, everyone you ever heard of, every human being who ever was, lived out their lives. The aggregate of our joy and suffering, thousands of confident religions, ideologies, and economic doctrines, every hunter and forager, every hero and coward, every creator and destroyer of civilization, every king and peasant, every young couple in love, every mother and father, hopeful child, inventor and explorer, every teacher of morals, every corrupt politician, every "superstar", every "supreme leader", every saint and sinner in the history of our species lived there - on a mote of dust suspended in a sunbeam.

The Earth is a very small stage in a vast cosmic arena. Think of the rivers of blood spilled by all those generals and emperors so that, in glory and triumph, they could become the momentary masters of a fraction of a dot. Think of the endless cruelties visited by the inhabitants of one corner of this pixel on the scarcely distinguishable inhabitants of some other corner, how frequent their misunderstandings, how eager they are to kill one another, how fervent their hatreds.

Our posturings, our imagined self-importance, the delusion that we have some privileged position in the Universe, are challenged by this point of pale light. Our planet is a lonely speck in the great enveloping cosmic dark. In our obscurity, in all this vastness, there is no hint that help will come from elsewhere to save us from ourselves.

The Earth is the only world known so far to harbor life. There is nowhere else, at least in the near future, to which our species could migrate. Visit, yes. Settle, not yet. Like it or not, for the moment the Earth is where we make our stand.

It has been said that astronomy is a humbling and character-building experience. There is perhaps no better demonstration of the folly of human conceits than this distant image of our tiny world. To me, it underscores our responsibility to deal more kindly with one another, and to preserve and cherish the pale blue dot, the only home we've ever known.
"""
attribution = "Carl Sagan, Pale Blue Dot, 1994"
source = "Pale Blue Dot"

[2022-02-28-5]
submitter = "Gnome"
quote = "The entire Earth is but a point, and the place of our own inhabitance but a minute corner of it."
attribution = "Marcus Aurelius, Meditations, CA. 170"

[2022-02-28-6]
submitter = "Gnome"
quote = "They journeyed a long time and found nothing. At length they discerned a small light, which was the Earth.. [But] they could not find the smallest reason to suspect that we and our fellow-citizens of this globe have the honor to exist."
attribution = "Voltaire, Micromegas"
source = "A Phillosophical History, 1752"

[2022-02-28-7]
submitter = "Gnome"
quote = "The planets, in their various stages of development, are subjected to the same formative forces that operate on our earth, and have, therefore, the same geologic formation, and probably life, of our own past, and perhaps future; but. further than this, these forces are acting, in some cases, under totally different conditions from those under which they operate on the earth, and hence must evolve forms different from those ever known to man. The value of such material as this to the comparative sciences is too obvious to need discussion."
attribution = "Robert H. Goddard, 1907"

[2022-02-28-8]
submitter = "Gnome"
quote = "For the first time in my life, I saw the horizon as a curved line. It was accentuated by a thin seam of dark blue light - our atmosphere. Obviously, this was not the \"ocean\" of air I had been told it was so many times in my life. I was terrified by its fragile appearance."
attribution = "Ulf Merbold (German Astronaut), 1988"

[2022-02-28-9]
submitter = "Gnome"
quote = "It is a law of nature that Earth and all other bodies should remain in their proper places and be moved from them only by violence."
attribution = "Aristotle, Physics"

[2022-02-28-10]
submitter = "Gnome"
quote = "[I]t's too late to make any improvements now. The universe is finished; the copestone's on, and the chips were carted off a million years ago."
attribution = "Herman Melville"
source = "Moby Dick, Chapter 2"

[2022-03-06-1]
submitter = "Gnome"
quote = "When you ask for someone's name, you're essentially asking what noise you should make to get their attention."
attribution = "High Philosophy, Twitter"

[2022-03-09-1]
submitter = "Gnome"
quote = """
When Spring returns
Perhaps I will no longer be in the World.
Today I wish I could think of spring as a person
So that I could imagine her crying for me
When she sees that she's lost her only friend.
But spring isn't even a thing:
Not even the flowers or green leaves return.
There are new flowers, new green leaves.
There are new balmy days.
Nothing returns, nothing repeats,
Because everything is new.
"""
attribution = "Fernando Pessoa, When Spring Returns"

[2022-03-09-2]
submitter = "Gnome"
quote = "A map of the World that does not include Utopia is not worth even glancing at, for it leaves out the one country at which Humanity is always landing.  And when Humanity lands there, it looks out, and, seeing a better country, sets sail."
attribution = "Oscar Wilde, The Soul Of A Man Under Socialism"
source = "http://www.wilde-online.info/the-soul-of-man-under-socialism-page11.html"

[2022-03-09-3]
submitter = "Gnome"
quote = "If science, like art, is to perform its mission truly and fully, it's achievements must enter not only superficially but with their inner meanings into the conciousness of the people."
attribution = "Albert Einstein, 1939"

[2022-03-09-4]
submitter = "Gnome"
quote = "Shall we .. choose death, because we cannot forget our quarrels? We appeal as human beings: Remember your humanity, and forget the rest."
attribution = "Bertrand Russell and Albert Einstein (read by Joseph Rotblat), 1955"
source = "https://www.atomicheritage.org/key-documents/russell-einstein-manifesto"

[2022-03-09-5]
submitter = "gnome"
quote = "Lorem ipsum dolor sit amet, consectetur adipiscing elit, sed do eiusmod tempor incididunt ut labore et dolore magna aliqua. Ut enim ad minim veniam, quis nostrud exercitation ullamco laboris nisi ut aliquip ex ea commodo consequat. Duis aute irure dolor in reprehenderit in voluptate velit esse cillum dolore eu fugiat nulla pariatur. Excepteur sint occaecat cupidatat non proident, sunt in culpa qui officia deserunt mollit anim id est laborum."
attribution = "Cicero"
source = "Lorem Ipsum comes from sections 1.10.32 and 1.10.33 of \"de Finibus Bonorum et Malorum\" (The Extremes of Good and Evil) by Cicero, written in 45 BC."

[2022-03-11-1]
submitter = "Gnome"
quote = "What's the use of having developed a science well enough to make predictions if, in the end, all we're willing to do is stand around and wait for them to come true?"
attribution = "Sherwood Rowland"

[2022-03-13-01]
submitter = "Gnome"
quote = "Wow the irony of someone called segfault asking if there's an issue"
attribution = "segfault"

<<<<<<< HEAD
[2022-03-15-1]
submitter = "Gnome"
quote = "It is difficult to say exactly why skirts are perceived strictly as a woman’s garment. This is to say, are skirts perceived as feminine because women wear them or do women wear them because skirts are perceived as feminine?"
attribution = "Vox Clamantis In Deserto"
source = "https://www.voxclamantisindeserto.us/2018/02/14/en/a-guys-guide-to-great-skirts-for-men"
=======
[2022-03-13-02]
submitter = "Victor"
quote = "Daylight saving time: Only the government would believe that you could cut a foot off the top of a blanket, sew it to the bottom, and have a longer blanket."
attribution = "unknown"
>>>>>>> b3200ae6
<|MERGE_RESOLUTION|>--- conflicted
+++ resolved
@@ -2087,15 +2087,13 @@
 quote = "Wow the irony of someone called segfault asking if there's an issue"
 attribution = "segfault"
 
-<<<<<<< HEAD
-[2022-03-15-1]
-submitter = "Gnome"
-quote = "It is difficult to say exactly why skirts are perceived strictly as a woman’s garment. This is to say, are skirts perceived as feminine because women wear them or do women wear them because skirts are perceived as feminine?"
-attribution = "Vox Clamantis In Deserto"
-source = "https://www.voxclamantisindeserto.us/2018/02/14/en/a-guys-guide-to-great-skirts-for-men"
-=======
 [2022-03-13-02]
 submitter = "Victor"
 quote = "Daylight saving time: Only the government would believe that you could cut a foot off the top of a blanket, sew it to the bottom, and have a longer blanket."
 attribution = "unknown"
->>>>>>> b3200ae6
+
+[2022-03-15-1]
+submitter = "Gnome"
+quote = "It is difficult to say exactly why skirts are perceived strictly as a woman’s garment. This is to say, are skirts perceived as feminine because women wear them or do women wear them because skirts are perceived as feminine?"
+attribution = "Vox Clamantis In Deserto"
+source = "https://www.voxclamantisindeserto.us/2018/02/14/en/a-guys-guide-to-great-skirts-for-men"
