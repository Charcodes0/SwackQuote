--- conflicted
+++ resolved
@@ -4472,14 +4472,18 @@
 attribution = "exurb1a, How to Party at the End of Meaning"
 source = "https://www.youtube.com/watch?v=Jv79l1b-eoI"
 
-<<<<<<< HEAD
+[2024-04-08-Picard-On-Anger]
+submitter = "Charlotte"
+quote = "I think, when one has been angry for a very long time, one gets used to it. And it becomes comfortable, like old leather. And finally... it becomes so familiar that one can't remember feeling any other way."
+attribution = "Captain Picard, Star Trek TNG S4 E12"
+
+#750
+
 [2024-03-28-about-as-long-since-adding-the-last-moral-speech-as-in-the-show-but-then-we-get-the-finale]
 submitter = "segfault"
 quote = "Human progress isn't measured by industry.  It's measured by the value you place on a life.  An unimportant life.  A life without privilege.  The boy who died on the river, that boy's value is your value.  That's what defines an age.  That's... what defines a species."
 attribution = "The Doctor, Doctor Who, Thin Ice, 2017"
 source = "https://www.youtube.com/watch?v=DVvHBZcwXS8"
-
-#750
 
 [2024-03-28-tumblr-has-some-pearls-of-wisdom]
 submitter = "segfault"
@@ -4502,12 +4506,4 @@
 attribution = 'Sammy "AAA" Fox @theresnotime@fox.nexus'
 source = "https://fox.nexus/@theresnotime/112184231101482232"
 
-#752 — Remember to update this, in counts of five!
-=======
-[2024-04-08-Picard-On-Anger]
-submitter = "Charlotte"
-quote = "I think, when one has been angry for a very long time, one gets used to it. And it becomes comfortable, like old leather. And finally... it becomes so familiar that one can't remember feeling any other way."
-attribution = "Captain Picard, Star Trek TNG S4 E12"
-
-#750
->>>>>>> 7a794a12
+#753 — Remember to update this, in counts of five!