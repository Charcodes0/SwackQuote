--- conflicted
+++ resolved
@@ -4006,11 +4006,9 @@
 quote = "Clara sometimes asks me if I dream. \"Of course I dream\", I tell her. \"Everybody dreams\". \"But what do you dream about?\", she'll ask. \"The same thing everybody dreams about\", I tell her. \"I dream about where I'm going\". She always laughs at that. \"But you're not going anywhere, you're just wandering about\". That's not true. Not anymore. I have a new destination. My journey is the same as yours, the same as anyone's. It's taken me so many years, so many lifetimes, but at last I know where I'm going. Where I've always been going. Home. The long way around."
 attribution = "The Doctor, The Day of the Doctor, 2013"
 
-<<<<<<< HEAD
 [2022-12-02-anyone-for-chess]
 submitter = "segfault"
-quote = "Four minutes? That's ages! What if I get bored? I need a television- a couple of books- anyone for chess?"
+quote = "Four minutes? That's ages! What if I get bored? I need a television - a couple of books - anyone for chess?"
 attribution = "The Doctor, The Night of the Doctor, 2013"
-=======
-#677 - Remember to update this, in counts of five!
->>>>>>> 3f12e0a4
+
+#678 - Remember to update this, in counts of five!