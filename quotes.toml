[pre-toml-1]
submitter = "segfault"
quote = "Don't worry if it doesn't work right.  If everything did, you'd be out of a job."
attribution = "Mosher's Law of Software Engineering."

[pre-toml-2]
submitter = "IrrelevantSwack"
quote = "Never go to the same pub twice, it's how the spies find you."
attribution = "Oliver"

[pre-toml-3]
submitter = "segfault"
quote = "Always code as if the guy who ends up maintaining your code will be a violent psychopath who knows where you live."
attribution = "John F. Woods"

[pre-toml-4]
submitter = "segfault"
quote = "The trouble with programmers is that you can never tell what a programmer is doing until it's too late."
attribution = "Seymour Cray"

[pre-toml-5]
submitter = "Gnome"
quote = "Sometimes it pays to stay in bed on Monday, rather than spending the rest of the week debugging Monday's code."
attribution = "Dan Salomon"

#5

[pre-toml-6]
submitter = "Gnome"
quote = "Code is like humour.  When you have to explain it, it's bad."
attribution = "Cory House"

[pre-toml-7]
submitter = "Gnome"
quote = "Optimism is an occupational hazard of programming: feedback is the treatment."
attribution = "Kent Beck"

[pre-toml-8]
submitter = "Gnome"
quote = "First, solve the problem.  Then, write the code."
attribution = "Will J. Doors"

[pre-toml-9]
submitter = "Gnome"
quote = "Give someone a program, frustrate them for a day.  Teach them to program, frustrate them for a lifetime."
attribution = "David Leinweber"

[pre-toml-10]
submitter = "Gnome"
quote = "The most disastrous thing that you can ever learn is your first programming language."
attribution = "Alan Kay"

#10

[pre-toml-11]
submitter = "Gnome"
quote = "There are 10 types of people — those who understand binary and those who do not."
attribution = "Apocryphal"

[pre-toml-12]
submitter = "Gnome"
quote = "The best thing about a boolean is even if you are wrong, you are only off by a bit."
attribution = "Unknown"

[pre-toml-13]
submitter = "Gnome"
quote = "Without requirements or design, programming is the art of adding bugs to an empty text file."
attribution = "Louis Srygley"

[pre-toml-14]
submitter = "Gnome"
quote = "The best method for accelerating a computer is the one that boosts it by 9.8 m/s²."
attribution = "Unknown"

[pre-toml-15]
submitter = "Gnome"
quote = "If builders built buildings the way programmers wrote programs, then the first woodpecker that came along would destroy civilisation."
attribution = "Weinberg's Second Law"

#15

[pre-toml-16]
submitter = "Gnome"
quote = "There are two ways to write error-free programs; only the third one works."
attribution = "Alan Perlis"

[pre-toml-17]
submitter = "Gnome"
quote = "It's not a bug — it's an undocumented feature."
attribution = "Will J. Doors"

[pre-toml-18]
submitter = "Gnome"
quote = "A good programmer is someone who always looks both ways before crossing a one-way street."
attribution = "Doug Linder"

[pre-toml-19]
submitter = "Gnome"
quote = "If debugging is the process of removing software bugs, then programming must be the process of putting them in."
attribution = "Edsger W. Dijkstra"

[pre-toml-20]
submitter = "Gnome"
quote = '''Software undergoes beta testing shortly before it's released; beta is Latin for "still doesn't work".'''
attribution = "Unknown"

#20

[pre-toml-21]
submitter = "Gnome"
quote = "In order to understand recursion, one must first understand recursion."
attribution = "Various"

[pre-toml-22]
submitter = "Gnome"
quote = "Software is like cathedrals.  First we build them, then we pray."
attribution = "Samuel T. Redwine"

[pre-toml-23]
submitter = "Gnome"
quote = "There are 2 difficult things in Software Engineering; 1) Naming things 2) Cache Invalidation and 3) Off-by-one errors."
attribution = "Martin Fowler"

[pre-toml-24]
submitter = "Gnome"
quote = "C makes it easy to shoot yourself in the foot; C++ makes it harder, but when you do it blows your whole leg off."
attribution = "Bjarne Stroustrup"

[pre-toml-25]
submitter = "Gnome"
quote = "To err is human but to really foul things up you need a computer."
attribution = "Paul R. Ehrlich"

#25

[pre-toml-26]
submitter = "Gnome"
quote = "Code never lies, Comments sometimes do."
attribution = "Ron Jeffries"

[pre-toml-27]
submitter = "Gnome"
quote = "Vim has 2 modes.  One that beeps at you, and another that ruins everything."
attribution = "Unknown"

[pre-toml-28]
submitter = "Gnome"
quote = "Profanity: The truly multi-platform programming language."
attribution = "Unknown"

[pre-toml-29]
submitter = "Gnome"
quote = "How many computer programmers does it take to change a light bulb?  None, that's a hardware problem!"
attribution = "Unknown"

[pre-toml-30]
submitter = "Gnome"
quote = "Given enough time, I can meet any software deadline."
attribution = "Unknown"

#30

[pre-toml-31]
submitter = "Gnome"
quote = "In Pascal, God is real.  Unless you declare it as integer!"
attribution = "Kristian Köhntopp"

[pre-toml-32]
submitter = "Gnome"
quote = "All software boils down to pure binary.  It works or it doesn't."
attribution = "Will J. Doors"

[pre-toml-33]
submitter = "Gnome"
quote = "Programs must be written for people to read, and only incidentally for machines to execute."
attribution = "Harold Ableson"

[pre-toml-34]
submitter = "Gnome"
quote = "Any fool can write code that a computer can understand.  Good programmers write code that humans can understand."
attribution = "Martin Fowler"

[pre-toml-35]
submitter = "Gnome"
quote = "Beware of bugs in the above code; I have only proved it correct, not tried it."
attribution = "Donald E. Knuth"

#35

[pre-toml-36]
submitter = "Gnome"
quote = "Copy and paste is a design error."
attribution = "David Parnas"

[pre-toml-37]
submitter = "Gnome"
quote = "Programming can be fun, so can cryptography; however they should not be combined."
attribution = "Kreitzberg & Shneiderman"

[pre-toml-38]
submitter = "Gnome"
quote = '''Good code is its own best documentation.  As you're about to add a comment, ask yourself, "How can I improve the code so that this comment isn't needed?" Improve the code and then document it to make it even clearer.'''
attribution = "Steve McConnell"

[pre-toml-39]
submitter = "Gnome"
quote = "I can't go to a restaurant and order food because I keep looking at the fonts on the menu."
attribution = "Donald E. Knuth"

[pre-toml-40]
submitter = "Gnome"
quote = "Any inaccuracies in this index may be explained by the fact that it has been sorted with the help of a computer."
attribution = "Donald E. Knuth"

#40

[pre-toml-41]
submitter = "Gnome"
quote = "Debugging is twice as hard as writing the code in the first place.  Therefore, if you write the code as cleverly as possible, you are, by definition, not smart enough to debug it."
attribution = "Brian Kernighan"

[pre-toml-42]
submitter = "Gnome"
quote = "Computers are good at following instructions, but not at reading your mind."
attribution = "Donald E. Knuth"

[pre-toml-43]
submitter = "Gnome"
quote = "Listen.  Strange women lying in ponds distributing swords is no basis for a system of government.  Supreme executive power derives from a mandate from the masses, not from some farcical aquatic ceremony."
attribution = "Dennis, Monty Python and the Holy Grail"

[pre-toml-44]
submitter = "Gnome"
quote = "Any code of your own that you haven't looked at for six or more months might as well have been written by someone else."
attribution = "Eagleson's Law"

[pre-toml-45]
submitter = "Gnome"
quote = '`bad_ideas :: Time -> IO ()`'
attribution = "Kris"

#45

[pre-toml-46]
submitter = "Gnome"
quote = "A programmer is a person who passes as an exacting expert on the basis of being able to turn out, after innumerable punching, an infinite series of incomprehensive answers, calculated with micrometric precisions from vague assumptions, based on debatable figures taken from inconclusive documents, and carried out on instruments of problematical accuracy, by persons of dubious reliability and questionable mentality, for the avowed purpose of annoying and confounding a hopelessly defenseless department, that was unfortunate enough to ask for the information in the first place."
attribution = "Unknown"

[pre-toml-47]
submitter = "Gnome"
quote = "Computer science education cannot make anybody an expert programmer any more than studying brushes and pigment can make somebody an expert painter."
attribution = "Eric S. Raymond"

[pre-toml-48]
submitter = "Gnome"
quote = "Computers are getting smarter all the time.  Scientists tell us that soon they will be able to talk to us.  (And by they, I mean computers.  I doubt scientists will ever be able to talk to us.)"
attribution = "Quincy Larson"

[pre-toml-49]
submitter = "Gnome"
quote = "Measuring programming progress by lines of code is like measuring aircraft building progress by weight."
attribution = "Bill Gates"

[pre-toml-50]
submitter = "Gnome"
quote = "The question of whether computers can think is like the question of whether submarines can swim."
<<<<<<< HEAD
attribution = "Edsger W. Dijkstra"
=======
attribution = "paraphrasing Edsger W. Dijkstra, Science fiction and science reality in computing, EWD 952"
>>>>>>> 2988bcaa

#50

[pre-toml-51]
submitter = "Gnome"
quote = "That's what's cool about working with computers.  They don't argue, they remember everything, and they don't drink all your beer."
attribution = "Paul Leary"

[pre-toml-52]
submitter = "Gnome"
quote = "Never trust a computer you can't throw out a window."
attribution = "Steve Wozniak"

[pre-toml-53]
submitter = "Gnome"
quote = "Should array indices start at 0 or 1?  My compromise of 0.5 was rejected without, I thought, proper consideration."
attribution = "Stan Kelly-Bootle"

[pre-toml-54]
submitter = "Gnome"
quote = "They have computers, and they may have other weapons of mass destruction."
attribution = "Janet Reno"

[pre-toml-55]
submitter = "Gnome"
quote = "The Web is like a dominatrix.  Everywhere I turn, I see little buttons ordering me to Submit."
attribution = "Nytwind"

#55

[pre-toml-56]
submitter = "Gnome"
quote = "There are two major products that come out of Berkeley: LSD and UNIX.  We don't believe this to be a coincidence."
attribution = "Jeremy S. Anderson"

[pre-toml-57]
submitter = "Gnome"
quote = "There are only two kinds of programming languages: those people always bitch about and those nobody uses."
attribution = "Bjarne Stroustrup"

[pre-toml-58]
submitter = "Gnome"
quote = "January 19th 2038 at 3:14:07 AM"
attribution = "The End of the World"

[pre-toml-59]
submitter = "Gnome"
quote = "January 1st 1970 at 00:00:00 AM"
attribution = "The Birth of the UNIX Epoch"

[pre-toml-60]
submitter = "Gnome"
quote = "First learn computer science and all the theory.  Next develop a programming style.  Then forget all that and just hack."
attribution = "George Carrette"

#60

[pre-toml-61]
submitter = "Gnome"
quote = "Controlling complexity is the essence of computer programming."
attribution = "Brian Kernighan"

[pre-toml-62]
submitter = "Gnome"
quote = "Computers are useless.  They can only give you answers."
attribution = "Pablo Picasso"

[pre-toml-63]
submitter = "Gnome"
quote = "Hello, World!"
attribution = "Brian Kernighan"

[pre-toml-64]
submitter = "Gnome"
quote = "We are Microsoft.  Lower your Anti-Virus protection and prepare to be compromised.  Resistance is futile.  Your technological uniqueness will be copy pasted.  You will be assimilated."
attribution = "Microsoft's Borg of Directors /s"

[pre-toml-65]
submitter = "Gnome"
quote = "For a long time it puzzled me how something so expensive, so leading edge, could be so useless.  And then it occurred to me that a computer is a stupid machine with the ability to do incredibly smart things, while computer programmers are smart people with the ability to do incredibly stupid things.  They are, in short, a perfect match."
attribution = "Bill Bryson"

#65

[pre-toml-66]
submitter = "Gnome"
quote = "Come to think of it, there are already a million monkeys on a million typewriters, and Discord is nothing like Shakespeare."
attribution = "Blair Houghton"

[pre-toml-67]
submitter = "Gnome"
quote = "I think Microsoft named .Net so it wouldn't show up in a Unix directory listing."
attribution = "Oktal"

[pre-toml-68]
submitter = "Gnome"
quote = "Computer language design is just like a stroll in the park.  Jurassic Park, that is."
attribution = "Larry Wall"

[pre-toml-69]
submitter = "Gnome"
<<<<<<< HEAD
quote = "The use of COBOL cripples the mind; its teaching should therefore be regarded as a criminal offense."
attribution = "Edsger W. Dijkstra, EWD498: 'How do we tell truths that might hurt?', 1975"
=======
quote = "The use of COBOL cripples the mind; its teaching should, therefore, be regarded as a criminal offence."
attribution = "Edsger W. Dijkstra, How do we tell truths that might hurt?, EWD498, 1975"
>>>>>>> 2988bcaa

[pre-toml-70]
submitter = "Gnome"
quote = "If Java had true garbage collection, most programs would delete themselves upon execution."
attribution = "Robert Sewell"

#70

[pre-toml-71]
submitter = "Gnome"
quote = "640K ought to be enough for anybody."
attribution = "Bill Gates, 1981 (oft claimed but uncited quote)"

[pre-toml-72]
submitter = "Gnome"
quote = "Software is like sex: It's better when it's free."
attribution = "Linus Torvalds"

[pre-toml-73]
submitter = "Gnome"
quote = "Welcome to the Imposter Syndrome Society!"
attribution = "Various"

[pre-toml-75]
submitter = "unreturnable"
quote = "Making mistakes is human.  Automating them is DevOps"
attribution = "Various"

[pre-toml-76]
submitter = "Gnome"
quote = "Dijkstra probably hates me."
attribution = "Linus Torvalds, in kernel/sched.c"

#75

[pre-toml-77]
submitter = "Gnome"
quote = "If you put it off long enough, it might go away."
attribution = "Various"

[pre-toml-78]
submitter = "Gnome"
quote = "Veni, vidi, vici."
attribution = "Gaius Julius Caesar"

[pre-toml-79]
submitter = "Gnome"
quote = "Why are there always boycotts?  Shouldn't there be girlcotts too?"
attribution = "argon on #Linux"

[pre-toml-80]
submitter = "Gnome"
quote = "I haven't lost my mind — it's backed up on tape somewhere."
attribution = "Unknown"

[pre-toml-81]
submitter = "Gnome"
quote = "The universe is made of stories, not of atoms."
attribution = "Muriel Rukeyser"

#80

[pre-toml-82]
submitter = "Gnome"
quote = "Don't guess — check your security regulations."
attribution = "Unknown"

[pre-toml-83]
submitter = "Gnome"
quote = "Very few profundities can be expressed in less than 80 characters."
attribution = "Unknown"

[pre-toml-84]
submitter = "Gnome"
quote = "Math is like love; a simple idea, but it can get complicated."
attribution = "Pavel Drábek or George Pólya, misattributed to R. Drábek in Galois Theory for Beginners"

[pre-toml-85]
submitter = "Gnome"
quote = "Genius is one percent inspiration and ninety-nine percent perspiration."
attribution = "Thomas Alva Edison"

[pre-toml-86]
submitter = "Gnome"
quote = "Murphy was an optimist."
attribution = "O'Toole's commentary on Murphy's Law"

#85

[pre-toml-87]
submitter = "Gnome"
quote = "Alcoholics Anonymous is when you get to drink under someone else's name."
attribution = "Unknown"

[pre-toml-88]
submitter = "Gnome"
quote = "It'll be a nice world if they ever get it finished."
attribution = "Unknown"

[pre-toml-89]
submitter = "Gnome"
quote = "Religion is something left over from the infancy of our intelligence, it will fade away as we adopt reason and science as our guidelines."
attribution = "Bertrand Russell"

[pre-toml-90]
submitter = "Gnome"
quote = "Everyone can be taught to sculpt: Michelangelo would have had to be taught how not to.  So it is with the great programmers."
attribution = "Alan Perlis"

[pre-toml-91]
submitter = "Gnome"
quote = "[Being a Vulcan] means to adopt a philosophy, a way of life which is logical and beneficial.  We cannot disregard that philosophy merely for personal gain, no matter how important that gain might be."
attribution = "Spock, Star Trek: The Original Series, Journey to Babel, stardate 3842.4"

#90

[pre-toml-92]
submitter = "Gnome"
quote = "Human beings were created by water to transport it uphill."
attribution = "Peter Wang"

[pre-toml-93]
submitter = "Gnome"
quote = "Some people have no respect for age unless it's bottled."
attribution = "Unknown"

[pre-toml-94]
submitter = "Gnome"
quote = "What the deuce is it to me?  You say that we go around the Sun.  If we went around the Moon it would not make a pennyworth of difference to me or my work."
attribution = "Arthur Conan Doyle, Sherlock Holmes, A Study in Scarlet"

[pre-toml-95]
submitter = "Gnome"
quote = "You're so narrow-minded you could see through a keyhole with both eyes."
attribution = "Molly Ivins"

[pre-toml-96]
submitter = "Gnome"
quote = "We have more to fear from the bungling of the incompetent than from the machinations of the wicked."
attribution = "Bill Davidsen"

#95

[pre-toml-97]
submitter = "Gnome"
quote = "After twelve years of therapy my psychiatrist said something that brought tears to my eyes.  He said, No hablo ingles."
attribution = "Ronnie Shakes"

[pre-toml-98]
submitter = "Gnome"
quote = "Batteries not included."
attribution = "Various"

[pre-toml-99]
submitter = "Gnome"
quote = "Where a calculator on the ENIAC is equipped with 18,000 vacuum tubes and weighs 30 tons, computers in the future may have only 1,000 vacuum tubes and perhaps weigh 1½ tons."
attribution = "Popular Mechanics, March 1949"

[pre-toml-100]
submitter = "Gnome"
quote = "It is practically impossible to teach good programming style to students that have had prior exposure to BASIC: as potential programmers they are mentally mutilated beyond hope of regeneration."
attribution = "Edsger W. Dijkstra, SIGPLAN Notices, Volume 17, Number 5"

[pre-toml-101]
submitter = "Gnome"
quote = '`signal(i, SIG_DFL); /\* crunch, crunch, crunch \*/`'
attribution = "Larry Wall in doarg.c from the perl source code"

#100

[pre-toml-102]
submitter = "Gnome"
quote = "Computers are not intelligent.  They only think they are."
attribution = "Lara Martin"

[pre-toml-103]
submitter = "Gnome"
quote = "Dyslexia means never having to say that you're ysror."
attribution = "My creator, and other fellow Lysdexics"

[pre-toml-104]
submitter = "Gnome"
quote = "If a thing's worth doing, it is worth doing badly."
attribution = "G. K. Chesterton"

[pre-toml-105]
submitter = "Gnome"
quote = "Money doesn't talk, it swears."
attribution = "Bob Dylan"

[pre-toml-106]
submitter = "Gnome"
quote = "Experience is something you don't get until just after you need it."
attribution = "Oliver's Law"

#105

[pre-toml-107]
submitter = "Gnome"
quote = "If you think the system is working, ask someone who's waiting for a prompt."
attribution = "Unknown"

[pre-toml-108]
submitter = "Gnome"
quote = "There is grandeur in this view of life, with its several powers, having been originally breathed into a few forms or into one; and that, whilst this planet has gone cycling on according to the fixed law of gravity, from so simple a beginning endless forms most beautiful and most wonderful have been, and are being, evolved."
attribution = "Charles Darwin"

[pre-toml-109]
submitter = "Gnome"
quote = "Time is an illusion, lunchtime doubly so."
attribution = "Douglas Adams, The Hitchhiker's Guide to the Galaxy"

[pre-toml-110]
submitter = "Gnome"
quote = "Where am I?  Who am I?  Am I?  I"
attribution = "Unknown"

[pre-toml-111]
submitter = "Gnome"
quote = "Win95 is not a virus; a virus does something."
attribution = "Unknown"

#110

[pre-toml-112]
submitter = "Gnome"
quote = "Reality always seems harsher in the early morning."
attribution = "Patrick Sky"

[pre-toml-113]
submitter = "Gnome"
quote = "Don't force it; get a larger hammer."
attribution = "Anthony's Law of Force"

[pre-toml-114]
submitter = "Gnome"
quote = "Narcolepulacyi, n.:  The contagious action of yawning, causing everyone in sight to also yawn."
attribution = "Various"

[pre-toml-115]
submitter = "Gnome"
quote = "A language that doesn't have everything is actually easier to program in than some that do."
attribution = "Dennis M. Ritchie"

[pre-toml-116]
submitter = "Gnome"
quote = "In a five year period we can get one superb programming language.  Only we can't control when the five year period will begin."
attribution = "Alan Perlis"

#115

[pre-toml-117]
submitter = "Gnome"
quote = '`Question = ( to ) ? be : ! be;`'
attribution = "Apocryphal, adapted from William Shakespeare, Hamlet"

[pre-toml-118]
submitter = "Gnome"
quote = "186,282 miles per second: It isn't just a good idea, it's the law!"
attribution = "Neil DeGrasse Tyson"

[pre-toml-119]
submitter = "Gnome"
quote = "Walk softly and carry a big stick."
attribution = "Theodore Roosevelt"

[pre-toml-120]
submitter = "Gnome"
quote = "Your reasoning is excellent — it's only your basic assumptions that are wrong."
attribution = "Ashleigh Brilliant"

[pre-toml-121]
submitter = "Gnome"
quote = "Absolutum obsoletum.  (If it works, it's out of date.)"
attribution = "Stafford Beer"

#120

[pre-toml-122]
submitter = "Gnome"
quote = "I can't drive 55."
attribution = "Sammy Haygar"

[pre-toml-123]
submitter = "Gnome"
quote = "Try to get all of your posthumous medals in advance."
attribution = "Unknown"

[pre-toml-124]
submitter = "Gnome"
quote = "Got a dictionary?  I want to know the meaning of life."
attribution = "Unknown"

[pre-toml-125]
submitter = "Gnome"
quote = "It is the quality rather than the quantity that matters."
attribution = "Lucius Annaeus Seneca (4 BCE – 65 CE)"

[pre-toml-126]
submitter = "Gnome"
quote = "You don't have to explain something you never said."
attribution = "Calvin Coolidge"

#125

[pre-toml-127]
submitter = "Gnome"
quote = "1 1 was a race-horse, 2 2 was 1 2.  When 1 1 1 1 race, 2 2 1 1 2."
attribution = "Unknown"

[pre-toml-128]
submitter = "Gnome"
quote = "No snowflake in an avalanche ever feels responsible."
attribution = "Stanislaw Jerzy Lec"

[pre-toml-129]
submitter = "Gnome"
quote = "If you can't read this, blame a teacher."
attribution = "Various"

[pre-toml-130]
submitter = "Gnome"
quote = "In the strict scientific sense we all feed on death — even vegetarians."
attribution = "Spock, Star Trek: The Original Series, Wolf in the Fold, stardate 3615.4"

[pre-toml-131]
submitter = "Gnome"
quote = "In politics, stupidity is not a handicap."
attribution = "Napoleon Bonaparte"

#130

[pre-toml-132]
submitter = "Gnome"
quote = "Today's scientific question is: What in the world is electricity?  And where does it go after it leaves the toaster?"
attribution = "Dave Barry, What is Electricity?"

[pre-toml-133]
submitter = "Gnome"
quote = "Innovation distinguishes between a leader and a follower."
attribution = "Steve Jobs"

[pre-toml-134]
submitter = "Gnome"
quote = "Contest void where prohibited by law."
attribution = "Various"

[pre-toml-135]
submitter = "Gnome"
quote = "With/Without — and who'll deny it's what the fighting's all about?"
attribution = "Pink Floyd"

[pre-toml-136]
submitter = "Gnome"
quote = "If you explain so clearly that nobody can misunderstand, somebody will."
attribution = "Chisholm's Second Corollary"

#135

[pre-toml-137]
submitter = "Gnome"
quote = "Please remain calm, it's no use both of us being hysterical at the same time."
attribution = "Unknown"

[pre-toml-138]
submitter = "Gnome"
quote = "Don't put off for tomorrow what you can do today because if you enjoy it today, you can do it again tomorrow."
attribution = "James A. Michener"

[pre-toml-139]
submitter = "Gnome"
quote = "No evil can happen to a good man."
attribution = "Plato (circa 428–347 BCE)"

[pre-toml-140]
submitter = "Gnome"
quote = "Would it help if I got out and pushed?"
attribution = "Princess Leia Organa"

[pre-toml-141]
submitter = "Gnome"
quote = "Things are more like they are today than they ever were before."
attribution = "Dwight Eisenhower"

#140

[pre-toml-142]
submitter = "Gnome"
quote = "Paranoia is just heightened awareness."
attribution = "Claude Steiner"

[pre-toml-143]
submitter = "Gnome"
quote = "ASCII a stupid question, you get an EBCDIC answer."
attribution = "`fortune`"

[pre-toml-144]
submitter = "Gnome"
quote = "Stress has been pinpointed as a major cause of illness.  To avoid overload and burnout, keep stress out of your life.  Give it to others instead.  Learn the Gaslight treatment, the Are you talking to me?  Technique, and the Do you feel okay?  You look pale.  Approach.  Start with negotiation and implication.  Advance to manipulation and humiliation.  Above all, relax and have a nice day."
attribution = "`fortune`"

[pre-toml-145]
submitter = "Gnome"
quote = "The best defense against logic is ignorance."
attribution = "Blaise Pascal"

[pre-toml-146]
submitter = "Gnome"
quote = "I'm sure a mathematician would claim that 0 and 1 are both very interesting numbers. :-)"
attribution = "Larry Wall"

#145

[pre-toml-147]
submitter = "Gnome"
quote = "Life, n.: A whim of several billion cells to be you for a while."
attribution = "Groucho Marx"

[pre-toml-148]
submitter = "Gnome"
quote = "SUN Microsystems: The Network IS the Load Average."
attribution = "Sun Microsystems"

[pre-toml-149]
submitter = "Gnome"
quote = "Dammit Jim, I'm an actor, not a doctor."
attribution = "Misquoted misquote from Dr. Leonard McCoy"

[pre-toml-150]
submitter = "Gnome"
quote = "You can't go home again, unless you set $HOME."
attribution = "Murphy's Clarification of Thomas Wolfe's Law"

[pre-toml-151]
submitter = "Artemis"
quote = "A QA engineer walks into a bar.  Orders a beer.  Orders 0 beers.  Orders 99999999999 beers.  Orders a lizard.  Orders -1 beers.  Orders a ueicbksjdhd.  First real customer walks in and asks where the bathroom is.  The bar bursts into flames, killing everyone."
attribution = "Brenen Keller"

#150

[pre-toml-152]
submitter = "Gnome"
quote = "GNU EMACS = Generally Not Used, Except by Middle-Aged Computer Scientists."
attribution = "Victor"

[pre-toml-153]
submitter = "Victor"
quote = "The primary difference [...] is that the Java program will reliably and obviously crash, whereas the C Program will do something obscure."
attribution = "Java Language Tutorial"

[pre-toml-154]
submitter = "Victor"
quote = "Please skip to the bottom of this file if you ate lunch recently."
attribution = "Alan, Linux kernel pre-2.1.91-1"

[pre-toml-155]
submitter = "Gnome"
quote = "Have you considered public execution?  It works wonders for motivation."
attribution = "IrrelevantSwack, after a fan failed."

[pre-toml-156]
submitter = "Gnome"
quote = "Some things humanity was never meant to know.  For everything else, there's Google."
attribution = "Unknown"

#155

[pre-toml-157]
submitter = "Gnome"
quote = "Failure is not an option — it comes bundled with Windows."
attribution = "Unknown"

[pre-toml-158]
submitter = "Gnome"
quote = "Computer games don't affect kids; I mean if Pac-Man affected us as kids, we'd all be running around in darkened rooms, munching magic pills and listening to repetitive electronic music."
attribution = "Marcus Brigstocke"

[pre-toml-159]
submitter = "Gnome"
quote = "We here at swack have declared ourselves as the official successor to the clearly dying and defunct ISO Technical Committee.  Honestly, what have standards ever done for us anyway?"
attribution = "IrrelevantSwack"

[pre-toml-160]
submitter = "Gnome"
quote = "Artificial Intelligence usually beats natural stupidity."
attribution = "Unknown"

[pre-toml-161]
submitter = "Gnome"
quote = "A crust eaten in peace is better than a banquet partaken in anxiety."
attribution = "Widely attributed to Aesop (620–564 BCE)"

#160

[pre-toml-162]
submitter = "Gnome"
quote = "Like car accidents, most hardware problems are due to driver error."
attribution = "Unknown"

[pre-toml-163]
submitter = "Gnome"
quote = "If at first you don't succeed; call it version 1.0"
attribution = "Apocryphal"

[pre-toml-164]
submitter = "Gnome"
quote = "If Python is executable pseudocode, then perl is executable line noise."
attribution = "Bruce Eckel"

[pre-toml-165]
submitter = "Gnome"
quote = "Programmers are tools for converting caffeine into code."
attribution = "Unknown"

[pre-toml-166]
submitter = "Gnome"
quote = "Why do we want intelligent terminals when there are so many stupid users?"
attribution = "Unknown"

#165

[pre-toml-167]
submitter = "Gnome"
quote = "I can't uninstall it, there seems to be some kind of 'Uninstall Shield'."
attribution = "Unknown"

[pre-toml-168]
submitter = "Gnome"
quote = "See daddy?  All the keys are in alphabetical order now."
attribution = "Unknown"

[pre-toml-169]
submitter = "Gnome"
quote = "Hey!  It compiles!  Ship it!"
attribution = "Various"

[pre-toml-170]
submitter = "Gnome"
quote = "SUPERCOMPUTER: what it sounded like before you bought it."
attribution = "Unknown"

[pre-toml-171]
submitter = "Gnome"
quote = "I'm multitasking: I can listen, ignore and forget at the same time."
attribution = "Unknown"

#170

[pre-toml-172]
submitter = "Gnome"
quote = "Windows Vista: It's like upgrading from Bill Clinton to George W. Bush."
attribution = "Unknown"

[pre-toml-173]
submitter = "Gnome"
quote = "The more I C, the less I see."
attribution = "Unknown"

[pre-toml-174]
submitter = "Gnome"
quote = "Life would be so much easier if we only had the source code."
attribution = "Unknown"

[pre-toml-175]
submitter = "Gnome"
quote = "My software never has bugs.  It just develops random features."
attribution = "Unknown"

[pre-toml-176]
submitter = "Gnome"
quote = "The only problem with troubleshooting is that sometimes trouble shoots back."
attribution = "Unknown"

#175

[pre-toml-177]
submitter = "Gnome"
quote = "Crap... Someone knocked over my recycle bin... There's icons all over my desktop..."
attribution = "Unknown"

[pre-toml-178]
submitter = "Gnome"
quote = "Relax, its only ONES and ZEROS!"
attribution = "Unknown"

[pre-toml-179]
submitter = "Gnome"
quote = "I would like to apologise to anyone whom I haven't offended yet.  Please be patient, I will get to you shortly."
attribution = "Unknown"

[pre-toml-180]
submitter = "Gnome"
quote = "The great thing about Object Oriented code is that it can make small, simple problems look like large, complex ones."
attribution = "Unknown"

[pre-toml-181]
submitter = "Gnome"
quote = "If brute force doesn't solve your problems, then you aren't using enough."
attribution = "Sherrilyn Kenyon"

#180

[pre-toml-182]
submitter = "Gnome"
quote = "Programming is like sex, one mistake and you have to support it for the rest of your life."
attribution = "Michael Sinz"

[pre-toml-183]
submitter = "Gnome"
quote = "Unix is user-friendly.  It's just very selective about who its friends are."
attribution = "Various"

[pre-toml-184]
submitter = "Gnome"
quote = "Microsoft: You've got questions.  We've got dancing paperclips."
attribution = "Unknown"

[pre-toml-185]
submitter = "Gnome"
quote = "I'm not anti-social; I'm just not user friendly."
attribution = "Various"

[pre-toml-186]
submitter = "Gnome"
quote = "The world is coming to an end... SAVE YOUR BUFFERS!"
attribution = "Unknown"

#185

[pre-toml-187]
submitter = "Gnome"
quote = "If you don't want to be replaced by a computer, don't act like one."
attribution = "Arno Allan"

[pre-toml-188]
submitter = "Gnome"
quote = "Better to be a geek than an idiot."
attribution = "Various"

[pre-toml-189]
submitter = "Gnome"
quote = "After Perl everything else is just assembly language."
attribution = "Unknown"

[pre-toml-190]
submitter = "Gnome"
quote = "Difference between a virus and windows?  Viruses rarely fail."
attribution = "Unknown"

[pre-toml-191]
submitter = "Gnome"
quote = "Hardware: The parts of a computer system that can be kicked."
attribution = "Unknown"

#190

[pre-toml-192]
submitter = "Gnome"
quote = "Those who can't write programs, write help files."
attribution = "Unknown"

[pre-toml-193]
submitter = "Gnome"
quote = "You know you're a geek when... You try to shoo a fly away from the monitor with your cursor.  That just happened to me.  It was scary."
attribution = "Unknown"

[pre-toml-194]
submitter = "Gnome"
quote = "Who is General Failure?  And why is he reading my disk?"
attribution = "Unknown"

[pre-toml-195]
submitter = "Gnome"
quote = "Keyboard not found... Press any key to continue."
attribution = "Unknown"

[pre-toml-196]
submitter = "Gnome"
quote = "General Failure is a superior of Major Malfunction, who is searching for Private Files."
attribution = "Unknown"

#195

[pre-toml-197]
submitter = "Gnome"
quote = "Windows, problems?  Reboot!  Linux, problems?  Be root!"
attribution = "Unknown"

[pre-toml-198]
submitter = "Gnome"
quote = "The Internet?  We are not interested in it."
attribution = "Bill Gates, 1993"

[pre-toml-199]
submitter = "Gnome"
quote = "Computers are like Air Conditioners, they stop working when you open Windows."
attribution = "Linus Torvalds"

[2022-03-22-01]
submitter = "Greenfoot5"
quote = "The fact that we live at the bottom of a deep gravity well, on the surface of a gas covered planet going around a nuclear fireball 90 million miles away and think this to be normal is obviously some indication of how skewed our perspective tends to be."
attribution = "Douglas Adams"

[pre-toml-201]
submitter = "segfault"
quote = "Sorry I missed your comment of many months ago.  I no longer build software; I now make furniture out of wood.  The hours are long, the pay sucks, and there's always the opportunity to remove my finger with a table saw, but nobody asks me if I can add an RSS feed to a DBMS, so there's that :)"
attribution = "Eric Diven"

#200

[pre-toml-202]
submitter = "segfault"
quote = "We have knowingly and willingly built the architecture of a police state, just so companies can show us ads."
attribution = "Bruce Schneier"

[pre-toml-203]
submitter = "Gnome"
quote = "The factory of the future will have only two employees, a man, and a dog.  The man will be there to feed the dog.  The dog will be there to keep the man from touching the equipment."
attribution = "Warren G. Bennis"

[pre-toml-204]
submitter = "Gnome"
quote = "For a list of all the ways technology has failed to improve the quality of life, please press three."
attribution = "Alice Kahn"

[pre-toml-205]
submitter = "Gnome"
quote = "If computers get too powerful, we can organize them into committees.  That'll do them in."
attribution = "Unknown"

[pre-toml-206]
submitter = "Gnome"
quote = "All the best people in life seem to like LINUX."
attribution = "Steve Wozniak"

#205

[pre-toml-207]
submitter = "Gnome"
quote = "Never let a computer know you're in a hurry."
attribution = "Various"

[pre-toml-208]
submitter = "Gnome"
quote = "The attention span of a computer is only as long as its power cord."
attribution = "Unknown"

[pre-toml-209]
submitter = "segfault"
quote = "Uh oh, found a duplicate quote."
attribution = "Gnome"

[pre-toml-210]
submitter = "Gnome"
quote = "Everyone is born a genius, but the process of living de-geniuses them."
attribution = "R. Buckminster Fuller"

[pre-toml-211]
submitter = "Gnome"
quote = "Once a new technology rolls over you, if you're not part of the steamroller, you're part of the road."
attribution = "David Gardner"

#210

[pre-toml-212]
submitter = "Gnome"
quote = "A computer lets you make more mistakes faster than any invention in human history — with the possible exceptions of handguns and tequila."
attribution = "Mitch Ratcliffe"

[pre-toml-213]
submitter = "Gnome"
quote = "The real danger is not that computers will begin to think like people, but that people will begin to think like computers."
attribution = "Sydney G. Harris"

[pre-toml-214]
submitter = "Gnome"
quote = "The future masters of technology will have to be light-hearted and intelligent.  The machine easily masters the grim and the dumb"
attribution = "Marshall McLuhan"

[pre-toml-215]
submitter = "Gnome"
quote = "Technology is ruled by two types of people: those who manage what they do not understand, and those who understand what they do not manage."
attribution = "Putt's Law"

[pre-toml-216]
submitter = "Gnome"
quote = "Any sufficiently advanced technology is indistinguishable from magic."
attribution = "Arthur C. Clarke"

#215

[pre-toml-217]
submitter = "Gnome"
quote = "Computers make it easier to do a lot of things, but most of the things they make it easier to do don't need to be done."
attribution = "Andy Rooney"

[pre-toml-218]
submitter = "Gnome"
quote = "It's not computer literacy that we should be working on, but sort of human literacy.  Computers have to become human-literate."
attribution = "Nicholas Negroponte"

[pre-toml-219]
submitter = "Gnome"
quote = "A computer will do what you tell it to do, but that may be much different from what you had in mind."
attribution = "Joseph Weizenbaum"

[pre-toml-220]
submitter = "Gnome"
quote = "It has become appallingly obvious that our technology has exceeded our humanity."
attribution = "Albert Einstein"

[pre-toml-221]
submitter = "Gnome"
quote = "One machine can do the work of 50 ordinary people.  No machine can do the work of one extraordinary person."
attribution = "Elbert Hubbard"

#220

[pre-toml-222]
submitter = "Gnome"
quote = "People are slow, sloppy and brilliant thinkers; machines are fast, accurate and stupid."
attribution = "William M. Kelly"

[pre-toml-223]
submitter = "Gnome"
quote = "Technology is a queer thing.  It brings you great gifts with one hand, and it stabs you in the back with the other."
attribution = "C. P. Snow"

[pre-toml-224]
submitter = "Gnome"
quote = "The saddest aspect of life right now is that science gathers knowledge faster than society gathers wisdom."
attribution = "Isaac Asimov"

[pre-toml-225]
submitter = "Gnome"
quote = "The first rule of any technology used in a business is that automation applied to an efficient operation will magnify the efficiency.  The second is that automation applied to an inefficient operation will magnify the inefficiency."
attribution = "Bill Gates"

[pre-toml-226]
submitter = "segfault"
quote = "Why do people find DNS so difficult?  It's just cache invalidation and naming things."
attribution = "Jeff Waugh"

#225

[pre-toml-227]
submitter = "segfault"
quote = "I can tell you a UDP joke, but I'm not sure you'll get it."
attribution = "Unknown"

[pre-toml-228]
submitter = "segfault"
quote = "If you have an apple and I have an apple and we exchange apples then you and I will still each have one apple.  But if you have an idea and I have an idea and we exchange these ideas, then each of us will have two ideas."
attribution = "George Bernard Shaw"

[pre-toml-229]
submitter = "Gnome"
quote = "Pro advice: don't get python jobs... You think it'll be a good time, it will not be a good time."
attribution = "Kris"

[pre-toml-230]
submitter = "Kris"
quote = "Computer people can't number, it's not our department."
attribution = "Gnome"

[pre-toml-231]
submitter = "Gnome"
quote = "My marble smooth brain comes up with the best takes."
attribution = "James"

#230

[pre-toml-232]
submitter = "Gnome"
quote = "I have a professional interest in heads."
attribution = "SinDemon"

[pre-toml-233]
submitter = "unreturnable"
quote = "Ehh, soldering is one of those things that takes a million hours of practice."
attribution = "Gnome"

[pre-toml-234]
submitter = "Gnome"
quote = "In feb I set a phone on fire in the office and had to ya-yeet it off my desk.  It left a small crater in the carpet while it burned out."
attribution = "Kris"

[pre-toml-235]
submitter = "Gnome"
quote = "And, in just a more general sense, this is swack.  We know what's swackening.  We even, if we're feeling daring, call each other swackers.  We like tech and all the rest of that, and while we can have some heated swacker moments, I don't think anyone here is going to outright claim that they're absolutely right about everything and refuse to engage in a conversation meant to improve both parties' understanding?  So, you know.  We like this stuff a lot.  Remember the human on the other side, however enthusiastic we might be about the subject."
attribution = "Artemis"

[pre-toml-236]
submitter = "Gnome"
quote = '''Latin doesn't automatically mean "I win this argument"'''
attribution = "unreturnable"

#235

[pre-toml-237]
submitter = "Gnome"
quote = "If a lightbulb said 100 lumen but then actually was 90 I'd take it back."
attribution = "unreternable"

[pre-toml-238]
submitter = "Gnome"
quote = "'tis the way of the world now, everyone thinks everything is a quick fix."
attribution = "crox"

[pre-toml-239]
submitter = "Gnome"
quote = '''```python
with open("data/day4.txt") as o: print(len([p for p in [eval('{"'+s.replace("\n", ",").replace(" ", ",").replace(":",'":"').replace(",",'","').strip()+'"}') for s in map(str.strip, o.read().strip().split("\n\n"))] if (len(p)==8 or (len(p)==7 and "cid" not in p)) and (1920<=int(p["byr"])<=2002) and (2010<=int(p["iyr"])<=2020) and (2020<=int(p["eyr"])<=2030) and (len(p["hgt"])>2 and ((150<=int(p["hgt"][:-2])<=193) if p["hgt"][-2:]=="cm" else (59<=int(p["hgt"][:-2])<=76))) and (len(p["hcl"])==7 and p["hcl"][0]=="#" and int(p["hcl"][1:],16)) and (p["ecl"] in set(["amb", "blu", "brn", "gry", "grn", "hzl", "oth"])) and (len(p["pid"])==9 and int(p["pid"]))]))
```'''
attribution = "segfault"

[pre-toml-240]
submitter = "Gnome"
quote = "... fuck"
attribution = "IrrelevantSwack"

[pre-toml-241]
submitter = "Gnome"
quote = "I have very nuanced opinions."
attribution = "James"

#240

[pre-toml-242]
submitter = "Gnome"
quote = "RON's dream has finally come true."
attribution = "Victor"

[pre-toml-243]
submitter = "Gnome"
quote = "We can use the society money to buy those COVID-19 tests."
attribution = "Victor"

[pre-toml-244]
submitter = "Gnome"
quote = "This is HCI 11/10"
attribution = "basically everyone when referring to Swansea Intranet services"

[pre-toml-245]
submitter = "Gnome"
quote = "The Swansea Hacking Society."
attribution = "Joss, in every email ever"

[pre-toml-246]
submitter = "Gnome"
quote = "We should come up with a hall of fame for how badly people can mangle our name."
attribution = "James"

#245

[pre-toml-247]
submitter = "unreturnable"
quote = "Pub?  Pub?  Pub!"
attribution = "a typical swan_hack conversation"

[pre-toml-248]
submitter = "Victor"
quote = """
Pipes... O how they are such inconsiderate little tubes of hope and fluid traversal, they offer so much for us and yet can deliver so little when you most depend upon them.  It is with great unfortune and much aplomb that we have been forced to intake the unthinkable and inconceivable.  To declare full and total dictatorship upon the pipes of this great civilisation, we shall not use them whilst they continue to mock us!

As a result of these tragic events, the circumstance we now find ourselves in and frankly, the wrong kind of indoor weather for a meeting.  We have decided, henceforth declared and now ratified with the power vested upon us by yourselves, the people, the otherwise and absolute re-location of our societies Annual General Meeting to an as of yet unspecified, unknown and undecided upon number of orbital revolutions in your near futures.

This challenging task is not one that which we permit ourselves without difficulty to it's undertaking.  The aforementioned task is entirely necessary for us to entrust to ourselves, your elected committee in this completely organized regime.  In a manner not unbeffiting of our stance, the challenge in question shall be carried out steadfastly and without issue.

There is no need to disillusion thyselves becuase of, or as a result of these events, or the information they have provided us, all is indeed quite well in the camp we know as Swack.  A normal, albeit limited service, an organised yet chaotic dictatorship, will shortly resume.  Only allowing of course that the current indoor weather decides it no long wishes to be inconsiderate towards homo sapiens and alike.

If your earthly visage, or that of another, has been or may one day become afflicted by these events, or the news they have been forced to convey then, we will not, that is absolutely not, give any, or partake in the giving, or otherwise conveying of, any mammalian droppings, leavings, or faeces what so ever.

*mic drop*
"""
attribution = "Gnome, after a pipe burst in the Linux lab"

[pre-toml-249]
submitter = "segfault"
quote = '```(input.split(" ")[0].to_i < @buffer.length + 1) ? move_buffer(input.split(" ")[0].to_i) : error if input[0].to_i.is_a?(Integer)```'
attribution = "Gnome"

[pre-toml-250]
submitter = "Gnome"
quote = "This world is called Erlang, but people decided to do other things."
attribution = "segfault"

[pre-toml-251]
submitter = "Gnome"
quote = "I just followed the Arch wiki, it's like Stack Overflow, just plug in commands!"
attribution = "Bun"

#250

[pre-toml-252]
submitter = "Gnome"
quote = "Both are valid because words are fake and language is just made up noises."
attribution = "SinDemon"

[pre-toml-253]
submitter = "Victor"
quote = '''A "goto" in Perl falls into the category of hard things that should be possible, not easy things that should be easy.'''
attribution = "Larry Wall, <199709041935.MAA27136@wall.org>"

[pre-toml-254]
submitter = "crox"
quote = "The amount of energy needed to refute bullshit is an order of magnitude larger than to produce it."
attribution = "Brandolini's Law"

[pre-toml-255]
submitter = "Victor"
quote = """
Is Windows a Virus?
No, Windows is not a virus.  Here's what viruses do:
n1.  They replicate quickly — okay, Windows does that.
n2.  Viruses use up valuable system resources, slowing down the system as they do so — okay, Windows does that.
n3.  Viruses will, from time to time, trash your hard disk — okay, Windows does that too.
n4.  Viruses are usually carried, unknown to the user, along with valuable programs and systems.  Sigh... Windows does that, too.
n5.  Viruses will occasionally make the user suspect their system is too slow (see 2) and the user will buy new hardware.  Yup, that's with Windows, too.
Until now it seems Windows is a virus but there are fundamental differences: Viruses are well supported by their authors, are running on most systems, their program code is fast, compact and efficient and they tend to become more sophisticated as they mature.  So Windows is not a virus.
It's a bug.
"""
attribution = "Unknown"

[pre-toml-256]
submitter = "Gnome"
quote = "Thousands of pipes we can shout at each other down.  If you shout down 80, it's normal.  If you shout down 443, every time you want to say anything you have to shout code words at each other first"
attribution = "IrrelevantSwack"

#255

[pre-toml-257]
submitter = "segfault"
quote = "Monads are useful only every other Tuesday."
attribution = "Unknown"

[pre-toml-258]
submitter = "Gnome"
quote = '''Monads are easy to understand, they're just the crystallisation of: "we're scared of side-effects so we sweep them under the rug and pretend they're not eating the floorboards"'''
attribution = "segfault"

[pre-toml-259]
submitter = "segfault"
quote = "O(n^2) is the sweet spot of badly scaling algorithms: fast enough to make it into production, but slow enough to make things fall down once it gets there."
attribution = "Dawson's First Law of Computing"
source = "https://twitter.com/BruceDawson0xB/status/1120381406700429312"

[pre-toml-260]
submitter = "Victor"
quote = "Linux poses a real challenge for those with a taste for late-night hacking (and/or conversations with God)."
attribution = "Matt Welsh"

[pre-toml-261]
submitter = "Kris"
quote = '''```ruby
ls = File.read("history").split("\n"); m = ARGV.length; t = Array.new(m, 0); ls.each { |li| (0..m-1).each { |i| t[i] += 1 if li.start_with?(ARGV[i]) } }; puts "total	#{ls.length}"; (0..m-1).each { |i| puts "#{ARGV[i]}	#{t[i]}"}
```'''
attribution = "Gnome"

#260

[pre-toml-262]
submitter = "Gnome"
quote = "[We're] just taking potshots @ C++, which really is too easy."
attribution = "Kris"

[pre-toml-263]
submitter = "IrrelevantSwack"
quote = '''Overloading, also known as "lets just make every single time you call that operator now unclear as to what exactly it does"'''
attribution = "Gnome"

[pre-toml-264]
submitter = "Gnome"
quote = '''Overloading, aka "you best hope your editor can figure out what this actually is when you're fifteen files deep, otherwise good luck"'''
attribution = "segfault"

[pre-toml-265]
submitter = "Gnome"
quote = "Hey it's perfectly simple.  It'll call the thing that calls the thing that maybe is the thing that once was an interface but now we changed it to a class that everything now has to extend from which calls the thing that in the end was just a Hashmap"
attribution = "unreturnable, in regards to overloading in Java"

[pre-toml-266]
submitter = "Victor"
quote = "It was great to meet those folks and work with them for a while.  It'll take me some time to get the taste of C++ out of my mouth, though!"
attribution = "Drew DeVault on working with the KDE team"

#265

[pre-toml-267]
submitter = "Gnome"
quote = """
There was an Indian Chief, and he had three squaws, and kept them in three teepees.  When he would come home late from hunting, he would not know which teepee contained which squaw, being dark and all.  He went hunting one day, and killed a hippopotamus, a bear, and a buffalo.  He put the a hide from each animal into a different teepee, so that when he came home late, he could feel inside the teepee and he would know which squaw was inside.

Well after about a year, all three squaws had children.  The squaw on the bear had a baby boy, the squaw on the buffalo hide had a baby girl.  But the squaw on the hippopotamus had a girl and a boy.  So what is the moral of the story?

The squaw on the hippopotamus is equal to the sum of the squaws on the other two hides.
"""
attribution = "Various"

[pre-toml-268]
submitter = "Gnome"
quote = "If it was built in Rust your corpse just melts away once it's done being used."
attribution = "unreturnable"

[pre-toml-269]
submitter = "Gnome"
quote = "I will build my body out of COBOL, I will exist past the heat death of the universe, but I'll be broke because I have to pay the one last COBOL dev to maintain me."
attribution = "Artemis"

[pre-toml-270]
submitter = "Gnome"
quote = "In C++ an exception was thrown during the destructor so a broken skeleton is left behind, in C you explode in a glorious segfault"
attribution = "segfault"

[pre-toml-271]
submitter = "Gnome"
quote = "Life would be so much easier if there is nice documentation with what is going on in the code."
attribution = "Apple"

#270

[pre-toml-272]
submitter = "Gnome"
quote = "The universe is running on Go and God gave the heap infinite memory.  Your corpse is just dead code, forever lying in the heap"
attribution = "Artemis"

[pre-toml-273]
submitter = "Gnome"
quote = "Two possibilities exist: either we are alone in the Universe or we are not.  Both are equally terrifying."
attribution = "Authur C. Clarke"

[pre-toml-274]
submitter = "Gnome"
quote = "I think one of the reasons why anthropogenic climate change is so difficult for a certain type of person to accept is that atmospheres seem ethereal and tenuous and incapable of trapping enough heat to modify the temperature on a planet significantly.  For such people I suggest a trip to Venus, where they will be squashed and boiled and dissolved on the surface of Earth's twin."
attribution = "Brian Cox, The Planets"

[pre-toml-275]
submitter = "Gnome"
quote = "We need to shift our focus.  We live in a solar system of wonders, of planets of storms and moons of ice, of landscapes and vistas that stir the imagination and enrich the soul — a system of limitless resources, limitless beauty, and limitless potential.  If we don't go there, we'll never go anywhere.  And if we go nowhere, then we'll have no future at all."
attribution = "Brian Cox, The Planets"

[pre-toml-276]
submitter = "segfault"
quote = "PHP is a minor evil perpetrated and created by incompetent amateurs, whereas Perl is a great and insidious evil perpetrated by skilled but perverted professionals."
attribution = "Jon Ribbens"

#275

[pre-toml-277]
submitter = "Gnome"
quote = "The good thing about science is that it's true whether or not you believe in it."
attribution = "Neil DeGrasse Tyson"

[pre-toml-278]
submitter = "Gnome"
quote = "There is nothing new to be discovered in physics now.  All that remains is more and more precise measurement."
attribution = "paraphrasing of Philipp von Jolly and Albert A. Michelson, 1878 and 1894 CE resp., misattributed to Lord William T. Kelvin (1824–1907 CE) from his speech to the Royal Institution, 1900 CE, where he expressed the exact opposite claim"

[pre-toml-279]
submitter = "Gnome"
quote = "As a former committee member, I have experience in the swackening."
attribution = "meetowl"

[pre-toml-280]
submitter = "Gnome"
quote = "No."
attribution = "Various"

[pre-toml-281]
submitter = "Gnome"
quote = "aaaaaaacccccdeeeeeghiiiiiiillllmmnnnnnnnnnooooppqrrstttttuuuuu."
attribution = "Christiaan Huygens"

#280

[pre-toml-282]
submitter = "Gnome"
quote = "I've seen things you people wouldn't believe.  Attack ships on fire off the shoulder of Orion.  I watched C-beams glitter in the dark near the Tannhäuser Gate.  All those moments will be lost in time, like tears in rain.  Time to die."
attribution = "Roy Batty, Blade Runner, ad-libbed by Rutger Hauer"

[pre-toml-283]
submitter = "Gnome"
quote = "The time will come when diligent research over long periods will bring to light things which now lie hidden.  A single lifetime, even though entirely devoted to the sky, would not be enough for the investigation of so vast a subject, and so this knowledge will be unfolded only through long successive ages.  There will come a time when our descendants will be amazed that we did not know things that are so plain to them ... Many discoveries are reserved for ages still to come, when memory of us will have been effaced.  Our Universe is a sorry little affair unless it has in it something for every age to investigate ... Nature does not reveal her mysteries once and for all."
attribution = "Lucius Annaeus Seneca, Natural Questions (Book 7)"

[pre-toml-284]
submitter = "Gnome"
quote = "The known is finite, the unknown infinite; intellectually we stand on an islet in the midst of an illimitable ocean of inexplicability.  Our business in every generation is to reclaim a little more land."
attribution = "T. H. Huxley, On the reception of the 'Origin of Species', 1887"

[pre-toml-285]
submitter = "Gnome"
quote = "Do there exist many worlds, or is there but a single world?  This is one of the most noble and exalted questions in the study of Nature."
attribution = "Albertus Magnus (1200–1280 CE)"

[pre-toml-286]
submitter = "Gnome"
quote = "I literally borked the autograder with a puny infinite loop."
attribution = "Volanti"

#285

[pre-toml-287]
submitter = "segfault"
quote = "Honestly, a lot of free software is free as in piano — It's right there.  Nobody is stopping you.  You could totally spend hours of painstaking labor getting it carried up your front steps or built from a clusterfuck of diffs and patches or whatever.  Everyone knows you won't."
attribution = "Leah Velleman"
source = "https://twitter.com/leahvelleman/status/1377829865504833536"

[pre-toml-288]
submitter = "Victor"
quote = "There's never been a shortage of people predicting that C++ will be dead in 2 years."
attribution = "Bjarne Stroustrup"

[pre-toml-289]
submitter = "Victor"
quote = "I should have invented a 'C++ inside' sticker"
attribution = "Bjarne Stroustrup"

[pre-toml-290]
submitter = "segfault"
quote = "My fake plants died because I did not pretend to water them."
attribution = "Mitch Hedberg"

[pre-toml-291]
submitter = "meetowl"
quote = "In a certain sense, every program on Windows begins by asking itself the perennial question: am I the 1998 Barbie Riding Club game, or can I run the program normally?"
attribution = "Pwn All The Things"

#290

[pre-toml-292]
submitter = "Victor"
quote = "Okay, Okay — I admit it.  You didn't change that program that worked just a little while ago; I inserted some random characters into the executable.  Please forgive me.  You can recover the file by typing in the code over again, since I also removed the source."
attribution = "`fortune`"

[pre-toml-293]
submitter = "Gnome"
quote = "Short term profit at the cost of the environment.  Where have I heard this before"
attribution = "unreturnable, in reference to Cryptocurrency"

[pre-toml-294]
submitter = "Gnome"
quote = '''In general, it's not in human nature to understand the concept of "short-term loss for long-term gain"'''
attribution = "meetowl, in reference to Cryptocurrency"

[pre-toml-295]
submitter = "Victor"
quote = "There was a thing called Heaven; but all the same they used to drink enormous quantities of alcohol."
attribution = "Aldous Huxley, Brave New World"

[pre-toml-296]
submitter = "segfault"
quote = "When you mix politics with science, you get politics."
attribution = "John M. Barry"

#295

[pre-toml-297]
submitter = "Victor"
quote = "Nothing is so permanent as a temporary government program."
attribution = "Milton Friedman, evoking a slavic folk adage"

[pre-toml-298]
submitter = "Victor"
quote = "As you will see below, the number of features will make your head spin!"
attribution = "curl(1) manual page"

[pre-toml-299]
submitter = "segfault"
quote = "Aristotle said a bunch of stuff that was wrong.  Galileo and Newton fixed things up.  Then Einstein broke everything again.  Now we've basically got it all worked out, except for small stuff, big stuff, hot stuff, cold stuff, fast stuff, heavy stuff, dark stuff, turbulence and the concept of time."
attribution = "Zach Weinersmith, Science: Abridged Beyond the Point of Usefulness"

[pre-toml-300]
submitter = "Gnome"
quote = '''```python
def isprime(n): return not re.match(r"^1?$|^(11+?)\1+$", "1"*n)
```'''
attribution = "segfault"

[pre-toml-301]
submitter = "Gnome"
quote = "In the beginning the Universe was created.  This made a lot of people very angry, and has been widely regarded as a bad move."
attribution = "Douglas Adams, The Restaurant at the End of the Universe"

#300

[pre-toml-302]
submitter = "Amethyst"
quote = "If you wish to make an apple pie from scratch, you must first invent the Universe."
attribution = "Carl Sagan, Cosmos: A Personal Voyage"

[pre-toml-303]
submitter = "segfault"
quote = """
जो सो रहा हो उसे तो जगा सकते हैं, लेकिन जो आँखे मूँद कर सोने का अभिनय कर रहा हो उसे कैसे जगाएंगे

You can wake the one who is sleeping, but how will you wake the one who is pretending to sleep with his eyes closed?
"""
attribution = "The Mahabharata (Ancient Sanskrit Epic)"

[pre-toml-304]
submitter = "segfault"
quote = "Destroying the privacy of several billion people is not an adequate price to pay for capturing a dozen or even a hundred bad guys.  Sure it did get them some.  So would carpet-bombing New York City.  Success alone is a worthless measure without taking cost into account."
attribution = "Some comment on slashdot"

[2021-08-06-0]
submitter = "segfault"
quote = "Computer Science is no more about computers than Astronomy is about telescopes."
attribution = "paraphrasing of Michael R. Fellows, Alan Perlis, Anthony Ralston, or George Johnson, potentially misattributed to Edsger W. Dijkstra, first occurrence of exact phrasing by Haines (1993, citing Dijkstra)"

[2021-08-06-1]
submitter = "Victor"
quote = """
A is for awk, which runs like a snail, and
B is for biff, which reads all your mail.
C is for cc, as hackers recall, while
D is for dd, the command that does all.
E is for emacs, which rebinds your keys, and
F is for fsck, which rebuilds your trees.
G is for grep, a clever detective, while
H is for halt, which may seem defective.
I is for indent, which rarely amuses, and
J is for join, which nobody uses.
K is for kill, which makes you the boss, while
L is for lex, which is missing from DOS.
M is for more, from which less was begot, and
N is for nice, which it really is not.
O is for od, which prints out things nice, while
P is for passwd, which reads in strings twice.
Q is for quota, a Berkeley-type fable, and
R is for ranlib, for sorting ar table.
S is for spell, which attempts to belittle, while
T is for true, which does very little.
U is for uniq, which is used after sort, and
V is for vi, which is hard to abort.
W is for whoami, which tells you your name, while
X is, well, X, of dubious fame.
Y is for yes, which makes an impression, and
Z is for zcat, which handles compression.
"""
attribution = "Unknown, THE ABC'S OF UNIX"

#305

[2021-08-10-1]
submitter = "segfault"
quote = "Ludwig Boltzmann, who spent much of his life studying statistical mechanics, died in 1906, by his own hand.  Paul Ehrenfest, carrying on the work, died similarly in 1933.  Now it is our turn to study statistical mechanics."
attribution = "David L. Goodstein, States of Matter, 1985"

[2021-08-21-1]
submitter = "segfault"
quote = "Use the simplest thing, then let the profiler convince you otherwise."
attribution = "Tom Forsyth"
source = "https://twitter.com/tom_forsyth/status/1427395128755294218"

[2021-08-21-2]
submitter = "segfault"
quote = "OH: the two hardest problems in computer science are cache invalidation and rampant misogyny."
attribution = "Alisa Tao"
source = "https://twitter.com/alisa_tao/status/1181193451330768897"

[2021-08-27-1]
submitter = "segfault"
quote = "There are two ways of constructing a software design: One way is to make it so simple that there are obviously no deficiencies.  The other way is to make it so complicated that there are no obvious deficiencies."
attribution = '''Charles "Tony" Hoare, The Emperor's Old Clothes (1980 Turing Award Lecture)'''

[2021-08-27-2]
submitter = "segfault"
quote = "To what extent should one trust a statement that a program is free of Trojan horses?  Perhaps it is more important to trust the people who wrote the software."
attribution = "Ken Thompson, Reflections on Trusting Trust (1984 Turing Award Lecture)"

#310

[2021-08-27-3]
submitter = "segfault"
quote = "I am rarely happier than when spending an entire day programming my computer to perform automatically a task that would otherwise take me a good ten seconds to do by hand."
attribution = "Douglas Adams, Last Chance to See"

[2021-08-30-1]
submitter = "segfault"
quote = "Privacy is necessary for an open society in the electronic age.  Privacy is not secrecy.  A private matter is something one doesn't want the whole world to know, but a secret matter is something one doesn't want anybody to know.  Privacy is the power to selectively reveal oneself to the world."
attribution = "A Cypherpunk's Manifesto, 1993"
source = "https://www.activism.net/cypherpunk/manifesto.html"

[2021-09-08-1]
submitter = "segfault"
quote = "I have two kinds of problems, the urgent and the important.  The urgent are not important, and the important are never urgent."
attribution = "Dwight D. Eisenhower, The Eisenhower Matrix"

[2021-09-10-1]
submitter = "segfault"
quote = """
What does it mean to have a human brain?

I act on impulse most of the time, and otherwise do what I can to design a life that rewards my impulses with beautiful outcomes.  I think designing games is like that: designing little spaces that reward my avatar's impulses with beautiful outcomes.  Only, when I make a game I can share the experience with you; you can inhabit the same space, embody the same avatar, perhaps act on the same impulses, and — if serendipity allows — behold the same beautiful outcomes.

Through making and playing with games and other art, I hope to come to some deeper understanding of not the science of my brain, but the experience and meaning of being some specific person.
"""
attribution = "droqen"
source = "https://www.droqen.com/1112/"

[2021-09-10-2]
submitter = "segfault"
quote = "Human beings face ever more complex and urgent problems, and their effectiveness in dealing with these problems is a matter that is critical to the stability and continued progress of society."
attribution = "Douglas Engelbart"

#315

[2021-09-10-3]
submitter = "segfault"
quote = "For a successful technology, honesty must take precedence over public relations, for nature cannot be fooled."
attribution = "Richard Feynman"

[2021-09-10-4]
submitter = "segfault"
quote = "English uses a lot of idioms, it's almost like the whole language is an inside joke."
attribution = "Anna Kipnis, The Double Fine Adventure"

[2021-09-10-5]
submitter = "segfault"
quote = "For evil to flourish, it only requires good men to do nothing."
attribution = "Simon Wiesenthal"

[2021-09-10-6]
submitter = "segfault"
quote = """
The road to wisdom?  Well, it's plain and simple to express:
> Err
> and err
> and err again
> but less
> and less
> and less.
"""
attribution = "Piet Hein, Grooks"
source = "http://www.sophilos.net/GrooksofPietHein"

[2021-09-10-7]
submitter = "segfault"
quote = "Problems worthy of attack prove their worth by fighting back!"
attribution = "Piet Hein, Grooks"
source = "http://www.sophilos.net/GrooksofPietHein"

#320

[2021-09-22-1]
submitter = "segfault"
quote = '''
data structure optimization protips:
- constant factors are always bigger than you think they are
- _n_ will always be smaller than you think it's gonna be
- arrays stay winning
- the hardest problem in computer science is "how to malloc just the right amount of array"
- malloc is the second-biggest constant factor
- but the constant factor that matters the most is bounds checking
- the only thing worse than doing a lot of bounds checking is doing an OOB read/write
'''
attribution = "Eliza Weisman"
source = "https://twitter.com/mycoliza/status/1440702345168388101"

[2021-09-30-0]
submitter = "Gnome"
quote = "turns out finding the average internal volume of a sheep is pretty hard."
attribution = "Amethyst"

[2021-09-30-1]
submitter = "Gnome"
quote = "If you cooked a whole Ram, how many bites would it take to eat the edible parts, and hence, how many rams do you need to have 16 Giga bites of Ram?"
attribution = "Galaxyshark"

[2021-09-30-2]
submitter = "Gnome"
quote = "Goose hacked socks."
attribution = "segfault"

[2021-10-05-1]
submitter = "segfault"
quote = """```
               THE STRONGEST PUBLIC LICENSE
                 Draft 1, November 2010

Everyone is permitted to copy and distribute verbatim or modified
copies of this license document, and changing it is allowed as long
as the name is changed.

                 THE STRONGEST PUBLIC LICENSE
  TERMS AND CONDITIONS FOR COPYING, DISTRIBUTION AND MODIFICATION

 ⑨. This licence document permits you to DO WHAT THE FUCK YOU WANT TO
    as long as you APPRECIATE CIRNO AS THE STRONGEST IN GENSOKYO.

This program is distributed in the hope that it will be THE STRONGEST,
but WITHOUT ANY WARRANTY; without even the implied warranty of
USEFULNESS or FITNESS FOR A PARTICULAR PURPOSE.
```"""
attribution = "THE CIRNO LICENSE"
source = "https://twitter.com/ablative_sasha/status/1428084447879081985"

#325

[2021-10-5-2]
submitter = "Gnome"
quote = "Two things in this universe are infinite — The universe, and the amount of people willing to pay for an overpriced phone contract."
attribution = "Amethyst"

[2021-10-8-1]
submitter = "Gnome"
quote = "The best way to live a full life is to be a child, no matter what your age."
attribution = "Sakata Gintoki, Gintama"

[2021-10-8-2]
submitter = "Gnome"
quote = "One cannot step twice in the same river."
attribution = "Heraclitus (535–475 BCE)"

[2021-10-8-3]
submitter = "Gnome"
quote = "The only thing I know is that I know nothing."
attribution = "Socrates (470–399 BCE)"

[2021-10-8-4]
submitter = "Gnome"
quote = "Everything that exists is born for no reason, carries on living through weakness, and dies by accident."
attribution = "Jean-Paul Sarte"

#330

[2021-10-15-1]
submitter = "Gnome"
quote = "Once we were blobs in the sea, and then fishes, and then lizards and rats and then monkeys, and hundreds of things in between.  This hand was once a fin, this hand once had claws!  In my human mouth I have the pointy teeth of a wolf and the chisel teeth of a rabbit and the grinding teeth of a cow!  Our blood is as salty as the sea we used to live in!  When we're frightened, the hair on our skin stands up, just like it did when we had fur.  We are history!  Everything we've ever been on the way to becoming us, we still are."
attribution = "Terry Pratchett"

[2021-10-15-2]
submitter = "Gnome"
quote = "If you find that you're spending almost all your time on theory, start turning some attention to practical things; it will improve your theories.  If you find that you're spending almost all your time on practice, start turning some attention to theoretical things; it will improve your practice."
attribution = "Donald E. Knuth"

[2021-10-16-1]
submitter = "Gnome"
quote = "I can prove anything by statistics except the truth."
attribution = "George Canning"

[2021-10-18-1]
submitter = "segfault"
quote = "And all because I'm an idiot, essentially."
attribution = "Gnome"

[2021-10-18-2]
submitter = "Victor"
quote = """
Welcome to Meeting Room 212

Maximum Capacity is 1

Enjoy the space!
"""
attribution = "Swansea University"

#335

[2021-11-9-1]
submitter = "Gnome"
quote = "Plans are useless, but planning is indispensable."
attribution = "Dwight D Eisenhower"

[2021-11-9-2]
submitter = "Gnome"
quote = "... My laptop committed sudoku."
attribution = "astroboy"

[2021-11-10-1]
submitter = "segfault"
quote = "Let us not submit to the vile doctrine of the nineteenth century that every enterprise must justify itself in pounds, shillings and pence of cash income ... Why should we not add in every substantial city the dignity of an ancient university or a European capital ... an ample theatre, a concert hall, a dance hall, a gallery, cafés, and so forth.  Assuredly we can afford this and so much more.  Anything we can actually do, we can afford. ... We are immeasurably richer than our predecessors.  Is it not evident that some sophistry, some fallacy, governs our collective action if we are forced to be so much meaner than they in the embellishments of life?"
attribution = "John Maynard Keynes"

[2021-11-21-1]
submitter = "Gnome"
quote = "Java.  Pure torture."
attribution = "Asher"

[2021-11-24-1]
submitter = "Asher"
quote = '''The men who program in C++ are Real Men.  The women who program in C++ are Real Men too.  You can spot a C++ programmer from their testosterone fuelled swagger, and the unbelievable amount of contempt they inject into the phrase Java "programmer".  They'll probably do the air quotes and all.'''
attribution = "JamesTK, Urban Dictionary"
source = "https://www.urbandictionary.com/define.php?term=C%2B%2B"

#340

[2021-11-24-2]
submitter = "Amethyst"
quote = "I didn't say cheese wasn't science."
attribution = "MasterMind"

[2021-11-28-1]
submitter = "segfault"
quote = "Longer lines are simply useful.  Part of that is that we aren't programming in the 80's any more, and our source code is fundamentally wider as a result.  Yes, local iteration variables are still called 'i', because more context just isn't helpful for some anonymous counter.  Being concise is still a good thing, and overly verbose names are not inherently better.  But still — it's entirely reasonable to have variable names that are 10-15 characters and it makes the code more legible.  Writing things out instead of using abbreviations etc."
attribution = "Linus Torvalds"
source = "https://lkml.org/lkml/2020/5/29/1038"

[2021-11-28-2]
submitter = "segfault"
quote = '''I find it completely irrelevant if somebody says that their kernel compile takes 10 hours because they are doing kernel development on a Raspberry PI with 4GB of RAM.  People with restrictive hardware shouldn't make it more inconvenient for people who have better resources.  Yes, we'll accommodate things to within reasonable limits.  But no, 80-column terminals in 2020 isn't "reasonable" any more as far as I'm concerned.  People commonly used 132-column terminals even back in the 80's, for chrissake, don't try to make 80 columns some immovable standard.'''
attribution = "Linus Torvalds"
source = "https://lkml.org/lkml/2020/5/29/1038"

[2021-12-1-1]
submitter = "segfault"
quote = "Even with requirements and design, Gnome is still capable of adding bugs to an empty text file, as well as to text that did not have any."
attribution = "Gnome, after incorrectly fixing (adding) a typo to this file, then removing it again (twice)"

[2021-12-02-1]
submitter = "Asher"
quote = "At some point in your life, please read 'What every computer scientist should know about floating point numbers' and have the appropriate amount of fear."
attribution = "John W. Byrd"
source = "https://stackoverflow.com/a/37947583"

#345

[2021-12-03-1]
submitter = "unreturnable"
quote = "It had been a failure, but it was a failure he understood, and that made it a victory."
attribution = "James S. A. Corey (Daniel Abraham and Ty Franck), Praxideke Meng, Caliban's War (Book 2 of The Expanse series)"

[2021-12-08-1]
submitter = "Gnome"
quote = "We became self-aware only to realise this story is not about us."
attribution = "Kurzgesagt, What Are You Doing With Your Life?"
source = "https://www.youtube.com/watch?v=JXeJANDKwDc"

[2021-12-08-2]
submitter = "Gnome"
quote = "Close your eyes, count to 1.  That's how long forever feels."
attribution = "Kurzgesagt, What Are You Doing With Your Life?"
source = "https://www.youtube.com/watch?v=JXeJANDKwDc"

[2021-12-08-3]
submitter = "Gnome"
quote = "Immortality isn't living forever, that's not what it feels like.  Immortality is everybody else dying."
attribution = "The Doctor, Doctor Who, The Girl Who Died, 2015"

[2021-12-08-4]
submitter = "Gnome"
quote = """
How many seconds in eternity?

There's this mountain of pure diamond.  It takes an hour to climb it and an hour to go around it.  Every hundred years.  A little bird comes and sharpens its beak on the mountain.  And within time, the mountain is chiselled away.  The first second of eternity has passed.

You might think that's one hell of a long time.

Personally, I think that's one hell of a bird.
"""
attribution = "The Doctor, Doctor Who, Heaven Sent, 2015"

#350

[2021-12-22-1]
submitter = "Victor"
quote = "I don't understand why this is even part of Java, but for some reason it is."
attribution = "Steve Bagley"
source = "https://www.youtube.com/watch?v=Opqgwn8TdlM"

[2022-01-14-1]
submitter = "Gnome"
quote = "All science is either physics or stamp collecting."
attribution = "Ernest Rutherford"

[2022-01-18-1]
submitter = "segfault"
quote = "When you're solving a specific problem you can often be very efficient, and when you're solving a general problem you often can't be very efficient, because efficiency requires assumptions, sometimes, or invariants you can guarantee, and the more general you are trying to be, the fewer invariants you can guarantee."
attribution = "Jonathan Blow, Game Engine Programming"
source = "https://www.youtube.com/watch?v=bMMOesLMWXs"

[2022-01-20-1]
submitter = "Gnome"
quote = "Humans are emotionally fragile, perennially gullible, hopelessly ignorant masters of an insignificantly small speck in the cosmos.  Have a nice day."
attribution = "Neil DeGrasse Tyson, Death by Black Hole"

[2022-02-02-1]
submitter = "segfault"
quote = 'Antoine de Saint-Exupery, the French writer and aircraft designer, said that, "A designer knows he has arrived at perfection not when there is no longer anything to add, but when there is no longer anything to take away." More programmers should judge their work by this criterion.  Simple programs are usually more reliable, secure, robust and efficient than their complex cousins, and easier to build and to maintain.'
attribution = "Jon Bentley, Programming Pearls (2nd Edition)"

#355

[2022-02-03-1]
submitter = "segfault"
quote = "Everything should be built top-down, except the first time."
attribution = "Alan Perlis"

[2022-02-03-2]
submitter = "Victor"
quote = "I understand that scissors can beat paper, and I get how rock can beat scissors, but there's no way paper can beat rock.  Paper is supposed to magically wrap around rock leaving it immobile?  Why can't paper do this to scissors?  Screw scissors, why can't paper do this to people?  Why aren't sheets of college ruled notebook paper constantly suffocating students as they attempt to take notes in class?  I'll tell you why.  Because paper can't beat anybody, a rock would tear it up in two seconds.  When I play rock paper scissors, I always choose rock.  Then when somebody claims to have beaten me with their paper I can punch them in the face with my already clenched fist and say, oh sorry, I thought paper would protect you."
attribution = "Unknown"

[2022-02-13-1]
submitter = "Gnome"
quote = "You can be creative, or productive, but not both."
attribution = "Various"

[2022-02-15-1]
submitter = "Gnome"
quote = "We are in the process of inadvertently altering our climate through exhaustion of fossil fuels."
attribution = "Carl Sagan, The Tonight Show with Johnny Carson, March 2nd 1978"

[2022-02-16-1]
submitter = "Gnome"
quote = """
Consider the following declarations.

The North Star is the brightest star in the nighttime sky.  The Sun is a yellow star.  What goes up must come down.  On a dark night you can see millions of stars with the unaided eye.  In space there is no gravity.  A compass points north.  Days get shorter in the winter and longer in the summer.  Total solar eclipses are rare.  At high noon, the Sun is directly overhead.  The Sun rises in the east and sets in the west.  The Moon comes out at night.  On the equinox there are 12 hours of day and 12 hours of night.  The Southern Cross is a beautiful constellation.

Every statement in the above paragraph is false.
"""
attribution = "Neil DeGrasse Tyson"

#360

[2022-02-19-1]
submitter = "Gnome"
quote = "There cannot be a language more universal and more simple, more free from errors and from obscurities, that is to say more worthy to express the invariable relations of natural things ... [Mathematics] seems to be a faculty of the human mind destined to supplement the shortness of life and the imperfection of the senses."
attribution = "Joseph Fourier, Analytic Theory of Heat, 1822"

[2022-02-19-2]
submitter = "Gnome"
quote = """
When you are risen on the eastern horizon
You have filled every land with your beauty...
Though you are far away, your rays are on Earth
"""
attribution = "Pharaoh Akhnaten, Great Hymn to the Aten, composed circa 1350 BCE, potentially expanded circa 1320 BCE"

[2022-02-19-3]
submitter = "Gnome"
quote = """
When on high the heaven had not been named,
Firm ground below had not been called by name...
No reed hut had been matted, no marsh land had appeared,
When no god whatever had been brought into being,
Uncalled by name, their destinations undetermined -
Then it was the gods were formed...
"""
attribution = "Enūma Eliš, epic detailing the Babylonian creation myth, circa 2nd millennium BCE (estimated 1894–1595 BCE)"

[2022-02-19-4]
submitter = "Gnome"
quote = "It takes courage to be afraid."
attribution = "Montaigne, Essays, III, 6, 1588"

[2022-02-19-5]
submitter = "Gnome"
quote = "The first day or so, we all pointed to our countries.  The third or fourth day, we were pointing to our continents.  By the fifth day, we were aware of only one Earth."
attribution = "Prince Sultan Bin Salman Al-Suad"

#365

[2022-02-19-6]
submitter = "Gnome"
quote = "I am not a pessimist.  To perceive evil where it exists is, in my opinion, a form of optimism."
attribution = "Roberto Rossellini"

[2022-02-26-1]
submitter = "segfault"
quote = "When you fire that first shot, no matter how right you feel, you have no idea who's going to die.  You don't know whose children are going to scream and burn.  How many hearts will be broken.  How many lives shattered.  How much blood will spill until everybody does what they were always going to have to do from the very beginning: sit down and talk.  Listen to me.  Listen.  I just want you to think.  Do you know what thinking is?  It's just a fancy word for changing your mind."
attribution = "The Doctor, Doctor Who, The Zygon Inversion, 2015"

[2022-02-26-2]
submitter = "Gnome"
quote = "The universe is big, it's vast and complicated, and ridiculous.  And sometimes, very rarely, impossible things just happen and we call them miracles."
attribution = "The Doctor, Doctor Who, The Pandorica Opens, 2010"

[2022-02-26-3]
submitter = "Gnome"
quote = "The way I see it, every life is a pile of good things and bad things.  The good things don't always soften the bad things, but vice versa the bad things don't always spoil the good things and make them unimportant."
attribution = "The Doctor, Doctor Who, Vincent and the Doctor, 2010"

[2022-02-26-4]
submitter = "Gnome"
quote = "Some people live more in 20 years than others do in 80.  It's not the time that matters, it's the person."
attribution = "The Doctor, Doctor Who, The Lazarus Experiment, 2007"

#370

[2022-02-26-5]
submitter = "Gnome"
quote = "There's a lot of things you need to get across this universe.  Warp drive... wormhole refractors... You know the thing you need most of all?  You need a hand to hold."
attribution = "The Doctor, Doctor Who, The Almost People, 2011"

[2022-02-26-6]
submitter = "Gnome"
quote = """
It wouldn't be as good.  It's hard to talk about the importance of an imaginary hero.  But heroes are important: Heroes tell us something about ourselves.  History tells us who we used to be, documentaries tell us who we are now; but heroes tell us who we want to be.

And a lot of our heroes depress me.  But when they made this particular hero, they didn't give him a gun; they gave him a screwdriver, to fix things.  They didn't give him a tank or a warship or an x-wing fighter; they gave him a box, from which you can call for help.  And they didn't give him a superpower or pointy ears or a heat-ray, they gave him an extra heart.  They gave him two hearts!  And that's an extraordinary thing.

There will never come a time when we don't need a hero like the Doctor.
"""
attribution = "Steven Moffat"

[2022-02-26-7]
submitter = "Gnome"
quote = "There are worlds out there where the sky is burning, where the seas sleep, and the rivers dream; people made of smoke and cities made of song.  Somewhere there's danger, somewhere there's injustice, somewhere else the tea's getting cold.  Come on, Ace.  We've got work to do."
attribution = "The Doctor, Doctor Who, Survival, 1989"

[2022-02-26-8]
submitter = "Gnome"
quote = "Great men are forged in fire.  It is the privilege of lesser men to light the flame"
attribution = "The War Doctor, Doctor Who, Day of the Doctor, 2013"

[2022-02-26-9]
submitter = "Gnome"
quote = "Winning?  Is that what you think it's about?  I'm not trying to win.  I'm not doing this because I want to beat someone, or because I hate someone, or because I want to blame someone.  It's not because it's fun.  God knows it's not because it's easy.  It's not even because it works because it hardly ever does... I DO WHAT I DO BECAUSE IT'S RIGHT!  Because it's decent!  And above all, it's kind!  It's just that... Just kind."
attribution = "The Doctor, Doctor Who, The Doctor Falls, 2017"

#375

[2022-02-26-10]
submitter = "Gnome"
quote = "After sleeping through a hundred million centuries we have finally opened our eyes on a sumptuous planet, sparkling with colour, bountiful with life.  Within decades we must close our eyes again.  Isn't it a noble, an enlightened way of spending our brief time in the sun, to work at understanding the universe and how we have come to wake up in it?"
attribution = "Richard Dawkins, The Greatest Show On Earth"

[2022-02-26-11]
submitter = "Gnome"
quote = "We are going to die, and that makes us the lucky ones.  Most people are never going to die because they are never going to be born.  The potential people who could have been here in my place but who will in fact never see the light of day outnumber the sand grains of Sahara.  Certainly those unborn ghosts include greater poets than Keats, scientists greater than Newton.  We know this because the set of possible people allowed by our DNA so massively exceeds the set of actual people.  In the teeth of those stupefying odds it is you and I, in our ordinariness, that are here.  We privileged few, who won the lottery of birth against all odds, how dare we whine at our inevitable return to that prior state from which the vast majority have never stirred?"
attribution = "Richard Dawkins, The Greatest Show On Earth"

[2022-02-26-12]
submitter = "Gnome"
quote = "Never gonna give you up."
attribution = "Stock, Aitken and Waterman"

[2022-02-27-1]
submitter = "segfault"
quote = "Of course, the real question is... where did I get the cup of tea?  Answer?  I'm the Doctor.  Just accept it."
attribution = "The Doctor, Doctor Who, The Witch's Familiar, 2015"

[2022-02-28-1]
submitter = "Gnome"
quote = "It is hardly an exaggeration to say that the tip of the radicle [the root] thus endowed [with sensitivity], and having the power of directing the movements of the adjoining parts, acts like the brain of one of the lower animals; the brain being seated within the anterior end of the body, receiving impressions from the sense-organs, and directing the several movements."
attribution = "Charles and Francis Darwin, The Power and Movement of Plants"

#380

[2022-02-28-2]
submitter = "Gnome"
quote = "I think I can safely say that nobody understands quantum mechanics."
attribution = "Richard Feynman"

[2022-02-28-3]
submitter = "Gnome"
quote = """
Sir:

Some recent work by E. Fermi and L. Slizard, which has been communicated to me in manuscript, leads me to expect that the element uranium may be turned into a new and important source of energy in the near future.
"""
attribution = "Albert Einstein, 1939, in a letter to US President Franklin D. Roosevelt"
source = "https://manhattanprojectbreactor.hanford.gov/files.cfm/AlbertEinstein.pdf"

[2022-02-28-4]
submitter = "Gnome"
quote = '''
Look again at that dot.  That's here.  That's home.  That's us.  On it everyone you love, everyone you know, everyone you ever heard of, every human being who ever was, lived out their lives.  The aggregate of our joy and suffering, thousands of confident religions, ideologies, and economic doctrines, every hunter and forager, every hero and coward, every creator and destroyer of civilisation, every king and peasant, every young couple in love, every mother and father, hopeful child, inventor and explorer, every teacher of morals, every corrupt politician, every "superstar", every "supreme leader", every saint and sinner in the history of our species lived there — on a mote of dust suspended in a sunbeam.

The Earth is a very small stage in a vast cosmic arena.  Think of the rivers of blood spilled by all those generals and emperors so that, in glory and triumph, they could become the momentary masters of a fraction of a dot.  Think of the endless cruelties visited by the inhabitants of one corner of this pixel on the scarcely distinguishable inhabitants of some other corner, how frequent their misunderstandings, how eager they are to kill one another, how fervent their hatreds.

Our posturings, our imagined self-importance, the delusion that we have some privileged position in the Universe, are challenged by this point of pale light.  Our planet is a lonely speck in the great enveloping cosmic dark.  In our obscurity, in all this vastness, there is no hint that help will come from elsewhere to save us from ourselves.

The Earth is the only world known so far to harbor life.  There is nowhere else, at least in the near future, to which our species could migrate.  Visit, yes.  Settle, not yet.  Like it or not, for the moment the Earth is where we make our stand.

It has been said that astronomy is a humbling and character-building experience.  There is perhaps no better demonstration of the folly of human conceits than this distant image of our tiny world.  To me, it underscores our responsibility to deal more kindly with one another, and to preserve and cherish the pale blue dot, the only home we've ever known.
'''
attribution = "Carl Sagan, Pale Blue Dot, 1994"
source = "https://www.youtube.com/watch?v=GO5FwsblpT8"
embed = true

[2022-02-28-5]
submitter = "Gnome"
quote = "The entire Earth is but a point, and the place of our own inhabitance but a minute corner of it."
attribution = "Marcus Aurelius (121–180 CE)"

[2022-02-28-6]
submitter = "Gnome"
quote = "They journeyed a long time and found nothing.  At length they discerned a small light, which was the Earth... [But] they could not find the smallest reason to suspect that we and our fellow-citizens of this globe have the honor to exist."
attribution = "Voltaire, Micromégas"

#385

[2022-02-28-7]
submitter = "Gnome"
quote = "The planets, in their various stages of development, are subjected to the same formative forces that operate on our earth, and have, therefore, the same geologic formation, and probably life, of our own past, and perhaps future; but.  Further than this, these forces are acting, in some cases, under totally different conditions from those under which they operate on the earth, and hence must evolve forms different from those ever known to man.  The value of such material as this to the comparative sciences is too obvious to need discussion."
attribution = "Robert H. Goddard, 1907"

[2022-02-28-8]
submitter = "Gnome"
quote = 'For the first time in my life, I saw the horizon as a curved line.  It was accentuated by a thin seam of dark blue light — our atmosphere.  Obviously, this was not the "ocean" of air I had been told it was so many times in my life.  I was terrified by its fragile appearance.'
attribution = "Ulf Merbold, 1988"

[2022-02-28-9]
submitter = "Gnome"
quote = "It is a law of nature that Earth and all other bodies should remain in their proper places and be moved from them only by violence."
attribution = "Aristotle, Physics, Corpus Aristotelicum, circa 322 BCE"

[2022-02-28-10]
submitter = "Gnome"
quote = "It's too late to make any improvements now.  The universe is finished; the copestone's on, and the chips were carted off a million years ago."
attribution = "Herman Melville, Moby Dick"

[2022-03-06-1]
submitter = "Gnome"
quote = "When you ask for someone's name, you're essentially asking what noise you should make to get their attention."
attribution = "High Philosophy"

#390

[2022-03-09-1]
submitter = "Gnome"
quote = """
When Spring returns
Perhaps I will no longer be in the World.
Today I wish I could think of spring as a person
So that I could imagine her crying for me
When she sees that she's lost her only friend.
But spring isn't even a thing:
Not even the flowers or green leaves return.
There are new flowers, new green leaves.
There are new balmy days.
Nothing returns, nothing repeats,
Because everything is new.
"""
attribution = "Fernando Pessoa, When Spring Returns"

[2022-03-09-2]
submitter = "Gnome"
quote = "A map of the World that does not include Utopia is not worth even glancing at, for it leaves out the one country at which Humanity is always landing.  And when Humanity lands there, it looks out, and, seeing a better country, sets sail."
attribution = "Oscar Wilde"
source = "http://www.wilde-online.info/the-soul-of-man-under-socialism-page11.html"

[2022-03-09-3]
submitter = "Gnome"
quote = "If science, like art, is to perform its mission truly and fully, it's achievements must enter not only superficially but with their inner meanings into the consciousness of the people."
attribution = "Albert Einstein, 1939"

[2022-03-09-4]
submitter = "Gnome"
quote = "Shall we ... choose death, because we cannot forget our quarrels?  We appeal as human beings: Remember your humanity, and forget the rest."
attribution = "Bertrand Russell and Albert Einstein (read by Joseph Rotblat), 1955"
source = "https://www.atomicheritage.org/key-documents/russell-einstein-manifesto"

[2022-03-09-5]
submitter = "Gnome"
quote = "Lorem ipsum dolor sit amet, consectetur adipiscing elit, sed do eiusmod tempor incididunt ut labore et dolore magna aliqua.  Ut enim ad minim veniam, quis nostrud exercitation ullamco laboris nisi ut aliquip ex ea commodo consequat.  Duis aute irure dolor in reprehenderit in voluptate velit esse cillum dolore eu fugiat nulla pariatur.  Excepteur sint occaecat cupidatat non proident, sunt in culpa qui officia deserunt mollit anim id est laborum."
attribution = "Cicero, de Finibus Bonorum et Malorum (The Extremes of Good and Evil), sections 1.10.32 and 1.10.33, 45 BCE"

#395

[2022-03-11-1]
submitter = "Gnome"
quote = "What's the use of having developed a science well enough to make predictions if, in the end, all we're willing to do is stand around and wait for them to come true?"
attribution = "Sherwood Rowland"

[2022-03-13-01]
submitter = "Gnome"
quote = "Wow the irony of someone called segfault asking if there's an issue."
attribution = "segfault"

[2022-03-13-02]
submitter = "Victor"
quote = "Daylight saving time: Only the government would believe that you could cut a foot off the top of a blanket, sew it to the bottom, and have a longer blanket."
attribution = "Unknown"

[2022-03-15-1]
submitter = "Gnome"
quote = "It is difficult to say exactly why skirts are perceived strictly as a woman's garment.  This is to say, are skirts perceived as feminine because women wear them or do women wear them because skirts are perceived as feminine?"
attribution = "Vox Clamantis In Deserto"
source = "https://www.voxclamantisindeserto.us/2018/02/14/en/a-guys-guide-to-great-skirts-for-men"

[2022-03-17-1]
submitter = "Gnome"
quote = "Death is the winner in any war.  Nothing noble in dying for your religion, for your country, for ideology, for faith, for another man."
attribution = "Nightwish, Song Of Myself"

#400

[2022-03-20-01]
submitter = "meetowl"
quote = "I'm a (x << 3) + x + x developer because multiplication is hard."
attribution = "Kate @thingskatedid"
source = "https://twitter.com/thingskatedid/status/1438300613683548164"

[2022-03-22-02]
submitter = "Greenfoot5"
quote = "Picture a wave in the ocean.  You can see it, measure it, its height, the way sunlight refracts when it passes through, and it's there, and you can see it, you know what it is.  It's a wave.  And then it crashes on the shore, and it's gone.  But the water is still there.  The wave was just a different way for the water to be for a little while."
attribution = "Chidi Anagonye, The Good Place"

[2022-03-26-1]
submitter = "Gnome"
quote = "If you're still alive, you're not struggling with Depression.  Depression is struggling with you."
attribution = "Reddit, r/Dyspraxia"
source = "https://www.reddit.com/r/dyspraxia/comments/t8tm5v/i_really_fucking_hate_living_with_this/"

[pre-toml-200]
submitter = "Gnome"
quote = "Unexpected call for quote, try again in 24 hours."
attribution = "SwackQuote"
source = '''http://patorjk.com/software/taag/#p=display&f=Big&t=We're%20sorry%2C%0Abut%20the%20quote%0Ayou%20requested%0Ais%20not%20here.%0AMaybe%20you%20should%0Atry%20someplace%20else.'''

[2022-05-22-banhammer]
submitter = "Gnome"
quote = "You shall not pass!"
attribution = "Gandalf the Grey"

#405

[2022-03-28-2]
submitter = "Victor"
quote = "It's not a sign of weakness, but of courage."
attribution = "Kurzgesagt, Loneliness"
source = "https://www.youtube.com/watch?v=n3Xv_g3g-mA"

[2022-03-31-1]
submitter = "Victor"
quote = "Love and kindness are never wasted.  They always make a difference.  They bless the one who receives them, and they bless you, the giver."
attribution = "Barbara De Angelis"

[2022-03-31-2]
submitter = "Victor"
quote = "Do things for people not because of who they are or what they do in return, but because of who you are."
attribution = "Harold S. Kushner"

[2022-04-01-1]
submitter = "segfault"
quote = "A Lisp programmer knows the value of everything, but the cost of nothing."
attribution = "Alan Perlis"

[2022-04-02-1]
submitter = "Victor"
quote = "Unexpected kindness is the most powerful, least costly, and most underrated agent of human change."
attribution = "Bob Kerrey"

#410

[2022-04-02-2]
submitter = "Victor"
quote = "Go and love someone exactly as they are.  And then watch how quickly they transform into the greatest, truest version of themselves."
attribution = "Wes Angelozzi"

[2022-04-06-1]
submitter = "Victor"
quote = "To be born in Wales, not with a silver spoon in your mouth, but with music in your blood and with poetry in your soul, is a privilege indeed."
attribution = "Brian Harris"

[2022-04-07-1]
submitter = "Gnome"
quote = "Make everything as simple as possible, but not simpler."
attribution = "Albert Einstein"

[2022-04-07-2]
submitter = "Gnome"
quote = "What's in a name?  That which we call a rose by any other name would smell as sweet."
attribution = "William Shakespeare, Juliet, Romeo and Juliet, Act II, Scene II"

[2022-04-07-3]
submitter = "Gnome"
quote = "Programmers are creators of universes for which they alone are responsible.  Universes of virtually unlimited complexity can be created in the form of computer programs."
attribution = "Joseph Weizenbaum, Computer Power and Human Reason (1974)"

#415

[2022-04-07-4]
submitter = "Gnome"
quote = "If everything seems under control, you're just not going fast enough."
attribution = "Mario Andretti"

[2022-04-07-5]
submitter = "Gnome"
quote = "High thoughts need a high language."
attribution = "Aristophanes (448–380 BCE)"

[Im-a-teapot]
submitter = "Gnome"
quote = "418 I'm a teapot"
attribution = "Hyper Text Coffee Pot Control Protocol, RFC 2324"
source = "https://datatracker.ietf.org/doc/html/rfc2324"

[2022-04-07-7]
submitter = "Gnome"
quote = "We shall not cease from exploration, and at the end we will arrive where we started, and know the place for the first time."
attribution = "T. S. Eliot"

[2022-05-22-enhance-your-calm]
submitter = "Gnome"
quote = "Calm down dear, it's only a Quote."
attribution = "Twitter, I guess?"

#420

[2022-04-08-1]
submitter = "Victor"
quote = "When you recover or discover something that nourishes your soul and brings joy, care enough about yourself to make room for it in your life."
attribution = "Jean Shinoda Bolen"

[2022-04-08-2]
submitter = "Victor"
quote = "There are two ways of spreading light: to be the candle or the mirror that reflects it."
attribution = "Edith Wharton"

[2022-04-08-3]
submitter = "Victor"
quote = "To accept ourselves as we are means to value our imperfections as much as our perfections."
attribution = "Sandra Bierig"

[2022-04-08-4]
submitter = "Victor"
quote = "There are only two ways to live your life.  One is as though nothing is a miracle.  The other is as though everything is a miracle."
attribution = "Albert Einstein"

[2022-05-22-too-early-nah]
submitter = "Gnome"
quote = "A wizard is never late, Frodo Baggins.  Nor is he early.  He arrives precisely when he means to."
attribution = "Gandalf the Grey"

#425

[2022-04-14-2]
submitter = "Victor"
quote = "Managing your emotions doesn't mean you don't express yourself; it means you stop short of hurting others and sabotaging yourself."
attribution = "Sue Fitzmaurice"

[2022-04-14-3]
submitter = "Victor"
quote = "For after all, the best thing one can do when it is raining is let it rain."
attribution = "Henry Wadsworth Longfellow"

[2022-04-14-4]
submitter = "Victor"
quote = "Youth is happy because it has the capacity to see beauty.  Anyone who keeps the ability to see beauty never grows old."
attribution = "Franz Kafka"

[2022-04-14-5]
submitter = "Victor"
quote = "When one door of happiness closes, another opens; but often we look so long at the closed door that we do not see the one which has been opened for us."
attribution = "Helen Keller"

[2022-04-18-1]
submitter = "Victor"
quote = "Sometimes a hypocrite is nothing more than a man in the process of changing."
attribution = "Brandon Sanderson"

#430

[2022-04-18-2]
submitter = "Victor"
quote = "Sometimes good things fall apart so better things can fall together."
attribution = "Marilyn Monroe"

[2022-04-18-3]
submitter = "Victor"
quote = "Breaking a 128-bit key would take 2^64 times longer than a day, or fifty million billion years.  By that time, I might even be pardoned."
attribution = "Edward Snowden, Permanent Record"

[2022-04-20-1]
submitter = "Victor"
quote = "The lingering chilly wind after the rain clears tells that winter is on its way.  But the warmth in my chest proves that the light surely burns.  Though it's so tiny that it might go out with a single puff of air, it surely burns."
attribution = "Tohru Honda, Fruits Basket"

[2022-04-20-2]
submitter = "Victor"
quote = "A night full of worries is best spent together in a warm place."
attribution = "Tohru Honda, Fruits Basket"

[2022-04-20-3]
submitter = "Victor"
quote = "You need gentleness to feel pain.  You need sunlight before you notice darkness.  You can't underestimate either, and neither is a waste."
attribution = "Kyoko Honda, Fruits Basket"

#435

[2022-04-20-4]
submitter = "Victor"
quote = """
If a person is a rice ball and what's great about the person is a pickled plum, then maybe your plum is on your back!

Maybe everyone in the world has plums on their backs of all different shapes, colours, and sizes.  But since they can't see their backs, they can't see the plums they have.  They think they don't have anything — that they're just plain white rice.  Even though it's not true at all — even though they really do have a plum there.  Maybe the reason we get jealous of others is because other people's backs are easy to see.

I can see it.  It's plain as day.  You have a plum right there on your back.
"""
attribution = "Tohru Honda, Fruits Basket"

[2022-04-20-5]
submitter = "Victor"
quote = "Life isn't about waiting for the storm to pass.  It's about learning to dance in the rain."
attribution = "Vivian Greene"

[2022-04-20-6]
submitter = "Victor"
quote = "You can fix anything but a blank page."
attribution = "Nora Roberts"

[2022-04-20-7]
submitter = "segfault"
quote = "With a sufficient number of users of an API, it does not matter what you promise in the contract: all observable behaviors of your system will be depended on by somebody."
attribution = "Hyrum's Law"
source = "https://www.hyrumslaw.com"

[2022-04-20-08]
submitter = "segfault"
quote = "And Stanley... was happy."
attribution = "The Stanley Parable"

#440

[2022-04-20-09]
submitter = "segfault"
quote = "THE END IS NEVER THE END IS NEVER THE END IS NEVER THE END IS NEVER THE END IS NEVER THE END IS NEVER THE END"
attribution = "The Stanley Parable"

[2022-04-21-1]
submitter = "Gnome"
quote = """
Tech Support

[tek suh-**pohrt**] *noun*
1. A person who does precision guesswork based on unreliable data provided by those of questionable knowledge

See also: ***Wizard***, ***Magician***
"""
attribution = "Various, but also, a t-shirt I have"

[2022-04-30-wow-iot-is-a-bad-idea]
submitter = "segfault"
quote = "Remember, the 'S' in 'IoT' stands for 'Security'."
attribution = "Apocryphal"

[2022-04-30-I-swear-Colin-Chapman-said-something-similar]
submitter = "segfault"
quote = "Anyone can build a fast CPU.  The trick is to build a fast system."
attribution = "Seymour Cray"

[2022-04-30-oh-there-it-is]
submitter = "segfault"
quote = "Adding power makes you faster on the straights, subtracting weight makes you faster everywhere."
attribution = "Colin Chapman"

#445

[2022-04-30-oh-look-he-said-it-again]
submitter = "segfault"
quote = "Simplify, then add lightness."
attribution = "Colin Chapman"

[2022-04-30-and-after-a-cray-quote-is-a-quote-about-cray]
submitter = "segfault"
quote = "Seymour Cray was famous for packing, powering, and cooling circuits incredibly densely.  Classic Crays were made obsolete by microprocessors, but we may yet do similar things at a larger scale.  Hyperscale data centers and even national supercomputers are loosely coupled things today, but if challenges demanded it, there is a world with a zetta scale, tightly integrated, low latency matrix dissipating a gigawatt in a swimming pool of circulating fluorinert."
attribution = "John Carmack"

[2022-04-30-this-one-is-a-url-because-it-has-an-obnoxiously-large-copyright-notice]
submitter = "Gnome"
quote = "http://www.eviloverlord.com/lists/overlord.html (Yes, the entire website!)"
attribution = "Peter Anspach"
source = "http://www.eviloverlord.com/lists/overlord.html"

[2022-05-01-is-it-froid-never-mind-its-freud]
submitter = "Gnome"
quote = "One day, in retrospect, the years of struggle will strike you as the most beautiful."
attribution = "Sigmund Freud"

[2022-05-01-blocked-by-parental-control]
submitter = "Gnome"
quote = "Windows Parental Control has blocked access to this Quote."
attribution = "Windows"

#450

[2021-09-03-1]
submitter = "segfault"
quote = '''```http
HTTP/1.1 451 Unavailable For Legal Reasons
Link: <https://search.example.net/legal>; rel="blocked-by"
Content-Type: text/html

<html>
 <head><title>Unavailable For Legal Reasons</title></head>
 <body>
  <h1>Unavailable For Legal Reasons</h1>
  <p>This request may not be serviced in the Roman Province
  of Judea due to the Lex Julia Majestatis, which disallows
  access to resources hosted on servers deemed to be
  operated by the People's Front of Judea.</p>
 </body>
</html>
```'''
attribution = "HTTP 451 Unavailable For Legal Reasons"
source = "https://en.wikipedia.org/wiki/HTTP_451"

[2022-05-01-take-it-slow-real-slow]
submitter = "Gnome"
quote = "Nature does not hurry, yet everything gets accomplished."
attribution = "Lao Tzu"

[2022-05-01-pretty-sure-this-is-misquoted-alot]
submitter = "Gnome"
quote = "It is the mark of an educated mind, to entertain a thought without accepting it."
attribution = "discombobulation of Aristotle, Nicomachean Ethics, Book I, 1094b.24, possibly by  Lowell L. Bennion, Religion and the Pursuit of Truth, 1959"

[2022-05-02-very-true]
submitter = "Gnome"
quote = "The amount of work to be done increases in proportion to the amount of work already completed."
attribution = "Vail's Second Axiom"

[2022-05-02-also-true]
submitter = "Gnome"
quote = "An unbreakable toy is useful for breaking other toys."
attribution = "Van Roy's Law"

#455

[2022-05-02-no-witty-remarks-here]
submitter = "Gnome"
quote = "Violence is the last refuge of the incompetent."
attribution = "Salvor Hardin"

[2022-05-02-just-another-set-of-poetic-lyrics]
submitter = "Gnome"
quote = """
Paper is dead without words,
Ink idle without a poem,
All the world dead without stories,
Without love and disarming beauty.
"""
attribution = "Nightwish, Song Of Myself"

[2022-05-02-and-an-honest-question]
submitter = "Gnome"
quote = "Why do we still carry a device of torture around our necks?"
attribution = "Nightwish, Song Of Myself"

[2022-05-02-Dawkins-being-Dawkins]
submitter = "Gnome"
quote = "The God of the Old Testament is arguably the most unpleasant character in all fiction: jealous and proud of it; a petty, unjust, unforgiving control-freak; a vindictive, bloodthirsty ethnic cleanser; a misogynistic, homophobic, racist, infanticidal, genocidal, filicidal, pestilential, megalomaniacal, sadomasochistic, capriciously malevolent bully."
attribution = "Richard Dawkins, The God Delusion"

[2022-05-02-This-needs-no-comment]
submitter = "Gnome"
quote = "Science is interesting, and if you don't agree you can fuck off."
attribution = "Richard Dawkins"

#460

[2022-05-02-Honestly-do-this-with-anyone-you-teach]
submitter = "Gnome"
quote = "Do not indoctrinate your children.  Teach them how to think for themselves, how to evaluate evidence, and how to disagree with you."
attribution = "Richard Dawkins, The God Delusion"

[2022-05-02-Dawkins-talking-about-rng]
submitter = "Gnome"
quote = "The total amount of suffering per year in the natural world is beyond all decent contemplation.  During the minute that it takes me to compose this sentence, thousands of animals are being eaten alive, many others are running for their lives, whimpering with fear, others are slowly being devoured from within by rasping parasites, thousands of all kinds are dying of starvation, thirst, and disease.  It must be so.  If there ever is a time of plenty, this very fact will automatically lead to an increase in the population until the natural state of starvation and misery is restored.  In a universe of electrons and selfish genes, blind physical forces and genetic replication, some people are going to get hurt, other people are going to get lucky, and you won't find any rhyme or reason in it, nor any justice.  The universe that we observe has precisely the properties we should expect if there is, at bottom, no design, no purpose, no evil, no good, nothing but pitiless indifference."
attribution = "Richard Dawkins, River Out of Eden: A Darwinian View of Life"

[2022-05-02-Han-shot-first]
submitter = "Gnome"
quote = "The chicken is only an egg's way for making another egg."
attribution = "Richard Dawkins"

[2022-05-02-And-we-definitely-dream-of-electric-sheep-too]
submitter = "Gnome"
quote = "We are survival machines — robot vehicles blindly programmed to preserve the selfish molecules known as genes.  This is a truth which still fills me with astonishment."
attribution = "Richard Dawkins, The Selfish Gene"

[2022-05-03-English-is-a-trenchcoat]
submitter = "Gnome"
quote = "The English language is just three smaller languages in a trenchcoat, beating up other languages in a back alley, then rifling through their pockets in search of loose grammar and vocab."
attribution = "segfault"

#465

[2022-05-04-Just-an-Anime-quote-for-once]
submitter = "Gnome"
quote = "You can disapprove of their actions, but you don't need to hate those who sin."
attribution = "Red Saber, Fate/EXTRA Last Encore, Season 2, Episode 2"

[2022-05-05-A-quote-from-Hamlet]
submitter = "Gnome"
quote = "What a piece of worke is a man!  How Noble in reason!  How infinite in faculty!  In forme and mouing how expresse and admirable!  In Action, how like an Angel in apprehension, how like a God!  The beauty of the world, the paragon of animals — and yet, to me, what is this quintessence of dust?  Man delights not me — nor woman neither, though by your smiling you seem to say so."
attribution = "William Shakespeare, Hamlet, Act II, Scene II"

[2022-05-05-A-quote-from-the-Scottish-Play]
submitter = "Gnome"
quote = "Life's but a walking shadow, a poor player, that struts and frets his hour upon the stage, and then is heard no more; it is a tale told by an idiot, full of sound and fury, signifying nothing."
attribution = "William Shakespeare, Macbeth, Act V, Scene V"

[2022-05-05-Suprised-we-did-not-already-have-this]
submitter = "Gnome"
quote = """
There is no strife, no prejudice, no national conflict in outer space as yet.  Its hazards are hostile to us all.  Its conquest deserves the best of all mankind, and its opportunity for peaceful cooperation may never come again.  But why, some say, the Moon?  Why choose this as our goal?  And they may well ask, why climb the highest mountain?  Why, 35 years ago, fly the Atlantic?  Why does Rice play Texas?

We choose to go to the Moon.  We choose to go to the Moon ... We choose to go to the Moon in this decade and do the other things, not because they are easy, but because they are hard; because that goal will serve to organize and measure the best of our energies and skills, because that challenge is one that we are willing to accept, one we are unwilling to postpone, and one we intend to win, and the others, too.
"""
attribution = "John F. Kennedy"
source = "https://www.jfklibrary.org/learn/about-jfk/historic-speeches/address-at-rice-university-on-the-nations-space-effort"

[2022-05-05-A-questione-we-may-never-answer]
submitter = "Gnome"
quote = "There are questions to which knowing the answers would have a profound cultural effect.  The question of our solitude, is one.  Are we alone in the Universe, yes or no.  One of these is true."
attribution = "Brian Cox, Human Universe"

#470

[2022-05-05-I-hope-someone-else-recognises-this]
submitter = "Gnome"
quote = "6EQUJ5"
attribution = "Unknown"

[2022-05-05-war-is-pointless]
submitter = "Gnome"
quote = "I hate war as only a soldier who has lived it can, only as one who has seen its brutality, its futility, its stupidity."
attribution = "Dwight D. Eisenhower"

[2022-05-05-everything-is-pointless]
submitter = "Gnome"
quote = "Dusting is a good example of the futility of trying to put things right.  As soon as you dust, the fact of your next dusting has already been established."
attribution = "George Carlin"

[2022-05-05-cant-some-else-do-it]
submitter = "Gnome"
quote = "Leadership is the art of getting someone else to do something you want done because he wants to do it."
attribution = "Dwight D. Eisenhower"

[2022-05-05-conflict-is-futile]
submitter = "Gnome"
quote = "Every gun that is made, every warship launched, every rocket fired, signifies in the final sense a theft from those who hunger and are not fed, those who are cold and are not clothed."
attribution = "Dwight D. Eisenhower"

#475

[2022-05-05-thats-because-its-infinite]
submitter = "Gnome"
quote = "You can't legislate against stupidity."
attribution = "Jesse Ventura"

[2022-05-05-and-we-are-still-doing-it]
submitter = "Gnome"
quote = "We are in danger of destroying ourselves by our greed and stupidity.  We cannot remain looking inwards at ourselves on a small and increasingly polluted and overcrowded planet."
attribution = "Steven Hawking"

[2022-05-05-nothing-is-preordained]
submitter = "Gnome"
quote = "I have noticed even people who claim everything is predestined, and that we can do nothing to change it, look before they cross the road."
attribution = "Steven Hawking"

[2022-05-05-Somehow-the-first-Elon-Musk-quote-in-here]
submitter = "Gnome"
quote = "Some people don't like change, but you need to embrace change if the alternative is disaster."
attribution = "Elon Musk"

[2022-05-05-Oh-and-now-a-second]
submitter = "Gnome"
quote = "We're running the most dangerous experiment in history right now, which is to see how much carbon dioxide the atmosphere... can handle before there is an environmental catastrophe."
attribution = "Elon Musk"

#480

[2022-05-05-And-a-third-one]
submitter = "Gnome"
quote = "I would like to die on Mars.  Just not on impact."
attribution = "Elon Musk"

[2022-05-05-tenuous-atmosphere-be-tenuous]
submitter = "Gnome"
quote = "Space isn't remote at all.  It's only an hour's drive away if your car could go straight upwards."
attribution = "Fred Hoyle"

[2022-05-05-in-300-yards-turn-left]
submitter = "Gnome"
quote = "If you do not change direction, you may end up where you are heading."
attribution = "Lao Tzu"

[2022-05-05-Yet-another-Greek-philosopher]
submitter = "Gnome"
quote = "There is nothing permanent except change."
attribution = "Heraclitus (535–475 BCE)"

[2022-05-05-Somehow-the-first-Obama-quote]
submitter = "Gnome"
quote = "Change will not come if we wait for some other person or some other time.  We are the ones we've been waiting for.  We are the change that we seek."
attribution = "Barrack Obama"

#485

[2022-05-05-four-sure]
submitter = "Gnome"
quote = "There have to be reasons that you get up in the morning and you want to live.  Why do you want to live?  What's the point?  What inspires you?  What do you love about the future?  If the future does not include being out there among the stars and being a multi-planet species, I find that incredibly depressing."
attribution = "Elon Musk"

[2022-05-05-ten-thousand]
submitter = "Gnome"
quote = "I have not failed.  I've just found 10,000 ways that won't work."
attribution = "Thomas Alva Edison"

[2022-05-05-Not-true-but-the-spirit-behind-it-remains-accurate]
submitter = "Gnome"
quote = "Never forget that everything Hitler did in Germany was legal."
attribution = "Martin Luther King Jr."

[2022-05-08-feet-puzzle]
submitter = "Gnome"
quote = "I always wanted to get lost in a labyrinth.  It's like a puzzle you solve with your feet."
attribution = "Elfo, Disenchantment"

[2022-05-08-baloney]
submitter = "Gnome"
quote = "Destiny is baloney.  Your future is not foretold.  It's what you make of it."
attribution = "Elfo, Disenchantment"

#490

[2022-05-08-well-hes-died-once-already]
submitter = "Gnome"
quote = "I'd rather die a big death than live a small life."
attribution = "Elfo, Disenchantment"

[2022-05-08-yum-mustard]
submitter = "Gnome"
quote = "I wanna taste something other than sweetness.  I wanna cry salty tears, learn bitter truths.  I wanna take a big, meaty bite out of life and dip it in mustard."
attribution = "Elfo, Disenchantment"

[2022-05-08-the-true-revolving-shift]
submitter = "Gnome"
quote = "I'm just about at the end of my 24-hour shift.  There it is.  Well, back to work."
attribution = "Jerry, Disenchantment"

[2022-05-08-the-floor]
submitter = "Gnome"
quote = "Oh, floor, you're always there for me.  So supportive.  Not like walls and staircases, always getting in my way."
attribution = "Princess Bean, Disenchantment"

[2022-05-08-in-it-for-the-mischief]
submitter = "Gnome"
quote = "I don't wanna brag or anything, but when it comes to being the worst, I'm pretty much the best."
attribution = "Astolfo, Fate/Apocrypha, 2017" # so I read/skimmed the entirety of Fate/Apocrypha to find it wasn't said before learning there was an anime adaptation, because of course I'm the only one that thinks of light novels when Fate/Apocrypha is mentioned, so yeah I guess it's probably in the show but I'm not gonna watch that now just to confirm

#495

[2022-05-08-just-like-a-sponge]
submitter = "Gnome"
quote = "Such self-absorbed idiots aren't worth protecting if you ask me."
attribution = "Mordred, Fate/Apocrypha, 2017" # Mordred wasn't in Fate/EXTRA Last Encore, was in Apocrypha

[2022-05-08-the-student-becomes-the-master]
submitter = "Gnome"
quote = "A student who is too loyal to his master has no chance of surpassing that master... A mutinous spirit is the source of independence."
attribution = "Boris Konev, Legend of Galactic Heroes"

[2022-05-08-nothing-lasts-forever]
submitter = "Gnome"
quote = "Something that's supposed to die and doesn't will eventually rot away, whether it's a man or a nation."
attribution = "Reinhard Von Lohengramm, Legend of Galactic Heroes"

[2022-05-08-words]
submitter = "Gnome"
quote = '''There certainly are things that cannot be told in words, but that can only be said by people who have exhausted their use of words.  Words are like icebergs that are floating on the ocean called "heart".  The parts that show above the sea surface are small, but they still let us perceive the larger parts that are hidden below the water.  Use words deliberately.  If you do, you'll be able to convey more things more accurately than if you were to keep silent.  Right judgement can only be made with right information and right analyses.'''
attribution = "Yang Wen-li, Legend of Galactic Heroes"

[2022-05-08-we-are-our-history]
submitter = "Gnome"
quote = "For as long as human history goes on, the past will continue to accumulate.  History isn't just records of the past.  It's also proof that civilisation has continued to advance to the present.  Our present civilisation is the result of our past."
attribution = "Yang Wen-li, Legend of Galactic Heroes"

#500

[2022-05-08-staying-out-of-it-is-often-the-best-option]
submitter = "Gnome"
quote = "The greatest freedom is the freedom not to get involved."
attribution = "Yang Wen-li, Legend of Galactic Heroes"

[pre-toml-74]
submitter = "Gnome"
quote = "502 Bad Gateway"
attribution = "IETF, HTTP Status Code, RFC 9110"
source = "https://datatracker.ietf.org/doc/html/rfc9110"

[2022-05-08-to-alcohol-the-cause-of-and-solution-to-all-of-lifes-problems]
submitter = "Gnome"
quote = "Alcohol is humanity's friend.  How can I abandon a friend?"
attribution = "Yang Wen-li, Legend of Galactic Heroes"

[2022-05-08-even-democracy-can-be-evil]
submitter = "Gnome"
quote = "Dictatorship itself isn't absolutely evil, it's just another form of government.  The point is how you can run it for the benefit of society."
attribution = "Yang Wen-li, Legend of Galactic Heroes"

[2022-05-08-no-not-that-Attenborough]
submitter = "Gnome"
quote = "Either way, the only ones who can die tomorrow are those who survive today."
attribution = "Dusty Attenborough"

#505

[2022-05-08-alcohol-is-humanitys-friend-how-can-I-abandon-a-friend]
submitter = "Gnome"
quote = "To alcohol!  The cause of, and solution to, all of life's problems."
attribution = "Homer Simpson, The Simpsons"

[2022-05-08-what-even-is-a-glass]
submitter = "Gnome"
quote = '''
Optimist: The glass is 1/2 full.
Pessimist: The glass is 1/2 empty.
Excel: The glass is January 2nd.
Scientist: The glass is half full of one fluid, and half full of another.
Engineer: The glass is full, except when in a vacuum.
Alcoholic: Shucks, drinks nearly gone, lets order another round!
Dr Strange: Half full?  Check again.
Mathematician: The glass isn't a platonic solid.
Topologist: The glass has no holes.
Philosopher: What does it mean, to be "full"?
Me: I dunno but I'm hungry.
Early Career Developer: uh, I don't know what happened, but there's an overflow.
Late Career Developer: Huh.  Just double the memory requirements and ship it.
'''
attribution = "Various"

[2022-05-09-little-boy]
submitter = "Gnome"
quote = "Here on Earth, It appears that sanity, perspective, and an appreciation of the rarity and value of civilisation emerges after, and not before, the capability to build big bombs.  We have the bombs, but I don't think enough of us have the rest.  Why should other young civilisations be any different.  If this is the reason for the great silence, then I suppose we might take comfort in the fact the we are not the only idiots to have existed in the Milky Way.  But that's the coldest comfort I can imagine."
attribution = "Brian Cox, Human Universe"

[2022-05-09-irrelevance]
submitter = "Gnome"
quote = "It seems to me however, that a small planet such as Earth, cannot continue to support an expanding and flourishing civilisation, without a major change in the way we view ourselves.  The division into hundreds of countries whose borders and interests are defined by imagined local differences and arbitrary religious dogma, both of which are utterly irrelevant and meaningless on a galactic scale, must surely be addressed if we are to confront global problems such as mutually assured destruction, asteroid threats, climate change, pandemic disease and who knows what else, and flourish beyond the twenty-first century.  The very fact that the preceding sentence sounds hopelessly utopian might provide a plausible answer to the Great Silence."
attribution = "Brian Cox, Human Universe"

[2022-05-09-I-tend-to-agree]
submitter = "Gnome"
quote = "I think that advanced space faring civilisations are extremely rare, not because of astronomy, but because of biology.  I think the fact that it took almost 4 billion years for a civilisation to appear on Earth, is important.  This is a third of the age of the Universe, which is a very long time.  Coupled with the remarkable contingency of the evolution of the eucaryotic cell, and oxigenic photosyntesis.  Not to mention the half a billion years from the Cambrian explosion to the very recent emergence of Homo Sapiens and civilisation.  I think this implies that technological civilisasions, are stupendously rare, colossaly fortuitious, accidents, that happen on average, in much fewer than one in every 200 billion solar systems.  This is my resolution to the Fermi Paradox.  We are the first civilisation to emerge in the Milky Way, and we are alone.  That is my opinion, and given our cavalier disregard for our own safety, it terrifies me.  What do you think?"
attribution = "Brian Cox, Human Universe"

#510

[2022-05-09-be-very-afraid]
submitter = "Gnome"
quote = "Don't be afraid, I am a Soviet citizen like you, who has descended from space and I must find a telephone to call Moscow!"
attribution = "Yuri Gagarin"

[2022-05-09-casually-stealing-from-a-literary-legend]
submitter = "Gnome"
quote = "I deliberately borrow from Shakespeare; the most precious objects on Earth are not gems or jewels, but ink marks on paper.  No single human brain could conceive of Hamlet, Principia Mathematica or Codex Leicester; they were created by and belong to the entire human race, and the library of wonders continues to grow."
attribution = "Brian Cox, Human Universe"

[2022-05-09-complexity]
submitter = "Gnome"
quote = "Science is a time machine, and it goes both ways.  We are able to predict our future with increasing certainty.  Our ability to act in response to these predictions will ultimately determine our fate.  Science and reason make the darkness visible.  I worry that lack of investment in science and a retreat from reason may prevent us from seeing further, or delay our reaction to what we see, making a meaningful response impossible.  There are no simple fixes.  Our civilisation is complex, our global political system is inadequate, our internal differences of opinion are deep-seated.  I'd bet you think you're absolutely right about some things and virtually everyone else is an idiot.  Climate Change?  Europe?  God?  America?  The Monarchy?  Same-sex Marriage?  Abortion?  Big Business?  Nationalism?  The United Nations?  The Bank Bailout?  Tax Rates?  Genetically Modified Crops?  Eating Meat?  Football?  X Factor or Strictly?  The way forward is to understand and accept that there are many opinions, but only one human civilisation, only one Nature, and only one science.  The collective goal of ensuring that there is never less than one human civilisation must surely override our personal prejudices.  At least we have come far enough in 40,800 years to be able to state the obvious, and this is a necessary first step.  We've woken up at the wheel of the bus, and realised we don't know how to drive it."
attribution = "Brian Cox, Human Universe"

[2022-05-09-brains]
submitter = "Gnome"
quote = "I held a brain for the cameras at St Paul's teaching hospital in Addis.  It is the most complex single object in the known universe, a most intricate example of emergent complexity assembled over 4 billion years by natural selection operating within the constraints placed upon it by the laws of physics and the particular biochemistry of life on Earth.  It contains around 85 billion individual neurons, which is of the same order as the number of stars in an average galaxy.  But that doesn't begin to describe its complexity.  Each neuron is thought to make between 10,000 and 100,000 connections to other neurons, making the brain a computer way beyond anything our current technology can simulate.  When we do manage to simulate one, I have no doubt that sentience will emerge; consciousness is not magic, it is an emergent property consistent with the known laws of nature."
attribution = "Brian Cox, Human Universe"

[2022-05-09-monkeys]
submitter = "Gnome"
quote = "Common sense is completely worthless and irrelevant when trying to understand reality.  This is probably why people who like to boast about their common sense tend to rail against the fact that they share a common ancestor with a monkey."
attribution = "Brian Cox, Human Universe"

#515

[2022-05-09-yep-we-just-guess]
submitter = "Gnome"
quote = "First we guess it.  Then we — now don't laugh, that's really true — then we compute the consequences of the guess to see what, if this is right, if this law that we guessed is right, to see what it would imply.  And then we compare the computation results to nature, or we say compare to experiment or experience, compare it directly with observations to see if it works.  If it disagrees with experiment, it's wrong."
attribution = "Brian Cox, Human Universe"

[2022-05-09-sit-down-and-talk]
submitter = "Gnome"
quote = "To me, and to the participants of the Green Bank conference, the idea that a civilisation might destroy itself is both ludicrous and likely.  We are pathetically inadequate at long-term planning, idiotically primitive in our destructive urges and pathologically incapable of simply getting along."
attribution = "Brian Cox, Human Universe"

[2022-05-11-kindness-and-wisdom]
submitter = "Victor"
quote = "Kindness is more important than wisdom, and the recognition of this is the beginning of wisdom."
attribution = "Theodore Isaac Rubin"

[2022-05-11-sophocles-kindness-friend]
submitter = "Victor"
quote = "One who knows how to show and to accept kindness will be a friend better than any possession."
attribution = "Sophocles (496–405 BCE)"

[2022-05-11-faulkner-swim-for-new-horizons]
submitter = "Victor"
quote = "You cannot swim for new horizons until you have courage to lose sight of the shore."
attribution = "William Faulkner"

#520

[2022-05-11-keller-walk-with-a-friend]
submitter = "Victor"
quote = "I would rather walk with a friend in the dark, than alone in the light."
attribution = "Helen Keller"

[2022-05-11-epicurus-desiring-what-you-have-not]
submitter = "Victor"
quote = "Do not spoil what you have by desiring what you have not; remember that what you now have was once among the things you only hoped for."
attribution = "Epicurus (341–270 BCE)"

[2022-05-11-satisfaction]
submitter = "Victor"
quote = "It's almost impossible to be satisfied in your own life if you're constantly looking at what someone else has."
attribution = "Rachel Cruze"

[2022-05-13-its-the-only-one-we-have]
submitter = "Gnome"
quote = "This planet is not terra firma.  It is a delicate flower and it must be cared for.  It's lonely.  It's small.  It's isolated, and there is no resupply.  And we are mistreating it.  Clearly, the highest loyalty we should have is not to our own country or our own religion or our home town or even to ourselves.  It should be to, number two, the family of man, and number one, the planet at large.  This is our home, and this is all we've got."
attribution = "Scott Carpenter"

[2022-05-13-another-potshot-at-the-english-language]
submitter = "Gnome"
quote = "A man may take to drink because he feels himself to be a failure, and then fail all the more completely because he drinks.  It is rather the same thing that is happening to the English language.  It becomes ugly and inaccurate because our thoughts are foolish, but the slovenliness of our language makes it easier for us to have foolish thoughts."
attribution = "George Orwell"

#525

[2022-05-16-real-scientists]
submitter = "Gnome"
quote = "Real scientists are delighted when they find out they are wrong.  And to me that is one of the greatest gifts that a scientific education can bring.  There are too many people in this world who want to be right.  And too few who just want to know."
attribution = "Brian Cox, Forces of Nature"

[2022-05-22-railgun]
submitter = "Gnome"
quote = "Wishing won't do any good.  This is going to take work."
attribution = "Shirai Kuroko"

[2022-05-16-Astronomers-are-goths]
submitter = "Gnome"
quote = """
There are three known planets in the PSR B1257 system, which have been named Draugr, Poltergeist and Phobetor.  Poltergeist was the first to be discovered.  I know, I was curious about their names as well.  Poltergeist means "pounding ghost".  The draugr are the unded in Norse legends who live in their graves.  And Phobetor is the personification of nightmares, and the son of Nyx, Greek goddess of the night.

Astronomers are goths.
"""
attribution = "Brian Cox, Forces of Nature"

[2022-05-16-bacteria]
submitter = "Gnome"
quote = """
We must come to terms with being of no cosmic significance, and this means jettisoning our personal and collective egos and valuing what we have.  We can no longer assume the platform of gods, or dream of a unique place in their hearts.  Science has forced us to look fixedly into an infinite universe, and its volume dilutes special pleading to a vanishingly small and pathetic whimper.  And yet what's left is better.  No monument to the gods is as magnificent as the story of our planet; of the origin and evolution of life on the rare Earth and the rise of a fledgling civilisation taking its first steps into the dark.  We stand related to every one of Darwin's endless, most beautiful forms, each of us connected at some branch in the unbroken chain of life stretching back 4 billion years.  We share more in common with bacteria than we do with any living things out there amongst the stars, should they exist, and they are more worthy of our attention.  Build cathedrals in praise of bacteria; we are on our own, and as the dominant intellect we are responsible for our planet in its magnificent and fragile entirety.
"""
attribution = "Brian Cox, Forces of Nature"

[2022-22-05-frozen]
submitter = "Gnome"
quote = """
Let it go, let it go
Can't hold it back anymore
Let it go, let it go
Turn away and slam the door
I don't care what they're going to say
Let the storm rage on
The cold never bothered me anyway
"""
attribution = "Elsa"

#530

[2022-05-16-skepticism]
submitter = "Gnome"
quote = "Without skepticism there can be no progress."
attribution = "Various"

[2022-05-18-russell]
submitter = "Victor"
quote = "There is an artist imprisoned in each one of us.  Let him loose to spread joy everywhere."
attribution = "Bertrand Russell"

[2022-05-18-mulan]
submitter = "Victor"
quote = "The flower that blooms in adversity is the most rare and beautiful of all."
attribution = "The Emperor of China, Mulan"

[2022-05-18-caproni]
submitter = "Victor"
quote = "Airplanes are not tools for war.  They're not for making money.  Airplanes are beautiful dreams.  Engineers turn dreams into reality."
attribution = "Giovanni Battista Caproni, The Wind Rises"

[2022-05-18-dr-seuss-memory]
submitter = "Victor"
quote = "Sometimes you never realize the value of a moment until it becomes a memory."
attribution = "Dr. Seuss"

#535

[2022-05-18-huxley-experience]
submitter = "Victor"
quote = "Experience is not what happens to you;  it's what you do with what happens to you."
attribution = "Aldous Huxley"

[2022-05-18-sherman-beginning-and-ending]
submitter = "Victor"
quote = "You can't go back and change the beginning but you can start where you are and change the ending."
attribution = "James Sherman"

[2022-05-18-christopher-robin]
submitter = "Victor"
quote = "Promise me you'll always remember — you're braver than you believe, and stronger than you seem, and smarter than you think."
attribution = "Christopher Robin" # @TODO, which Winnie-the-Pooh piece is this from? are we attributing to A. A. Milne, David Benedictus, someone else, nobody? - I believe it is from one of the Walt Disney adaptations, possibly the 1977 edition

[2022-05-18-monet-understand-vs-love]
submitter = "Victor"
quote = "Everyone discusses my art and pretends to understand, as if it were necessary to understand, when it is simply necessary to love."
attribution = "Claude Monet"

[2022-05-18-live-fully-in-each-moment]
submitter = "Victor"
quote = "Waking up in the morning, I smile.  24 brand new hours are before me.  I vow to live fully in each moment."
attribution = "Thích Nhất Hạnh"

#540

[2022-05-19-casual-potshot]
submitter = "Gnome"
quote = """
Changing random stuff until your program works is "hacky" and "bad practice".

But, if you do it fast enough it's "Machine Learning", and pays 4x your current salary.
"""
attribution = "Unknown"

[2022-05-19-would-you-like-a-quote]
submitter = "Gnome"
quote = """
"Hi, I'd like to hear a TCP joke."
"Hello, would you like to hear a TCP joke?"
"Yes, I'd like to hear a TCP joke."
"Ok, I'll tell you a TCP joke."
"Ok, I will hear a TCP joke."
"Are you ready to hear a TCP joke?"
"Yes, I am ready to hear a TCP joke."
"Ok, I am about to send the TCP joke.  It will last 10 seconds, it has two characters, it does not have a setting, it ends with a punchline."
"Ok, I am ready to get your TCP joke that will last 10 seconds, has two characters, does not have an explicit setting, and ends with a punchline."
"I'm sorry, your connection has timed out.  Hello, would you like to hear a TCP joke?"
"""
attribution = "Various"

[2022-05-20-why-indeed]
submitter = "Gnome"
quote = "When you're finally up on the moon, looking back at the earth, all these differences and nationalistic traits are pretty well going to blend and you're going to get a concept that maybe this is really one world and why the hell can't we learn to live together like decent people?"
attribution = "Frank Borman, Apollo 8"

[2022-05-20-earthrise]
submitter = "Gnome"
quote = "We set out to explore the moon and instead discovered the Earth."
attribution = "William Anders, Apollo 8, in reference to [Earthrise](https://en.wikipedia.org/wiki/Earthrise)" # I really hope that link works

[2022-05-20-WALES]
submitter = "Gnome"
quote = "It's very hard to picture the enormity of the Sun.  A hundred Earth's would line up along it's diameter, it would take the average passenger jet 6 months to fly around it.  It's traditional to say something about the size of Wales at this point; it would take 289 million countries the size of Wales, to tile the surface of the Sun."
attribution = "Brian Cox, Forces of Nature"

#545

[2022-05-20-penicillin]
submitter = "Gnome"
quote = "When I woke up just after dawn on September 28, 1928, I certainly didn't plan to revolutionise all medicine by discovering the world's first antibiotic, or bacteria killer.  But I suppose that is exactly what I did."
attribution = "Alexander Fleming"

[2022-05-20-rainbows]
submitter = "Gnome"
quote = """
Why are there so many
Songs about rainbows
And what's on the other side?
Rainbows are visions
But only illusions
And rainbows have nothing to hide
So we've been told and some choose to believe it
I know they're wrong wait and see
Someday we'll find it, the rainbow connection
The lovers, the dreamers and me
"""
attribution = "Kermit the Frog, Rainbow Connection, The Muppet Movie, 1979"

[2022-05-21-connection]
submitter = "Victor"
quote = "But the cure for so many things is connection, and we may think 'no one wants to connect with me', but we just need to find the right people."
attribution = "Jonathan Decker (Cinema Therapy) on A Silent Voice"
source = "https://youtu.be/h8VHaNeuw3o?t=1204"

[2022-22-05-Quark-Strangeness-and-Charm]
submitter = "Gnome"
quote = "Not only is the Universe stranger than we think, it is stranger than we can think."
attribution = "Werner Heisenberg"

[2022-22-05-oops-its-not-a-wavicle-anymore]
submitter = "Gnome"
quote = "What we observe is not nature itself, but nature exposed to our method of questioning."
attribution = "Werner Heisenberg"

#550

[2022-22-05-Funny-business]
submitter = "Gnome"
quote = "There are things that are so serious that you can only joke about them."
attribution = "Werner Heisenberg"

[2022-22-05-Quantum-Theory-be-whack]
submitter = "Gnome"
quote = "Those who are not shocked when they first come across quantum theory cannot possibly have understood it."
attribution = "Niels Bohr"

[2022-22-05-Protons-are-fake-news]
submitter = "Gnome"
quote = "Everything we call real is made of things that cannot be regarded as real."
attribution = "Niels Bohr"

[2022-22-05-profundity]
submitter = "Gnome"
quote = "The opposite of a correct statement is a false statement.  But the opposite of a profound truth may well be another profound truth."
attribution = "Niels Bohr"

[2022-03-28-1]
submitter = "Victor"
quote = "A problem shared is a problem halved."
attribution = "Apocryphal"

#555

[2022-04-07-6]
submitter = "Gnome"
quote = "Neither can embellishments of language be found without arrangement and expression of thoughts, nor can thoughts be made to shine without the light of language."
attribution = "Cicero (106–43 BCE)"

[2022-05-14-just-another-monologue]
submitter = "Gnome"
quote = "Can you hear them?  All these people who lived in terror of you and your judgement.  All these people who's ancestors devoted and sacrificed themselves to you.  Can you hear them singing?  Oh, you like to think you're a god, but you're not a god.  You're just a parasite eating out the jealousy and envy and longing for the lives of others.  You feed on them.  On the memory of love and lost and birth and death and joy and sorrow.  So, so come on then.  Take mine.  Take my memories.  And I hope you've got a big appetite because I have lived a long life and I have seen a few things.  I walked away from the last Great Time War.  I marked the passing of the Time Lords.  I saw the birth of the universe and watched as time ran out.  Moment by moment until nothing remained — no time, no space, just me.  I walked in universes where the laws of physics where devised by the mind of a mad man.  I watched universes freeze and creations burn.  I have seen things you wouldn't believe.  I have lost things you will never understand.  And I know things.  Secrets that must never be told.  Knowledge that must never be spoken.  Knowledge that will make parasite gods blaze.  So come on then!  Take it!  Take it all, baby!  Have it!  You have it all!"
attribution = "The Doctor, Doctor Who, The Rings of Akhaten, 2013"

[2022-04-14-1]
submitter = "Victor"
quote = "Life's too short to spend it at war with yourself."
attribution = "Ritu Ghatourey"

[2022-05-01-its-hard-apparently]
submitter = "Gnome"
quote = "Landing a rover from 26 kilometres above the surface traveling 6 times faster than a bullet... is hard."
attribution = "Brian Cox, The Planets"

[2022-05-16-cause-and-effect]
submitter = "Gnome"
quote = "You have to get old because of the geometry of spacetime."
attribution = "Brian Cox, Forces of Nature"

#560

[2022-22-05-Predictions]
submitter = "Gnome"
quote = "Prediction is very difficult, especially about the future."
attribution = "Niels Bohr"

[2022-22-05-Experts]
submitter = "Gnome"
quote = "An expert is a person who has made all the mistakes that can be made in a very narrow field."
attribution = "Niels Bohr"

[2022-23-05-Towels]
submitter = "Gnome"
quote = """
A towel, it says, is about the most massively useful thing an interstellar hitchhiker can have.  Partly it has great practical value.  You can wrap it around you for warmth as you bound across the cold moons of Jaglan Beta; you can lie on it on the brilliant marble-sanded beaches of Santraginus V, inhaling the heady sea vapours; you can sleep under it beneath the stars which shine so redly on the desert world of Kakrafoon; use it to sail a miniraft down the slow heavy River Moth; wet it for use in hand-to-hand-combat; wrap it round your head to ward off noxious fumes or avoid the gaze of the Ravenous Bugblatter Beast of Traal (such a mind-bogglingly stupid animal, it assumes that if you can't see it, it can't see you — daft as a brush, but very very ravenous); you can wave your towel in emergencies as a distress signal, and of course dry yourself off with it if it still seems to be clean enough.

More importantly, a towel has immense psychological value.  For some reason, if a strag discovers that a hitchhiker has his towel with him, he will automatically assume that he is also in possession of a toothbrush, face flannel, soap, tin of biscuits, flask, compass, map, ball of string, gnat spray, wet weather gear, space suit, etc.  Furthermore, the strag will then happily lend the hitch hiker any of these or a dozen other items that the hitch hiker might accidentally have "lost".  What the strag will think is that any man who can hitch the length and breadth of the galaxy, rough it, slum it, struggle against terrible odds, win through, and still knows where his towel is, is clearly a man to be reckoned with.
"""
attribution = "Douglas Adams, The Hitchhiker's Guide to the Galaxy"

[2022-30-05-Excellence]
submitter = "Asher"
quote = """
We are what we repeatedly do.
Excellence, then, is not an act,
but a habit.
"""
attribution = "Aristotle (384–322 BCE)"

[2022-06-03-human-heart-in-conflict]
submitter = "Victor"
quote = "The only thing worth writing about is the human heart in conflict with itself."
attribution = "William Faulkner"

#565

[2022-06-03-kindness]
submitter = "Victor"
quote = "Kindness is the light that dissolves all walls between souls, families, and nations."
attribution = "Paramahansa Yogananda"

[2022-06-03-storm]
submitter = "Victor"
quote = "And once the storm is over, you won't remember how you made it through.  But one thing is certain.  When you come out of the storm, you won't be the same person who walked in.  That's what this storm's all about."
attribution = "Haruki Murakami, Kafka on the Shore"

[2022-06-03-start]
submitter = "Victor"
quote = "You don't have to be great to start, but you have to start to be great."
attribution = "Zig Ziglar"

[2022-06-03-just-be-my-friend]
submitter = "Victor"
quote = """
Don't walk in front of me, I may not follow.
Don't walk behind me, I may not lead.
Walk beside me, just be my friend.
"""
attribution = "Unknown"

[2022-06-03-nothing]
submitter = "Victor"
quote = "People say nothing is impossible, but I do nothing every day."
attribution = "Winnie the Pooh" # @TODO, is this from A. A. Milne, or someone else? - I would hazard a guess at the original novel, but without more than a few seconds googling, no real idea 

#570

[2022-06-03-cheer-up]
submitter = "Victor"
quote = "The best way to cheer yourself is to try to cheer someone else up."
attribution = "Mark Twain"

[2022-06-03-life-is-short]
submitter = "Victor"
quote = "Life is short: kiss slowly, laugh insanely, love truly and forgive quickly."
attribution = "Paulo Coelho"

[2022-06-04-Right]
submitter = "Gnome"
quote = "If we're kind and polite, the world will be right."
attribution = "Paddington Bear, Paddington 2, 2017"

[2022-06-10-Right]
submitter = "Gnome"
quote = "In my personal opinion, fuck Zoom."
attribution = "SinDemon"

[2022-06-13-Pretty-Dress]
submitter = "Gnome"
quote = "A pretty dress can make all the difference.  Anyone who disagrees must have just never seen me in a dress, I rock that shit."
attribution = "IrrelevantSwack"

#575

[2022-06-13-To-Swack-or-not-to-Swack]
submitter = "Gnome"
quote = "I don't want Swack to be the goto name for the society.  I'm trying to find a line where it persists as a joke without it becoming all-encompassing."
attribution = "IrrelevantSwack, 2018"

[2022-06-13-Transition]
submitter = "Gnome"
quote = 'Next committee: "I wonder what they talked about when they worked hard on the transition?"'
attribution = "Victor"

[2022-06-13-despacito]
submitter = "Gnome"
quote = "Obligator(y) despacito every 30 minutes of talk."
attribution = "Meetowl"

[2022-06-13-Time-is-relative]
submitter = "Victor"
quote = "I'm 78 days into a 14 day turn around on a Motherboard repair... time is relative."
attribution = "Gnome"

[2022-06-14-The-zen-of-Python]
submitter = "Gnome"
quote = """
Beautiful is better than ugly.
Explicit is better than implicit.
Simple is better than complex.
Complex is better than complicated.
Flat is better than nested.
Sparse is better than dense.
Readability counts.
Special cases aren't special enough to break the rules.
Although practicality beats purity.
Errors should never pass silently.
Unless explicitly silenced.
In the face of ambiguity, refuse the temptation to guess.
There should be one — and preferably only one — obvious way to do it.
Although that way may not be obvious at first unless you're Dutch.
Now is better than never.
Although never is often better than right now.
If the implementation is hard to explain, it's a bad idea.
If the implementation is easy to explain, it may be a good idea.
Namespaces are one honking great idea — let's do more of those!
"""
attribution = "Tim Peters, PEP 20 — Zen of Python, `>>> import this`"

#580

[2022-06-14-while-true]
submitter = "Gnome"
quote = "I'm going to betray myself... `while True:`"
attribution = "Victor"

[2022-06-14-300]
submitter = "Gnome"
quote = """
Victor: Why did it give me a 200?
Gnome: You clearly need to put it into slow motion mode, then you get a 300.
"""
attribution = "Gnome and Victor"

[2022-06-20-angelou]
submitter = "Victor"
quote = "There is no greater agony than bearing an untold story inside you."
attribution = "Maya Angelou"

[2022-06-20-kant]
submitter = "Victor"
quote = "We are not rich by what we possess but by what we can do without."
attribution = "Immanuel Kant"

[2022-06-20-dalai-lama]
submitter = "Victor"
quote = "Happiness is not something ready made.  It comes from your own actions."
attribution = "Dalai Lama XIV"

#585

[2022-06-20-van-gogh-love]
submitter = "Victor"
quote = "I feel that there is nothing more truly artistic than to love people."
attribution = "Vincent Van Gogh"

[2022-06-20-van-gogh-dream]
submitter = "Victor"
quote = "I dream of painting and then I paint my dream."
attribution = "Vincent Van Gogh"

[2022-06-22-roundabounts]
submitter = "Gnome"
quote = """
Un-like fascist, robotic traffic lights where we are told when to stop and go, the roundabout allows us to show one another our very own English driving decorum.  We approach the island at our own chosen speed, in the lane of our choice.  Co-operating and queuing accordingly with our fellow drivers, we wait for a gap and join the gentle gyratory flow in our own time, signalling our intentions and leaving at our chosen exit.  Never is a road system better suited to the English consciousness than one that involves a set of rules and guidelines that harbours a carefully balanced system that relies on etiquette and protocol.
"""
attribution = "Kevin Beresford, president of UKRAS, aka Lord of the Ruings"

[2022-07-06-kierkegaard]
submitter = "Victor"
quote = "Life can only be understood backwards; but it must be lived forwards."
attribution = "Søren Kierkegaard"

[2022-07-06-shaw]
submitter = "Victor"
quote = "Life isn't about finding yourself.  Life is about creating yourself."
attribution = "George Bernard Shaw"

#590

[2022-07-06-picasso]
submitter = "Victor"
quote = "Every child is an artist.  The problem is how to remain an artist once he grows up."
attribution = "Pablo Picasso"

[2022-07-06-richards]
submitter = "Victor"
quote = "When you connect to the silence within you, that is when you can make sense of the disturbance going on around you."
attribution = "Stephen Richards"

[2022-07-06-twain]
submitter = "Victor"
quote = "To get the full value of joy you must have someone to divide it with."
attribution = "Mark Twain"

[2022-07-06-feynman]
submitter = "Victor"
quote = "Nobody ever figures out what life is all about, and it doesn't matter.  Explore the world.  Nearly everything is really interesting if you go into it deeply enough."
attribution = "Richard Feynman"

[2022-07-06-Angelou]
submitter = "Victor"
quote = "Courage is the most important of all the virtues because without courage, you can't practice any other virtue consistently."
attribution = "Maya Angelou"

#595

[2022-07-14-wear-what-the-fuck-you-want-to-wear]
submitter = "Gnome"
quote = "I would like fashion to communicate that there's not one perfect look.  It shouldn't be that serious.  If you like it and you feel comfortable just be open and free.  Don't listen to rigid, outdated opinions.  Wear what the fuck you want to wear."
attribution = "Tom Goddard"
source = "https://blog.drmartens.com/five-minutes-with-tom-goddard-gender-style/"

[2022-07-14-yes-you-can]
submitter = "Gnome"
quote = "I think gender roles are prisons, and we should all wear what we want.  And I doubt I'm alone."
attribution = "Rhik Samadder"
source = "https://www.theguardian.com/fashion/2022/jul/11/harry-styles-can-get-away-with-wearing-a-skirt-but-can-i"

[2022-07-14-the-new-wave]
submitter = "Gnome"
quote = "If I Wanna Wear A Dress, Then I Will, And That Will Set The New Wave..."
attribution = "Jaden Smith"
source = "https://twitter.com/officialjaden/status/978093474686750721"

[2022-07-22-hand-brake]
submitter = "Gnome"
quote = "Low self esteem is like driving through life with your handbrake on."
attribution = "Maxwell Maltz"

[2022-07-26-road-to-hell]
submitter = "segfault"
quote = "While it is true that the road to hell is paved with good intentions, it also seems true that the road to good intentions is paved with hell."
attribution = "Casey Muratori"
source = "https://twitter.com/cmuratori/status/1546405527650832384"

#600

[2022-07-30-ranking-of-kings]
submitter = "Victor"
quote = "What you are concerned about may be one of your strengths.  Because of what you are missing, you have experienced many things that an ordinary person never would.  While they may be painful, they will surely help you to clear your own path.  So love everything about yourself."
attribution = "Despa, Ranking of Kings"

[2022-07-30-your-name]
submitter = "Victor"
quote = "I came to see you.  It wasn't easy because you were so far away."
attribution = "Taki Tachibana, Your Name"

[2022-07-30-fruba]
submitter = "Victor"
quote = "Here's an analogy: You can break a table with one punch, but you can also pull back that punch just before it lands.  Getting along well with other people works the same way."
attribution = "Shigure Soma, Fruits Basket"

[2022-07-30-paper-doesnt-taste-good]
submitter = "Victor"
quote = "Paper doesn't taste very good, and it won't give me vitamins."
attribution = "Kusunoki, Three Days of Happiness"

[2022-07-30-keller]
submitter = "Victor"
quote = "Although the world is full of suffering, it is also full of the overcoming of it."
attribution = "Helen Keller"

#605

[2022-07-30-althouse]
submitter = "Victor"
quote = "If you are feeling low, or trampled, unappreciated, or forgotten, and you are reading this, realize it is an illusion.  The hope is real, you are valued, and what lies ahead is brilliance."
attribution = "Tom Althouse"

[2022-07-30-bennett]
submitter = "Victor"
quote = "Be the reason someone smiles.  Be the reason someone feels loved and believes in the goodness in people."
attribution = "Roy T. Bennett"

[2022-07-30-schweitzer]
submitter = "Victor"
quote = "As the sun makes ice melt, kindness causes misunderstanding, mistrust, and hostility to evaporate."
attribution = "Albert Schweitzer"

[2022-07-30-malala]
submitter = "Victor"
quote = "One child, one teacher, one book, one pen can change the world."
attribution = "Malala Yousafzai"

[2022-07-30-van-buren]
submitter = "Victor"
quote = "The best index to a person's character is how he treats people who can't do him any good, and how he treats people who can't fight back."
attribution = "Abigail Van Buren"

#610

[2022-07-30-emerson]
submitter = "Victor"
quote = "To be yourself in a world that is constantly trying to make you something else is the greatest accomplishment."
attribution = "Emerson"

[2022-07-30-troy]
submitter = "Victor"
quote = "Remember your words can plant gardens or burn whole forests down."
attribution = "Gemma Troy"

[2022-07-30-coelho]
submitter = "Victor"
quote = "A child can teach an adult three things: to be happy for no reason, to always be busy with something, and to know how to demand with all his might that which he desires."
attribution = "Paulo Coelho"

[2022-07-30-hillesum]
submitter = "Victor"
quote = "Sometimes the most important thing in a whole day is the rest we take between two deep breaths."
attribution = "Etty Hillesum"

[2022-07-30-lamb]
submitter = "Victor"
quote = "A year from now you may wish you had started today."
attribution = "Karen Lamb"

#615

[2022-07-30-jami]
submitter = "Victor"
quote = "Grudges are for those who insist that they are owed something; forgiveness, however, is for those who are substantial enough to move on."
attribution = "Criss Jami"

[2022-07-30-dalai-lama]
submitter = "Victor"
quote = "Do not let the behaviour of others destroy your inner peace."
attribution = "Dalai Lama"

[2022-08-01-were-all-going-to-die]
submitter = "Gnome"
quote = "We're all going to die, so let's mess it up."
attribution = "Brad Pitt"

[2022-08-07-three-days-1]
submitter = "Victor"
quote = "Universal appeal does not come by obsequiously sucking up to everyone around you so that they like you.  It comes from digging to the bottom of your own well and painstakingly dredging up what's down there.  It lies within the results of a completely individual and personal approach."
attribution = "Kusunoki, Three Days of Happiness"

[2022-08-07-three-days-2]
submitter = "Victor"
quote = "I don't really trust words like *personality* and *disposition* and *nature*.  They can all change with circumstances.  In the long run, I think the way people actually differ is in which situations they are more likely to fall into.  Everyone has this extreme belief in consistency of character, but I think it's a much shallower quality than most people like to think."
attribution = "Kusunoki, Three Days of Happiness"

#620

[2022-08-07-jami]
submitter = "Victor"
quote = "Grudges are for those who insist that they are owed something; forgiveness, however, is for those who are substantial enough to move on."
attribution = "Criss Jami"

[2022-08-07-disney]
submitter = "Victor"
quote = "Laughter is timeless.  Imagination has no age.  And dreams are forever."
attribution = "Walt Disney"

[2022-08-07-shaw]
submitter = "Victor"
quote = "A life spent making mistakes is not only more honorable but more useful than a life spent doing nothing."
attribution = "George Bernard Shaw"

[2022-08-12-Roddenbury]
submitter = "Gnome"
quote = "In a very real sense, we are all aliens on a strange planet.  We spend most of our lives reaching out and trying to communicate.  If during our whole lifetime, we could reach out and really communicate with just two people, we are indeed very fortunate."
attribution = "Gene Roddenbury"

[2022-08-13-ullman]
submitter = "segfault"
quote = "Until I became a programmer, I didn't thoroughly understand the usefulness of such isolation: the silence, the reduction of life to thought and form; for example, going off to a dark room to work on a program when relations with people get difficult."
attribution = "Ellen Ullman, Life in Code: A Personal History of Technology"

#625

[2022-08-13-sudo]
submitter = "segfault"
quote = '''```
We trust you have received the usual lecture from the local System
Administrator.  It usually boils down to these three things:

    #1) Respect the privacy of others.
    #2) Think before you type.
    #3) With great power comes great responsibility.
```'''
attribution = "Todd C. Miller, `sudo`" # kinda, the actual author is unknown, but Todd made the original commit and the one that added 3, so I'll credit him

[2022-08-13-sql]
submitter = "segfault"
quote = "It's funny how even something as simple as a MYSQL database requires pruning, nurture."
attribution = "Craig Mod"

[2022-08-13-poetry]
submitter = "segfault"
quote = "With static sites, we've come full circle, like exhausted poets who have travelled the world trying every form of poetry and realizing that the haiku is enough to see most of us through our tragedies."
attribution = "Craig Mod"

[2022-08-13-Rutherford]
submitter = "segfault"
quote = "If your experiment needs statistics, you ought to have done a better experiment."
attribution = "Ernest Rutherford"

[2022-08-13-Goddard]
submitter = "segfault"
quote = "It is difficult to say what is impossible, for the dream of yesterday is the hope of today and the reality of tomorrow."
attribution = "Robert H. Goddard"

#630

[2022-08-13-I-really-recommend-this-game]
submitter = "segfault"
quote = "Your wisdom is something for you to find out yourself."
attribution = "Mohammad Fahmi, What Comes After" # RIP
source = "https://store.steampowered.com/app/1421760/What_Comes_After/"

[2022-08-13-heavy]
submitter = "segfault"
quote = "Just because someone carries it well, doesn't mean it isn't heavy."
attribution = "Apocryphal"

[2022-08-13-De-Bois]
submitter = "segfault"
quote = "We should measure the prosperity of a nation not by the number of millionaires, but by the absence of poverty, the prevalence of health, the efficiency of the public schools, and the number of people who can and do read worthwhile books."
attribution = "W. E. B. De Bois"

[2022-08-13-return-of-the-Doug]
submitter = "segfault"
quote = "These days, the problem isn't how to innovate; it's how to get society to adopt the good ideas that already exist."
attribution = "Douglas Engelbart"

[2022-08-13-a-new-Doug]
submitter = "segfault"
quote = "The key thing about all the world's big problems is that they have to be dealt with collectively.  If we don't get collectively smarter, we're doomed."
attribution = "Douglas Engelbart, Intelligence in the Internet Age"

#635

[2022-09-01-Rogues]
submitter = "IrrelevantSwack"
quote = "Rogues are very keen in their profession, and know already much more than we can teach them respecting their several kinds of roguery.  Rogues knew a good deal about lock-picking long before locksmiths discussed it among themselves."
attribution = "A. C. Hobbs, 1853"

[2022-09-01-Haskell]
submitter = "IrrelevantSwack"
quote = '''Haskell be like "we spent 15 years perfecting our language before the initial 1.0 release but nah we don't need an installer they'll figure it out kek"'''
attribution = "Lewigi"

[2022-09-02-Stories]
submitter = "Gnome"
quote = "So powerful is our impulse to detect story patterns that we see them even when they're not there."
attribution = "Anthony Epes"

[2022-09-02-Being-Present]
submitter = "Gnome"
quote = "Being present is not some esoteric talent.  We are all capable of being present at any time and any location.  It is something we have in abundance as a child and loose as we become adults."
attribution = "Anthony Epes"

[2022-09-08-Life-Spent-Debugging]
submitter = "Asher"
quote = "The realization came over me with full force that a good part of the remainder of my life was going to be spent in finding the errors in my own programs."
attribution = "Maurice Wilkes, 1949"

#640

[2022-09-11-Porter]
submitter = "Gnome"
quote = """
We've moved beyond the idea that women wearing pants is a problem.  Women wearing pants is powerful, it's strong, everybody accepts it, and it's associated with the patriarchy, it's associated with being male.

The minute a man puts on a dress it's disgusting, so what are you saying?  Men are strong, women are disgusting?  I'm not doing that anymore.

I'm done with that.  I'm a man in a dress and if I feel like wearing a dress I'm gonna wear one.
"""
attribution = "Billy Porter"

[2022-09-11-Free-Speech]
submitter = "Gnome"
quote = "Some people's idea of [free speech] is that they are free to say what they like, but if anyone says anything back, that is an outrage."
attribution = "Winston Churchill, 1943"

[2022-09-16-Eye-Contact]
submitter = "Gnome"
quote = "And now I know it is perfectly natural for me not to look at someone when I talk.  Those of us with Asperger's are just not comfortable doing it.  In fact, I don't really understand why it's considered normal to stare at someone's eyeballs."
attribution = "John Elder Robinson, Look Me in the Eye: My Life with Asperger's"

[2022-09-16-Sixty-six]
submitter = "Gnome"
quote = "It does not matter what sixty-six percent of people do in any particular situation.  All that matters is what you do."
attribution = "John Elder Robinson,  Be Different: Adventures of a Free-Range Aspergian "

[2022-09-16-What-a-mess]
submitter = "Gnome"
quote = '"This is a fucking mess", I said tactfully.'
attribution = "John Elder Robinson"

#645

[2022-09-17-Only-universal-in-computing]
submitter = "Asher"
quote = "Sometimes I think the only universal in the computing field is the fetch-execute cycle."
attribution = "Alan Perlis, 1981"

[2022-09-18-Silence]
submitter = "Gnome"
quote = "Yes, sir.  I am attempting to fill a silent moment with non-relevant conversation."
attribution = "Lt. Cmdr. Data, Star Trek: The Next Generation, Starship Mine"

[2022-09-18-Friendship]
submitter = "Gnome"
quote = "I never knew what a friend was until I met Geordi.  He spoke to me as though I were human.  He treated me no differently from anyone else.  He accepted me for what I am.  And that, I have learned, is friendship."
attribution = "Lt. Cmdr. Data, Star Trek: The Next Generation, The Next Phase"

[2022-09-18-Four-lights]
submitter = "Gnome"
quote = "There are four lights!"
attribution = "Captain Jean-Luc Picard, Star Trek: The Next Generation, Chain of Command"

[2022-09-18-Never-forget]
submitter = "Gnome"
quote = "The act injured you, and saved me.  I will not forget it."
attribution = "Lt. Cmdr. Data, Star Trek: The Next Generation, Measure of a Man"

#650

[2022-09-18-Strategema]
submitter = "Gnome"
quote = "It is possible to commit no errors and still lose.  That is not a weakness.  That is life."
attribution = "Captain Jean-Luc Picard, Star Trek: The Next Generation, Peak Performance"

[2022-09-19-Stupidity]
submitter = "Gnome"
quote = "Nothing in all the world is more dangerous than sincere ignorance and conscientious stupidity."
attribution = "Martin Luther King Jr."

[2022-09-19-Free]
submitter = "Gnome"
quote = "The only way to deal with an unfree world is to become so absolutely free that your very existence is an act of rebellion."
attribution = "Albert Camus"

[2022-09-19-Courage]
submitter = "Gnome"
quote = "Courage is what it takes to stand up and speak; courage is also what it takes to sit down and listen."
attribution = "misattributed to Winston Churchill"

[2022-09-19-Limited-Time]
submitter = "Gnome"
quote = "Your time is limited, so don't waste it living someone else's life.  Don't be trapped by dogma — which is living with the results of other people's thinking.  Don't let the noise of others' opinions drown out your own inner voice.  And most important, have the courage to follow your heart and intuition."
attribution = "Steve Jobs"

#655

[2022-09-19-Nothing-to-lose]
submitter = "Gnome"
quote = "Remembering that you are going to die is the best way I know to avoid the trap of thinking you have something to lose.  You are already naked.  There is no reason not to follow your heart."
attribution = "Steve Jobs"

[2022-09-19-Thats-all-it-does]
submitter = "Gnome"
quote = "It takes these very simple-minded instructions — 'Go fetch a number, add it to this number, put the result there, perceive if it's greater than this other number' — but executes them at a rate of, let's say, 1,000,000 per second.  At 1,000,000 per second, the results appear to be magic."
attribution = "Steve Jobs"

[2022-09-19-Cheese]
submitter = "Gnome"
quote = "How can anyone govern a nation that has two hundred and forty-six different kinds of cheese?"
attribution = "Charles De Gaulle"

[2022-09-19-Change]
submitter = "Gnome"
quote = "If current technological processes continue without change, the environment will change, and we, the human species, will either have to mutate or even die, to disappear, as many species have disappeared."
attribution = "Mikhail Gorbachev"

[2022-09-19-the-tao-of-programming]
submitter = "segfault"
quote = """
Each language has its purpose, however humble.  Each language expresses the Yin and Yang of software.  Each language has its place within the Tao.

But do not program in COBOL if you can avoid it.
"""
attribution = "Geoffrey James, The Tao of Programming"
source = "http://www.canonical.org/~kragen/tao-of-programming.html"

#660

[2022-09-30-not-a-merry-man]
submitter = "Gnome"
quote = "Sir, I protest!  I am NOT a Merry Man!"
attribution = "Lt. Cmdr. Worf, Star Trek: The Next Generation, Qpid"

[2022-10-12-Stephen-fry-on-god]
submitter = "curlpipe"
quote = """
I say; bone cancer in children, what's that about?  How dare you, how dare you create a world in which, in which there is such misery that is not our fault, it's not right, it's utterly, utterly evil.  Why should I respect a capricious, mean minded, stupid God who creates a world which is so full of injustice and pain?  That's what I would say.  And you think you're going to get in, know what, I wouldn't want to.  I wouldn't want to get in on his terms, they're wrong.

Now if I died and it was Pluto, or Hades, or if it was the twelve Greek gods, then I would have more truck with it, because the Greeks didn't pretend not to be human in their appetites, and in their capriciousness, and in their unreasonableness.  They didn't present themselves as being all seing, all wise, all kind, or beneficent.  Because the God who created this universe, if it was created by God, is quite clearly a maniac; utter maniac, totally selfish.

We have to spend our life on our knees thanking you?  What kind of God would do that?  Yes, the world is very splendid, but it also has in it insects whose whole entire life cycle is to burrow into the eyes of children, and make them blind; they eat outwards from the eyes.  Why, why did you do that?  For you could easily have made a creation in which that didn't exist.  It is simply not acceptable.

So you know, Atheism is not just about, not believing, it is not believing there's a God, but on the assumption there is one kind of God.  It's perfectly apparent they are monstrous, utterly monstrous, and deserves no respect whatsoever.  The moment you banished him your life becomes simpler, more cleaner, more living in my heaven.
"""
attribution = "Stepen Fry"
source = "https://www.youtube.com/watch?v=-suvkwNYSQo"

[2022-10-12-swockening]
submitter = "IrrelevantSwack"
quote = "swockening"
attribution = "Antikyth"

[2022-10-26-British-Python]
submitter = "Gnome"
quote = '''```python
with a_gift() as apologies:
  try:
    greetings(give = apologies)
  except FumbledSentence as fuckup:
    await sleep(hours(7))
    remember(fuckup)
  finally:
    awkwardly_exit()
```'''
attribution = "segfault"

[2022-10-26-Oops]
submitter = "Gnome"
quote = "I don't have all the answers, I've never been dead before."
attribution = "Ensign Ro Laren, The Next Phase"

#665

[2022-11-1-Human-Addition]
submitter = "Gnome"
quote = "Hey, if human arithmetic were simple enough that we could reproduce it in a computer, we wouldn't be able to count high enough to build computers."
attribution = "Eliezer Yudkowsky"
source = "https://www.lesswrong.com/posts/YhgjmCxcQXixStWMC/artificial-addition"

[2022-11-14-Unknown-unknowns]
submitter = "Gnome"
quote = "Reports that say that something hasn't happened are always interesting to me, because as we know, there are known knowns; there are things we know we know.  We also know there are known unknowns; that is to say we know there are some things we do not know.  But there are also unknown unknowns — the ones we don't know we don't know.  And if one looks throughout the history of our country and other free countries, it is the latter category that tends to be the difficult ones."
attribution = "Donald Rumsfeld, United States Secretary of Defense (2001–2006)"

[2022-11-14-Regular-expressions]
submitter = "Asher"
quote = "Some people, when confronted with a problem, think 'I know, I'll use regular expressions'.  Now they have two problems."
attribution = "Jamie Zawinski"

[2022-11-16-javafx-was-mentioned-and-i-was-reminded-of-this-so-i-added-it]
submitter = "segfault"
quote = "Give someone state and they'll have a bug one day, but teach them how to represent state in two separate locations that have to be kept in sync and they'll have bugs for a lifetime."
attribution = 'Fabian "ryg" Giesen'
source = "https://twitter.com/rygorous/status/1507178315886444544"

[2022-11-16-Einstein]
submitter = "Gnome"
quote = "All our science, measured against reality, is primitive and childlike — and yet it is the most precious thing we have."
attribution = "Albert Einstein"

#670

[2022-11-16-Sherlock]
submitter = "Gnome"
quote = "It is a capital mistake to theorise before one has data.  Instensibly one begins to twist facts to suit theories, instead of theories to suit facts."
attribution = "Arthur Conan Doyle, Sherlock Holmes, A Scandal in Bohemia"

[2022-11-24-This-will-be-hard]
submitter = "Gnome"
quote = "To sum up: We need to do something gigantic we have never done before, much faster than we have ever done anything similar.  To do it, we need lots of breakthroughs in science and engineering.  We need to build a consensus that doesn't exist and create public policies to push a transition that would not happen otherwise.  We need the energy system to stop doing all the things we don't like and keep doing all the things we do like — in other words, to change completely and also stay the same."
attribution = "Bill Gates, How to Avoid a Climate Disaster" # shame he's not really doing anything to actually help

[2022-11-29-Knuth-quote-in-full-for-once]
submitter = "segfault"
quote = """
There is no doubt that the grail of efficiency leads to abuse.  Programmers waste enormous amounts of time thinking about, or worrying about, the speed of noncritical parts of their programs, and these attempts at efficiency actually have a strong negative impact when debugging and maintenance are considered.  We should forget about small efficiencies, say about 97% of the time: premature optimization is the root of all evil.

Yet we should not pass up our opportunities in that critical 3%.  A good programmer will not be lulled into complacency by such reasoning, he will be wise to look carefully at the critical code; but only after that code has been identified.  It is often a mistake to make a priori judgments about what parts of a program are really critical, since the universal experience of programmers who have been using measurement tools has been that their intuitive guesses fail.  After working with such tools for seven years, I've become convinced that all compilers written from now on should be designed to provide all programmers with feedback indicating what parts of their programs are costing the most; indeed, this feedback should be supplied automatically unless it has been specificaly turned off.  After a programmer knows which parts of his routines are really important, a transformation like doubling up of loops will be worthwhile.
"""
attribution = "Donald Knuth, Structured Programming with `go to` Statements (1974)"
source = "https://doi.org/10.1145/356635.356640"

[2022-11-30-Justins-Dad]
submitter = "Greenfoot5"
quote = "We ain't a sharp species.  We kill each other over arguments about what happens when you die, then fail to see the fucking irony in that."
attribution = "Justin's Dad"
source = "https://twitter.com/shitmydadsays/status/209705033204371457"

[2022-12-02-Jungle-Lizard-Advent]
submitter = "SatanicWomble"
quote = 'My solution today is far from elegant .. and my first question was "If this is a jungle..  why no Lizard?"'
attribution = "Gnome, Advent of Code 2022, Day 2"
source = "https://discord.com/channels/402480186312097803/1035536278671859713/1048185250573979668"

#675

[2022-12-02-Doctor-Destination-Dreaming]
submitter = "SatanicWomble"
quote = '''
Clara sometimes asks me if I dream.
"Of course I dream", I tell her. "Everybody dreams."
"But what do you dream about?", she'll ask.
"The same thing everybody dreams about", I tell her. "I dream about where I'm going."
She always laughs at that. "But you're not going anywhere, you're just wandering about."

That's not true.  Not anymore.  I have a new destination.  My journey is the same as yours, the same as anyone's.  It's taken me so many years, so many lifetimes, but at last I know where I'm going.  Where I've always been going.  Home.  The long way around.
'''
attribution = "The Doctor, Doctor Who, The Day of the Doctor, 2013"

[2022-12-02-anyone-for-chess]
submitter = "segfault"
quote = "Four minutes?  That's ages!  What if I get bored?  I need a television — a couple of books — anyone for chess?"
attribution = "The Doctor, Doctor Who, The Night of the Doctor, 2013"

[2022-12-08-humble-pie]
submitter = "Corndog"
quote = """
Roy: Moss, I don't like to be negative about it, but everything you invent is worthless.
Moss: Ah, well, prepare to put mustard on those words, for you will soon be consuming them along with this slice of humble pie that comes direct from the oven of shame set at gas mark 'egg on your face'!
"""
attribution = "Roy Trenneman and Maurice Moss, The IT Crowd, S2 E5"
source = "https://www.imdb.com/title/tt1111175/characters/nm1547964"

[2022-12-13-I-hate-this]
submitter = "Gnome"
quote = """
Data: Oh, yes!  I hate this stuff!  It is revolting!
Guinan: More?
Data: Please!
"""
attribution = "Lt. Cmdr. Data and Guinan, Star Trek Generations"

[2022-12-20-Slowly]
submitter = "Gnome"
quote = "Slowly is the fastest way to get where you want to be"
attribution = "André De Shields"

#680

[2022-12-21-frank-1]
submitter = "Victor"
quote = "I can shake off everything as I write; my sorrows disappear, my courage is reborn."
attribution = "Anne Frank"

[2022-12-21-aristotle]
submitter = "Victor"
quote = "That which is desirable on its own account and for the sake of knowing it is more of the nature of wisdom than that which is desirable on account of its results."
attribution = "Aristotle (384–322 BCE)"

[2022-12-21-garland]
submitter = "Victor"
quote = "Always be a first-rate version of yourself, instead of a second-rate version of somebody else."
attribution = "Judy Garland"

[2022-12-21-angelou]
submitter = "Victor"
quote = "Try to be a rainbow in someone's cloud."
attribution = "Maya Angelou"

[2022-12-21-plato]
submitter = "Victor"
quote = "Be kind, for everyone you meet is fighting a harder battle."
attribution = "Plato (circa 428–347 BCE)"

#685

[2022-12-21-frank-2]
submitter = "Victor"
quote = "No one has ever become poor by giving."
attribution = "Anne Frank"

[2022-12-21-pagan]
submitter = "Victor"
quote = "Your first ritual that you do during the day is the highest leveraged ritual, by far, because it has the effect of setting your mind, and setting the context, for the rest of your day."
attribution = "Eben Pagan"

[2022-12-21-mlk]
submitter = "Victor"
quote = "Darkness cannot drive out darkness: only light can do that.  Hate cannot drive out hate: only love can do that."
attribution = "Martin Luther King Jr."

[2022-12-21-coelho]
submitter = "Victor"
quote = "When each day is the same as the next, it's because people fail to recognize the good things that happen in their lives every time the sun rises."
attribution = "Paulo Coelho"

[2022-12-21-fitzmaurice]
submitter = "Victor"
quote = "Letting go doesn't have to mean walking away.  It means the things that hurt you don't hurt you anymore."
attribution = "Sue Fitzmaurice"

#690

[2022-12-21-thoreau]
submitter = "Victor"
quote = "Happiness is like a butterfly, the more you chase it, the more it will evade you, but if you notice the other things around you, it will gently come and sit on your shoulder."
attribution = "Henry David Thoreau"

[2022-12-21-radmacher]
submitter = "Victor"
quote = '''Courage doesn't always roar.  Sometimes courage is the little voice at the end of the day that says "I'll try again tomorrow."'''
attribution = "Mary Anne Radmacher"

[2022-12-21-hawking]
submitter = "Victor"
quote = "My expectations were reduced to zero when I was 21.  Everything since then has been a bonus."
attribution = "Stephen Hawking"

[2022-12-21-winfrey]
submitter = "Victor"
quote = "If you look at what you have in life, you'll always have more.  If you look at what you don't have in life, you'll never have enough."
attribution = "Oprah Winfrey"

[2022-12-21-einstein]
submitter = "Victor"
quote = "A calm and modest life brings more happiness than the pursuit of success combined with constant restlessness."
attribution = "Albert Einstein"

#695

[2022-12-21-west]
submitter = "Victor"
quote = "If you spend your whole life waiting for the storm, you'll never enjoy the sunshine."
attribution = "Morris West"

[2022-12-21-marcus-aurelius]
submitter = "Victor"
quote = "When you arise in the morning think of what a privilege it is to be alive, to think, to enjoy, to love."
attribution = "Marcus Aurelius (121–180 CE)"

[2022-12-21-gide]
submitter = "Victor"
quote = "It is better to be hated for what you are than to be loved for what you are not."
attribution = "Andre Gide"

[2022-12-21-dr-seuss]
submitter = "Victor"
quote = "Don't cry because it's over, smile because it happened."
attribution = "Dr. Seuss"

[2022-12-21-hemingway]
submitter = "Victor"
quote = "Night is always darker before the dawn and life is the same, everything will get better and sun will shine brighter than ever."
attribution = "Ernest Hemingway"

#700

[2022-12-21-homer]
submitter = "Victor"
quote = "There is a time for many words, and there is also a time for sleep."
attribution = "Homer (Greek poet, 8th century BCE)"

[2022-12-21-hoffman]
submitter = "Victor"
quote = "Today's goals: Coffee and kindness.  Maybe two coffees, and then kindness."
attribution = "Nanea Hoffman"

[2022-12-21-frank-3]
submitter = "Victor"
quote = "It's really a wonder that I haven't dropped all my ideals, because they seem so absurd and impossible to carry out.  Yet I keep them, because in spite of everything, I still believe that people are really good at heart."
attribution = "Anne Frank"

[2022-12-21-stevenson]
submitter = "Victor"
quote = "Don't judge each day by the harvest you reap but by the seeds that you plant."
attribution = "Robert Louis Stevenson"

[2022-12-21-rohn]
submitter = "Victor"
quote = "Happiness is not something you postpone for the future; it is something you design for the present."
attribution = "Jim Rohn"

#705

[2022-12-21-willson]
submitter = "Victor"
quote = """
Count your age by friends, not years.
Count your life by smiles, not tears.
"""
attribution = "Dixie Willson"

[2022-12-21-Ilogical]
submitter = "Gnome"
quote = """
Andrea: I will kiss you
Kirk: No
Andrea: No?
Kirk: It is ilogical
Andrea: *kills Kirk*
"""
attribution = "Captain Kirk and Andrea, Star Trek: The Original Series, What Are Little Girls Made Of?"

[2022-12-31-Oogway]
submitter = "Gnome"
quote = "Yesterday is history, Tomorrow is a mystery, but Today is a gift.  That is why it is called the present."
attribution = "Master Oogway, Kung Fu Panda"

[2023-01-11-its-green]
submitter = "Gnome"
quote = "Well it's uhm... it's green"
attribution = "Lieutenant Montgomery Scott, Star Trek: The Original Series, By Any Other Name"

[2023-01-13-Gnome-has-experienced-this-now]
submitter = "segfault"
quote = "Java is the new COBOL."
attribution = "Jonathan Edwards"

#710

[2023-01-18-threat-modelling]
submitter = "Victor"
quote = "Threat modelling rule of thumb: if you don't explain exactly what you are securing against and how you secure against it, the answers can be assumed to be: 'bears' and 'not very well'."
attribution = "Ryan Mallon"
source = "https://twitter.com/ryiron/status/1150924668020203521"

[2023-01-18-beyond-ghibli]
quote = "Loss isn't losing; it's just a part of the ebb and flow of life, sometimes cruel in its wonder, sometimes wonderful in its cruelty."
attribution = "Beyond Ghibli on Maquia"
source = "https://www.youtube.com/watch?v=4KXqvVEdgqs"
submitter = "Victor"

[2023-01-18-maquia]
quote ="If you ever meet anyone from the outside, you mustn't fall in love.  If you do, you'll truly become alone."
attribution = "Racine (Iorph elder), Maquia"
submitter = "Victor"

[2023-01-18-toy-story]
quote = "True friendship says: your success doesn’t mean I'm failing; it means we are in different places right now."
attribution = "Jonathan Decker (Cinema Therapy) on the Toy Story franchise"
source = "https://www.youtube.com/watch?v=EO489MtqUNw"
submitter = "Victor"

[2023-01-18-twain]
quote = "Give every day the chance to become the most beautiful day of your life."
attribution = "Mark Twain"
submitter = "Victor"

#715

[2023-01-18-picasso]
quote = '''When I was a child my mother said to me, "If you become a soldier, you'll be a general.  If you become a monk, you'll be the pope." Instead I became a painter and wound up as Picasso.'''
attribution = "Pablo Picasso"
submitter = "Victor"

[2023-01-18-bennett]
quote = "Everyone you meet is a part of your journey, but not all of them are meant to stay in your life.  Some people are just passing through to bring you gifts; either they're blessings or lessons."
attribution = "Roy T. Bennett"
submitter = "Victor"

[2023-01-21-Asimov-is-right-you-know]
quote = "There are no nations!  There is only humanity.  And if we don't come to understand that right soon, there will be no nations, because there will be no humanity."
attribution = "Isaac Asimov"
submitter = "segfault"

[2023-01-21-sometimes-I-do-question-if-people-get-this]
quote = "If the point of having a society isn't to care for each other, to ease suffering, and realise each life's potential, literally what is the point?  To hoard wealth?  To build empires on other people's throats?  Life is brief, nothing lasts.  Wealth and empires are pointless violence."
attribution = "Apocryphal"
submitter = "segfault"

[2023-01-21-because-lets-be-honest-its-true]
quote = "I am, somehow, less interested in the weight and convolutions of Einstein's brain than in the near certainty that people of equal talent have lived and died in cotton fields and sweatshops."
attribution = "Steven Jay Gould"
submitter = "segfault"

#720

[2023-01-21-the-erlang-guy-seems-to-know-a-thing-or-two]
quote = "Make it work, then make it beautiful.  Then, if you really, *really* have to, make it fast.  90% of the time, if you make it beautiful, it will already be fast.  So, really, just make it beautiful."
attribution = "Joe Armstrong"
submitter = "segfault"

[2023-01-23-that-detective-is-the-right-question]
quote = "The uncreative mind can spot wrong answers, but it takes a very creative mind to spot wrong questions."
attribution = "Anthony Jay"
submitter = "segfault"

[2023-01-25-these-go-to-eleven]
quote = "But, these go to eleven..."
attribution = "Nigel Tufnel, Spinal Tap"
submitter = "Gnome"

[2023-01-25-if-i-nad-a-nickel]
quote = "Which isn't a lot, but it's weird that it happened twice."
attribution = "Phineas, from a show I've never watched"
submitter = "Gnome"

[2023-01-29-look-if-we-added-embeds]
quote = ""
attribution = "Dylan Beattie, Flatscreen (a Everybody's Free (To Wear Sunscreen) parody)"
source = "https://www.youtube.com/watch?v=q3G4EPGH2r0"
submitter = "segfault"
embed = true

#725

[2023-01-29-we-should-use-them-sparingly]
quote = ""
attribution = "Dylan Beattie, Bug in the Javascript (a Piano Man parody)"
source = "https://www.youtube.com/watch?v=jxi0ETwDvws"
submitter = "segfault"
embed = true

[2023-02-18-Brian-needs-cheese]
quote = """
Dear Mr.  Swack,

It is with the utmost disappointment and dismay that I write to you today to express my profound dissatisfaction with the manner in which you have failed to provide Brian, our esteemed colleague, with the appropriate and requisite quantity of cheese.  As you are no doubt aware, cheese is a most indispensable commodity, particularly within the context of our organizational culture.  It serves as a staple for both sustenance and morale-boosting within the workplace, and it is therefore unacceptable that Brian should be deprived of its many benefits.  The inadequacy of your provision of cheese to Brian has been glaringly apparent, and it is most distressing to witness the deleterious effects that this has had upon his well-being.  His countenance has become sallow and despondent, and his productivity has diminished to an alarming degree.  It is a sad state of affairs indeed, and one that is entirely attributable to your neglectful conduct.

In light of these dire circumstances, I implore you to rectify this grievous situation with the utmost urgency.  I urge you to increase your allocation of cheese to Brian forthwith, and to do so in a manner that is both generous and expeditious.  Failure to do so would constitute a dereliction of duty on your part, and one that cannot be countenanced.  I trust that you will take this matter with the seriousness that it deserves, and that you will act swiftly to restore Brian to his former, cheese-fueled self.  The success and well-being of our organization depends on it.

Yours faithfully
"""
attribution = "ChatGPT"
submitter = "Charlotte"

[2023-02-18-ChatGPT-gone-norfern]
quote = "Oi Swack, what's the bleedin' deal with the lack of proper cheese for our Brian?  Can't have him goin' without his daily dose of cheesy goodness, now can we?  Sort it out, mate.  Cheese cheese cheese."
attribution = "ChatGPT, if it were more norfern"
submitter = "Charlotte"

[2023-02-24-braincell-hyperthreading]
submitter = "SatanicWomble"
quote = "We're all hyperthreading the same braincell tonight."
attribution = "segfault"

[2023-03-21-artificial-vs-adaptive]
submitter = "Greenfoot5"
quote = "It's artificial intelligence because it's not real.  It's far from adaptive intelligence"
attribution = "Greenfoot5"

#730 — Remember to update this, in counts of five!

[2023-04-18-coffee]
submitter = "Gnome"
quote = "Commander, set a new course.  There's coffee in that nebula!"
attribution = "Captain Kathryn Janeway, Star Trek: Voyager, The Cloud"

[2023-04-24-unions]
submitter = "segfault"
quote = "He was more than a hero.  He was a union man."
attribution = "Miles O'Brien, Star Trek: Deep Space Nine, Bar Association"
source = "https://www.youtube.com/watch?v=-4BRe0ZKTAc"
embed = true

[2023-06-27-spambot]
submitter = "segfault"
quote = "I am kinda interested in everything that is unknown to me."
attribution = "A random spam bot"
source = "https://twitter.com/leyawn/status/1670648343112892418"

[2023-06-28-memberships]
submitter = "Gnome"
quote = "I don’t want to belong to any club that would have me as a member"
attribution = "Groucho Marx"
source = "https://quoteinvestigator.com/2011/04/18/groucho-resigns/"
<|MERGE_RESOLUTION|>--- conflicted
+++ resolved
@@ -264,11 +264,7 @@
 [pre-toml-50]
 submitter = "Gnome"
 quote = "The question of whether computers can think is like the question of whether submarines can swim."
-<<<<<<< HEAD
-attribution = "Edsger W. Dijkstra"
-=======
 attribution = "paraphrasing Edsger W. Dijkstra, Science fiction and science reality in computing, EWD 952"
->>>>>>> 2988bcaa
 
 #50
 
@@ -370,13 +366,8 @@
 
 [pre-toml-69]
 submitter = "Gnome"
-<<<<<<< HEAD
-quote = "The use of COBOL cripples the mind; its teaching should therefore be regarded as a criminal offense."
-attribution = "Edsger W. Dijkstra, EWD498: 'How do we tell truths that might hurt?', 1975"
-=======
 quote = "The use of COBOL cripples the mind; its teaching should, therefore, be regarded as a criminal offence."
 attribution = "Edsger W. Dijkstra, How do we tell truths that might hurt?, EWD498, 1975"
->>>>>>> 2988bcaa
 
 [pre-toml-70]
 submitter = "Gnome"
