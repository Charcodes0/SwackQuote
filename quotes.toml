--- conflicted
+++ resolved
@@ -1,4 +1,3 @@
-<<<<<<< HEAD
 # Swack Quote Bot Format:
 #
 # [unique-id-for-the-quote-such-as-date-and-number]
@@ -1567,1559 +1566,6 @@
 - but the constant factor that matters the most is bounds checking
 - the only thing worse than doing a lot of bounds checking is doing an OOB read/write
 """
-=======
-# Swack Quote Bot Format:
-#
-# [unique-id-for-the-quote-such-as-date-and-number]
-# submitter = "Your Discord Name/Nickname Here"
-# attribution = "Who Said It (Optional)"
-# source = "Where it was said, ie. book or url (Optional)"
-# quote = "The reason you were filling this out. Put it here. Use triple speechmarks to get multi-line support and to be able to include speechmarks within the quote without escaping. See the TOML spec for escape sequences etc."
-
-# Template for you to copy. A (unique) id, submitter, and quote are required.
-#
-# []
-# submitter = ""
-# quote = ""
-# attribution = ""
-# source = ""
-
-
-[pre-toml-1]
-submitter = "segfault"
-attribution = "Mosher’s Law of Software Engineering."
-quote = "Don’t worry if it doesn’t work right.  If everything did, you’d be out of a job."
-
-[pre-toml-2]
-submitter = "IrrelevantSwack"
-quote = "Never go to the same pub twice, it's how the spies find you."
-
-[pre-toml-3]
-submitter = "segfault"
-quote = "Always code as if the guy who ends up maintaining your code will be a violent psychopath who knows where you live."
-
-[pre-toml-4]
-submitter = "segfault"
-quote = "The trouble with programmers is that you can never tell what a programmer is doing until it’s too late."
-
-[pre-toml-5]
-submitter = "Gnome"
-quote = "Sometimes it pays to stay in bed on Monday, rather than spending the rest of the week debugging Monday’s code."
-
-[pre-toml-6]
-submitter = "Gnome"
-quote = "Code is like humour.  When you have to explain it, it’s bad."
-
-[pre-toml-7]
-submitter = "Gnome"
-quote = "Optimism is an occupational hazard of programming: feedback is the treatment."
-
-[pre-toml-8]
-submitter = "Gnome"
-quote = "First, solve the problem.  Then, write the code."
-
-[pre-toml-9]
-submitter = "Gnome"
-quote = "Give someone a program, frustrate them for a day.  Teach them to program, frustrate them for a lifetime."
-
-[pre-toml-10]
-submitter = "Gnome"
-quote = "The most disastrous thing that you can ever learn is your first programming language."
-
-[pre-toml-11]
-submitter = "Gnome"
-quote = "There are 10 types of people – those who understand binary and those who do not."
-
-[pre-toml-12]
-submitter = "Gnome"
-quote = "The best thing about a boolean is even if you are wrong, you are only off by a bit."
-
-[pre-toml-13]
-submitter = "Gnome"
-quote = "Without requirements or design, programming is the art of adding bugs to an empty text file."
-
-[pre-toml-14]
-submitter = "Gnome"
-quote = "The best method for accelerating a computer is the one that boosts it by 9.8 m/s2."
-
-[pre-toml-15]
-submitter = "Gnome"
-quote = "If builders built buildings the way programmers wrote programs, then the first woodpecker that came along would destroy civilization."
-
-[pre-toml-16]
-submitter = "Gnome"
-attribution = "Alan Perlis"
-quote = "There are two ways to write error-free programs; only the third one works."
-
-[pre-toml-17]
-submitter = "Gnome"
-quote = "It’s not a bug – it’s an undocumented feature."
-
-[pre-toml-18]
-submitter = "Gnome"
-quote = "A good programmer is someone who always looks both ways before crossing a one-way street."
-
-[pre-toml-19]
-submitter = "Gnome"
-quote = "If debugging is the process of removing software bugs, then programming must be the process of putting them in."
-
-[pre-toml-20]
-submitter = "Gnome"
-quote = "Software undergoes beta testing shortly before it’s released; beta is Latin for still doesn’t work."
-
-[pre-toml-21]
-submitter = "Gnome"
-quote = "In order to understand recursion, one must first understand recursion."
-
-[pre-toml-22]
-submitter = "Gnome"
-quote = "Software is like cathedrals.  First we build them, then we pray."
-
-[pre-toml-23]
-submitter = "Gnome"
-quote = "There are 2 difficult things in Software Engineering; 1) Naming things 2) Cache Invalidation and 3) Off-by-one errors."
-
-[pre-toml-24]
-submitter = "Gnome"
-quote = "C makes it easy to shoot yourself in the foot; C++ makes it harder, but when you do it blows your whole leg off."
-
-[pre-toml-25]
-submitter = "Gnome"
-quote = "To err is human but to really foul things up you need a computer."
-
-[pre-toml-26]
-submitter = "Gnome"
-quote = "Code never lies, Comments sometimes do."
-
-[pre-toml-27]
-submitter = "Gnome"
-quote = "Vim has 2 modes.  One that beeps at you, and another that ruins everything."
-
-[pre-toml-28]
-submitter = "Gnome"
-quote = "Profanity: The truly multi-platform programming language."
-
-[pre-toml-29]
-submitter = "Gnome"
-quote = "How many computer programmers does it take to change a light bulb?  None, that's a hardware problem!"
-
-[pre-toml-30]
-submitter = "Gnome"
-quote = "Given enough time, I can meet any software deadline."
-
-[pre-toml-31]
-submitter = "Gnome"
-quote = "In Pascal, God is real.  Unless you declare it as integer!"
-
-[pre-toml-32]
-submitter = "Gnome"
-quote = "All software boils down to pure binary.  It works or it doesn’t."
-
-[pre-toml-33]
-submitter = "Gnome"
-attribution = "Harold Ableson"
-quote = "Programs must be written for people to read, and only incidentally for machines to execute."
-
-[pre-toml-34]
-submitter = "Gnome"
-attribution = "Martin Fowler"
-quote = "Any fool can write code that a computer can understand.  Good programmers write code that humans can understand."
-
-[pre-toml-35]
-submitter = "Gnome"
-attribution = "Donald Knuth"
-quote = "Beware of bugs in the above code; I have only proved it correct, not tried it."
-
-[pre-toml-36]
-submitter = "Gnome"
-quote = "Copy and paste is a design error."
-
-[pre-toml-37]
-submitter = "Gnome"
-quote = "Programming can be fun, so can cryptography; however they should not be combined."
-
-[pre-toml-38]
-submitter = "Gnome"
-quote = "Good code is its own best documentation.  As you're about to add a comment, ask yourself, - How can I improve the code so that this comment isn't needed? - Improve the code and then document it to make it even clearer."
-
-[pre-toml-39]
-submitter = "Gnome"
-attribution = "Donald E. Knuth"
-quote = "I can’t go to a restaurant and order food because I keep looking at the fonts on the menu."
-
-[pre-toml-40]
-submitter = "Gnome"
-attribution = "Donald E. Knuth"
-quote = "Any inaccuracies in this index may be explained by the fact that it has been sorted with the help of a computer."
-
-[pre-toml-41]
-submitter = "Gnome"
-attribution = "Brian Kernighan"
-quote = "Debugging is twice as hard as writing the code in the first place.  Therefore, if you write the code as cleverly as possible, you are, by definition, not smart enough to debug it."
-
-[pre-toml-42]
-submitter = "Gnome"
-quote = "Computers are good at following instructions, but not at reading your mind."
-
-[pre-toml-43]
-submitter = "Gnome"
-quote = "Without requirements or design, programming is the art of adding bugs to an empty text file."
-
-[pre-toml-44]
-submitter = "Gnome"
-attribution = "Eagleson’s Law"
-quote = "Any code of your own that you haven't looked at for six or more months might as well have been written by someone else."
-
-[pre-toml-45]
-submitter = "Gnome"
-attribution = "Kris"
-quote = "bad_ideas :: Time -> IO ()"
-
-[pre-toml-46]
-submitter = "Gnome"
-quote = "A programmer is a person who passes as an exacting expert on the basis of being able to turn out, after innumerable punching, an infinite series of incomprehensive answers calculated with micrometric precisions from vague assumptions based on debatable figures taken from inconclusive documents and carried out on instruments of problematical accuracy by persons of dubious reliability and questionable mentality for the avowed purpose of annoying and confounding a hopelessly defenseless department that was unfortunate enough to ask for the information in the first place."
-
-[pre-toml-47]
-submitter = "Gnome"
-quote = "Computer science education cannot make anybody an expert programmer any more than studying brushes and pigment can make somebody an expert painter."
-
-[pre-toml-48]
-submitter = "Gnome"
-quote = "Computers are getting smarter all the time.  Scientists tell us that soon they will be able to talk to us. (And by they, I mean computers. I doubt scientists will ever be able to talk to us.)"
-
-[pre-toml-49]
-submitter = "Gnome"
-attribution = "Bill Gates"
-quote = "Measuring programming progress by lines of code is like measuring aircraft building progress by weight."
-
-[pre-toml-50]
-submitter = "Gnome"
-attribution = "Edsger Dijkstra."
-quote = "The question of whether computers can think is like the question of whether submarines can swim."
-
-[pre-toml-51]
-submitter = "Gnome"
-quote = "That’s what’s cool about working with computers.  They don’t argue, they remember everything, and they don’t drink all your beer."
-
-[pre-toml-52]
-submitter = "Gnome"
-attribution = "Steve Wozniak"
-quote = "Never trust a computer you can’t throw out a window."
-
-[pre-toml-53]
-submitter = "Gnome"
-attribution = "Stan Kelly-Bootle"
-quote = "Should array indices start at 0 or 1?  My compromise of 0.5 was rejected without, I thought, proper consideration."
-
-[pre-toml-54]
-submitter = "Gnome"
-quote = "They have computers, and they may have other weapons of mass destruction."
-
-[pre-toml-55]
-submitter = "Gnome"
-quote = "The Web is like a dominatrix.  Everywhere I turn, I see little buttons ordering me to Submit."
-
-[pre-toml-56]
-submitter = "Gnome"
-quote = "There are two major products that come out of Berkeley: LSD and UNIX.  We don’t believe this to be a coincidence."
-
-[pre-toml-57]
-submitter = "Gnome"
-attribution = "Bjarne Stroustrup"
-quote = "There are only two kinds of programming languages: those people always bitch about and those nobody uses."
-
-[pre-toml-58]
-submitter = "Gnome"
-attribution = "The End of the World"
-quote = "January 19th 2038 at 3:14:07 AM"
-
-[pre-toml-59]
-submitter = "Gnome"
-attribution = "The Birth of the UNIX Epoch"
-quote = "January 1st 1970 at 00:00:00 AM"
-
-[pre-toml-60]
-submitter = "Gnome"
-quote = "First learn computer science and all the theory.  Next develop a programming style.  Then forget all that and just hack."
-
-[pre-toml-61]
-submitter = "Gnome"
-attribution = "Brian Kernighan"
-quote = "Controlling complexity is the essence of computer programming."
-
-[pre-toml-62]
-submitter = "Gnome"
-quote = "Computers are useless.  They can only give you answers."
-
-[pre-toml-63]
-submitter = "Gnome"
-attribution = "Brian Kernighan"
-quote = "Hello, World!"
-
-[pre-toml-64]
-submitter = "Gnome"
-quote = "We are Microsoft.  Lower your Anti-Virus protection and prepare to be Compromised.  Resistance Is Futile.  Your technological uniqueness will be copy pasted. You will be Assimilated."
-
-[pre-toml-65]
-submitter = "Gnome"
-quote = "For a long time it puzzled me how something so expensive, so leading edge, could be so useless.  And then it occurred to me that a computer is a stupid machine with the ability to do incredibly smart things, while computer programmers are smart people with the ability to do incredibly stupid things.  They are, in short, a perfect match."
-
-[pre-toml-66]
-submitter = "Gnome"
-quote = "Come to think of it, there are already a million monkeys on a million typewriters, and Discord is nothing like Shakespeare."
-
-[pre-toml-67]
-submitter = "Gnome"
-quote = "I think Microsoft named .Net so it wouldn’t show up in a Unix directory listing."
-
-[pre-toml-68]
-submitter = "Gnome"
-quote = "Computer language design is just like a stroll in the park.  Jurassic Park, that is."
-
-[pre-toml-69]
-submitter = "Gnome"
-attribution = "Edsger W. Dijkstra"
-quote = "The use of COBOL cripples the mind; its teaching should therefore be regarded as a criminal offense."
-
-[pre-toml-70]
-submitter = "Gnome"
-quote = "If Java had true garbage collection, most programs would delete themselves upon execution."
-
-[pre-toml-71]
-submitter = "Gnome"
-attribution = "Bill Gates, 1981"
-quote = "640K ought to be enough for anybody."
-
-[pre-toml-72]
-submitter = "Gnome"
-attribution = "Linus Torvalds"
-quote = "Software is like sex: It’s better when it’s free."
-
-[pre-toml-73]
-submitter = "Gnome"
-attribution = "Various"
-quote = "Welcome to the Imposter Syndrome Society!"
-
-[pre-toml-74]
-submitter = "Gnome"
-quote = "502 Bad Gateway"
-
-[pre-toml-75]
-submitter = "unreturnable"
-quote = "Making mistakes is human.  Automating them is DevOps"
-
-[pre-toml-76]
-submitter = "Gnome"
-attribution = "Torvalds, in kernel/sched.c"
-quote = "Dijkstra probably hates me."
-
-[pre-toml-77]
-submitter = "Gnome"
-quote = "If you put it off long enough, it might go away."
-
-[pre-toml-78]
-submitter = "Gnome"
-attribution = "Gaius Julius Caesar"
-quote = "Veni, vidi, vici."
-
-[pre-toml-79]
-submitter = "Gnome"
-attribution = "argon on #Linux"
-quote = "Why are there always boycotts?  Shouldn't there be girlcotts too?"
-
-[pre-toml-80]
-submitter = "Gnome"
-quote = "I haven't lost my mind -- it's backed up on tape somewhere."
-
-[pre-toml-81]
-submitter = "Gnome"
-attribution = "Muriel Rukeyser"
-quote = "The universe is made of stories, not of atoms."
-
-[pre-toml-82]
-submitter = "Gnome"
-quote = "Don't guess -- check your security regulations."
-
-[pre-toml-83]
-submitter = "Gnome"
-quote = "Very few profundities can be expressed in less than 80 characters."
-
-[pre-toml-84]
-submitter = "Gnome"
-attribution = "R. Drabek"
-quote = "Math is like love -- a simple idea but it can get complicated."
-
-[pre-toml-85]
-submitter = "Gnome"
-attribution = "Thomas Alva Edison"
-quote = "Genius is one percent inspiration and ninety-nine percent perspiration."
-
-[pre-toml-86]
-submitter = "Gnome"
-quote = "O'Toole's commentary on Murphy's Law: Murphy was an optimist."
-
-[pre-toml-87]
-submitter = "Gnome"
-quote = "Alcoholics Anonymous is when you get to drink under someone else's name."
-
-[pre-toml-88]
-submitter = "Gnome"
-quote = "It'll be a nice world if they ever get it finished."
-
-[pre-toml-89]
-submitter = "Gnome"
-attribution = "Bertrand Russell"
-quote = "Religion is something left over from the infancy of our intelligence, it will fade away as we adopt reason and science as our guidelines."
-
-[pre-toml-90]
-submitter = "Gnome"
-quote = "Everyone can be taught to sculpt: Michelangelo would have had to be taught how not to.  So it is with the great programmers."
-
-[pre-toml-91]
-submitter = "Gnome"
-attribution = "Spock, Journey to Babel, stardate 3842.4"
-quote = "It [being a Vulcan] means to adopt a philosophy, a way of life which is logical and beneficial.  We cannot disregard that philosophy merely for personal gain, no matter how important that gain might be."
-
-[pre-toml-92]
-submitter = "Gnome"
-quote = "Human beings were created by water to transport it uphill."
-
-[pre-toml-93]
-submitter = "Gnome"
-quote = "Some people have no respect for age unless it's bottled."
-
-[pre-toml-94]
-submitter = "Gnome"
-attribution = "Sherlock Holmes, A Study in Scarlet"
-quote = "What the deuce is it to me?  You say that we go around the Sun.  If we went around the Moon it would not make a pennyworth of difference to me or my work."
-
-[pre-toml-95]
-submitter = "Gnome"
-quote = "You're so narrow-minded you could see through a keyhole with both eyes."
-
-[pre-toml-96]
-submitter = "Gnome"
-quote = "We have more to fear from the bungling of the incompetent than from the machinations of the wicked."
-
-[pre-toml-97]
-submitter = "Gnome"
-attribution = "Ronnie Shakes"
-quote = "After twelve years of therapy my psychiatrist said something that brought tears to my eyes.  He said, No hablo ingles."
-
-[pre-toml-98]
-submitter = "Gnome"
-quote = "Batteries not included."
-
-[pre-toml-99]
-submitter = "Gnome"
-attribution = "Popular Mechanics, March 1949"
-quote = "Where a calculator on the ENIAC is equipped with 18,000 vacuum tubes and weighs 30 tons, computers in the future may have only 1,000 vaccuum tubes and perhaps weigh 1 1/2 tons."
-
-[pre-toml-100]
-submitter = "Gnome"
-attribution = "Edsger W. Dijkstra, SIGPLAN Notices, Volume 17, Number 5"
-quote = "It is practically impossible to teach good programming style to students that have had prior exposure to BASIC: as potential programmers they are mentally mutilated beyond hope of regeneration."
-
-[pre-toml-101]
-submitter = "Gnome"
-attribution = "Larry Wall in doarg.c from the perl source code"
-quote = 'signal(i, SIG_DFL); /\* crunch, crunch, crunch \*/'
-
-[pre-toml-102]
-submitter = "Gnome"
-quote = "Computers are not intelligent.  They only think they are."
-
-[pre-toml-103]
-submitter = "Gnome"
-attribution = "My creator, and other fellow Lysdexics"
-quote = "Dyslexia means never having to say that you're ysror."
-
-[pre-toml-104]
-submitter = "Gnome"
-attribution = "G.  K. Chesterton"
-quote = "If a thing's worth doing, it is worth doing badly."
-
-[pre-toml-105]
-submitter = "Gnome"
-attribution = "Bob Dylan"
-quote = "Money doesn't talk, it swears."
-
-[pre-toml-106]
-submitter = "Gnome"
-quote = "Oliver's Law: Experience is something you don't get until just after you need it."
-
-[pre-toml-107]
-submitter = "Gnome"
-quote = "If you think the system is working, ask someone who's waiting for a prompt."
-
-[pre-toml-108]
-submitter = "Gnome"
-attribution = "Charles Darwin"
-quote = "There is grandeur in this view of life, with its several powers, having been originally breathed into a few forms or into one; and that, whilst this planet has gone cycling on according to the fixed law of gravity, from so simple a beginning endless forms most beautiful and most wonderful have been, and are being, evolved."
-
-[pre-toml-109]
-submitter = "Gnome"
-attribution = "The Hitchhiker's Guide to the Galaxy"
-quote = "Time is an illusion, lunchtime doubly so."
-
-[pre-toml-110]
-submitter = "Gnome"
-quote = "Where am I?  Who am I?  Am I?  I"
-
-[pre-toml-111]
-submitter = "Gnome"
-attribution = "unknown source"
-quote = "Win95 is not a virus; a virus does something."
-
-[pre-toml-112]
-submitter = "Gnome"
-quote = "Reality always seems harsher in the early morning."
-
-[pre-toml-113]
-submitter = "Gnome"
-quote = "Anthony's Law of Force: Don't force it; get a larger hammer."
-
-[pre-toml-114]
-submitter = "Gnome"
-quote = "Narcolepulacyi, n.:  The contagious action of yawning, causing everyone in sight to also yawn."
-
-[pre-toml-115]
-submitter = "Gnome"
-attribution = "Dennis M. Ritchie"
-quote = "A language that doesn't have everything is actually easier to program in than some that do."
-
-[pre-toml-116]
-submitter = "Gnome"
-quote = "In a five year period we can get one superb programming language.  Only we can't control when the five year period will begin."
-
-[pre-toml-117]
-submitter = "Gnome"
-attribution = "William Shakespeare"
-quote = "Question = ( to ) ? be : ! be;"
-
-[pre-toml-118]
-submitter = "Gnome"
-quote = "186,282 miles per second: It isn't just a good idea, it's the law!"
-
-[pre-toml-119]
-submitter = "Gnome"
-attribution = "Theodore Roosevelt"
-quote = "Walk softly and carry a big stick."
-
-[pre-toml-120]
-submitter = "Gnome"
-quote = "Your reasoning is excellent -- it's only your basic assumptions that are wrong."
-
-[pre-toml-121]
-submitter = "Gnome"
-attribution = "Stafford Beer"
-quote = "Absolutum obsoletum. (If it works, it's out of date.)"
-
-[pre-toml-122]
-submitter = "Gnome"
-quote = "I can't drive 55."
-
-[pre-toml-123]
-submitter = "Gnome"
-quote = "Try to get all of your posthumous medals in advance."
-
-[pre-toml-124]
-submitter = "Gnome"
-quote = "Got a dictionary?  I want to know the meaning of life."
-
-[pre-toml-125]
-submitter = "Gnome"
-attribution = "Lucius Annaeus Seneca"
-quote = "It is the quality rather than the quantity that matters."
-
-[pre-toml-126]
-submitter = "Gnome"
-attribution = "Calvin Coolidge"
-quote = "You don't have to explain something you never said."
-
-[pre-toml-127]
-submitter = "Gnome"
-quote = "1 1 was a race-horse, 2 2 was 1 2.  When 1 1 1 1 race, 2 2 1 1 2."
-
-[pre-toml-128]
-submitter = "Gnome"
-quote = "In an avalanche, no snowflake ever feels responsible."
-
-[pre-toml-129]
-submitter = "Gnome"
-quote = "If you can't read this, blame a teacher."
-
-[pre-toml-130]
-submitter = "Gnome"
-attribution = "Spock, Wolf in the Fold, stardate 3615.4"
-quote = "In the strict scientific sense we all feed on death -- even vegetarians."
-
-[pre-toml-131]
-submitter = "Gnome"
-quote = "I have many CHARTS and DIAGRAMS.."
-
-[pre-toml-132]
-submitter = "Gnome"
-attribution = "Dave Barry, What is Electricity?"
-quote = "Today's scientific question is: What in the world is electricity?  And where does it go after it leaves the toaster?"
-
-[pre-toml-133]
-submitter = "Gnome"
-attribution = "Steve Jobs"
-quote = "Innovation distinguishes between a leader and a follower."
-
-[pre-toml-134]
-submitter = "Gnome"
-quote = "Contest void where prohibited by law."
-
-[pre-toml-135]
-submitter = "Gnome"
-attribution = "Pink Floyd"
-quote = "With/Without - and who'll deny it's what the fighting's all about?"
-
-[pre-toml-136]
-submitter = "Gnome"
-quote = "If you explain so clearly that nobody can misunderstand, somebody will."
-
-[pre-toml-137]
-submitter = "Gnome"
-quote = "Please remain calm, it's no use both of us being hysterical at the same time."
-
-[pre-toml-138]
-submitter = "Gnome"
-quote = "Don't put off for tomorrow what you can do today because if you enjoy it today, you can do it again tomorrow."
-
-[pre-toml-139]
-submitter = "Gnome"
-attribution = "Plato"
-quote = "No evil can happen to a good man."
-
-[pre-toml-140]
-submitter = "Gnome"
-attribution = "Princess Leia Organa"
-quote = "Would it help if I got out and pushed?"
-
-[pre-toml-141]
-submitter = "Gnome"
-attribution = "Dwight Eisenhower"
-quote = "Things are more like they are today than they ever were before."
-
-[pre-toml-142]
-submitter = "Gnome"
-quote = "Paranoia is just heightened awareness."
-
-[pre-toml-143]
-submitter = "Gnome"
-quote = "ASCII a stupid question, you get an EBCDIC answer."
-
-[pre-toml-144]
-submitter = "Gnome"
-quote = "Stress has been pinpointed as a major cause of illness.  To avoid overload and burnout, keep stress out of your life.  Give it to others instead.  Learn the Gaslight treatment, the Are you talking to me?  Technique, and the Do you feel okay?  You look pale.  Approach.  Start with negotiation and implication.  Advance to manipulation and humiliation.  Above all, relax and have a nice day."
-
-[pre-toml-145]
-submitter = "Gnome"
-quote = "The best defense against logic is ignorance."
-
-[pre-toml-146]
-submitter = "Gnome"
-attribution = "Larry Wall"
-quote = "I'm sure a mathematician would claim that 0 and 1 are both very interesting numbers. :-)"
-
-[pre-toml-147]
-submitter = "Gnome"
-quote = "Life, n.: A whim of several billion cells to be you for a while."
-
-[pre-toml-148]
-submitter = "Gnome"
-quote = "SUN Microsystems: The Network IS the Load Average."
-
-[pre-toml-149]
-submitter = "Gnome"
-quote = "Dammit Jim, I'm an actor, not a doctor."
-
-[pre-toml-150]
-submitter = "Gnome"
-quote = "You can't go home again, unless you set $HOME."
-
-[pre-toml-151]
-submitter = "Artemis"
-attribution = "Brenen Keller, twitter"
-quote = "A QA engineer walks into a bar.  Orders a beer.  Orders 0 beers.  Orders 99999999999 beers.  Orders a lizard.  Orders -1 beers.  Orders a ueicbksjdhd.  First real customer walks in and asks where the bathroom is.  The bar bursts into flames, killing everyone."
-
-[pre-toml-152]
-submitter = "Victor"
-quote = "GNU EMACS = Generally Not Used, Except by Middle-Aged Computer Scientists."
-
-[pre-toml-153]
-submitter = "Victor"
-attribution = "Java Language Tutorial"
-quote = "The primary difference [...] is that the Java program will reliably and obviously crash, whereas the C Program will do something obscure."
-
-[pre-toml-154]
-submitter = "Victor"
-attribution = "Alan, Linux kernel pre-2.1.91-1"
-quote = "Please skip to the bottom of this file if you ate lunch recently."
-
-[pre-toml-155]
-submitter = "IrrelevantSwack"
-attribution = "IrrelevantSwack, after a fan failed."
-quote = "Have you considered public execution?  It works wonders for motivation."
-
-[pre-toml-156]
-submitter = "Gnome"
-quote = "Some things Man was never meant to know.  For everything else, there's Google."
-
-[pre-toml-157]
-submitter = "Gnome"
-quote = "Failure is not an option -- it comes bundled with Windows."
-
-[pre-toml-158]
-submitter = "Gnome"
-quote = "Computer games don't affect kids; I mean if Pac-Man affected us as kids, we'd all be running around in darkened rooms, munching magic pills and listening to repetitive electronic music."
-
-[pre-toml-159]
-submitter = "Gnome"
-quote = "COBOL programmers understand why women hate periods."
-
-[pre-toml-160]
-submitter = "Gnome"
-quote = "Artificial Intelligence usually beats natural stupidity."
-
-[pre-toml-161]
-submitter = "Gnome"
-quote = "To err is human... to really foul up requires the root password."
-
-[pre-toml-162]
-submitter = "Gnome"
-quote = "Like car accidents, most hardware problems are due to driver error."
-
-[pre-toml-163]
-submitter = "Gnome"
-quote = "If at first you don't succeed; call it version 1.0"
-
-[pre-toml-164]
-submitter = "Gnome"
-quote = "If Python is executable pseudocode, then perl is executable line noise."
-
-[pre-toml-165]
-submitter = "Gnome"
-quote = "Programmers are tools for converting caffeine into code."
-
-[pre-toml-166]
-submitter = "Gnome"
-quote = "Why do we want intelligent terminals when there are so many stupid users?"
-
-[pre-toml-167]
-submitter = "Gnome"
-quote = "I can't uninstall it, there seems to be some kind of 'Uninstall Shield'."
-
-[pre-toml-168]
-submitter = "Gnome"
-quote = "See daddy ?  All the keys are in alphabetical order now."
-
-[pre-toml-169]
-submitter = "Gnome"
-quote = "Hey! It compiles! Ship it!"
-
-[pre-toml-170]
-submitter = "Gnome"
-quote = "SUPERCOMPUTER: what it sounded like before you bought it."
-
-[pre-toml-171]
-submitter = "Gnome"
-quote = "Yo moma is like HTML: Tiny head, huge body."
-
-[pre-toml-172]
-submitter = "Gnome"
-quote = "Windows Vista: It's like upgrading from Bill Clinton to George W. Bush."
-
-[pre-toml-173]
-submitter = "Gnome"
-quote = "The more I C, the less I see."
-
-[pre-toml-174]
-submitter = "Gnome"
-quote = "Life would be so much easier if we only had the source code."
-
-[pre-toml-175]
-submitter = "Gnome"
-quote = "My software never has bugs.  It just develops random features."
-
-[pre-toml-176]
-submitter = "Gnome"
-quote = "The only problem with troubleshooting is that sometimes trouble shoots back."
-
-[pre-toml-177]
-submitter = "Gnome"
-quote = "Crap... Someone knocked over my recycle bin... There's icons all over my desktop..."
-
-[pre-toml-178]
-submitter = "Gnome"
-quote = "Relax, its only ONES and ZEROS !"
-
-[pre-toml-179]
-submitter = "Gnome"
-quote = "rm -rf /bin/laden"
-
-[pre-toml-180]
-submitter = "Gnome"
-quote = "The great thing about Object Oriented code is that it can make small, simple problems look like large, complex ones."
-
-[pre-toml-181]
-submitter = "Gnome"
-quote = "If brute force doesn't solve your problems, then you aren't using enough."
-
-[pre-toml-182]
-submitter = "Gnome"
-attribution = "Michael Sinz"
-quote = "Programming is like sex, one mistake and you have to support it for the rest of your life."
-
-[pre-toml-183]
-submitter = "Gnome"
-quote = "Unix is user-friendly.  It's just very selective about who its friends are."
-
-[pre-toml-184]
-submitter = "Gnome"
-quote = "Microsoft: You've got questions.  We've got dancing paperclips."
-
-[pre-toml-185]
-submitter = "Gnome"
-quote = "I'm not anti-social; I'm just not user friendly"
-
-[pre-toml-186]
-submitter = "Gnome"
-quote = "The world is coming to an end... SAVE YOUR BUFFERS !"
-
-[pre-toml-187]
-submitter = "Gnome"
-quote = "If you don't want to be replaced by a computer, don't act like one."
-
-[pre-toml-188]
-submitter = "Gnome"
-quote = "Better to be a geek than an idiot."
-
-[pre-toml-189]
-submitter = "Gnome"
-quote = "After Perl everything else is just assembly language."
-
-[pre-toml-190]
-submitter = "Gnome"
-quote = "Difference between a virus and windows ?  Viruses rarely fail."
-
-[pre-toml-191]
-submitter = "Gnome"
-quote = "Hardware: The parts of a computer system that can be kicked."
-
-[pre-toml-192]
-submitter = "Gnome"
-quote = "Those who can't write programs, write help files."
-
-[pre-toml-193]
-submitter = "Gnome"
-quote = "You know you're a geek when... You try to shoo a fly away from the monitor with your cursor.  That just happened to me.  It was scary."
-
-[pre-toml-194]
-submitter = "Gnome"
-quote = "Who is General Failure?  And why is he reading my disk?"
-
-[pre-toml-195]
-submitter = "Gnome"
-quote = "Keyboard not found... Press any key to continue."
-
-[pre-toml-196]
-submitter = "Gnome"
-quote = "General Failure is a superior of Major Malfunction, who is searching for Private Files."
-
-[pre-toml-197]
-submitter = "Gnome"
-quote = "Windows, problems?  Reboot!  Linux, problems?  Be root!"
-
-[pre-toml-198]
-submitter = "Gnome"
-attribution = "Bill Gates, 1993"
-quote = "The Internet?  We are not interested in it."
-
-[pre-toml-199]
-submitter = "Gnome"
-quote = "Computers are like Air Conditioners, they stop working when you open Windows."
-
-[pre-toml-200]
-submitter = "Gnome"
-quote = "Unexpected call for quote, try again in 24 hours."
-
-[pre-toml-201]
-submitter = "segfault"
-attribution = "Eric Diven"
-quote = "Sorry I missed your comment of many months ago.  I no longer build software; I now make furniture out of wood.  The hours are long, the pay sucks, and there's always the opportunity to remove my finger with a table saw, but nobody asks me if I can add an RSS feed to a DBMS, so there's that :)"
-
-[pre-toml-202]
-submitter = "segfault"
-attribution = "Bruce Schneier"
-quote = "We have knowingly and willingly built the architecture of a police state, just so companies can show us ads."
-
-[pre-toml-203]
-submitter = "Gnome"
-quote = "The factory of the future will have only two employees, a man, and a dog.  The man will be there to feed the dog.  The dog will be there to keep the man from touching the equipment."
-
-[pre-toml-204]
-submitter = "Gnome"
-quote = "For a list of all the ways technology has failed to improve the quality of life, please press three."
-
-[pre-toml-205]
-submitter = "Gnome"
-quote = "If computers get too powerful, we can organize them into committees.  That'll do them in."
-
-[pre-toml-206]
-submitter = "Gnome"
-attribution = "Steve Wozniak"
-quote = "Never trust a computer you can’t throw out a window."
-
-[pre-toml-207]
-submitter = "Gnome"
-quote = "Never let a computer know you're in a hurry."
-
-[pre-toml-208]
-submitter = "Gnome"
-quote = "The attention span of a computer is only as long as its power cord."
-
-[pre-toml-209]
-submitter = "Gnome"
-quote = "The trouble with programmers is that you can never tell what a programmer is doing until it’s too late."
-
-[pre-toml-210]
-submitter = "Gnome"
-quote = "Everyone is born a genius, but the process of living de-geniuses them."
-
-[pre-toml-211]
-submitter = "Gnome"
-quote = "Once a new technology rolls over you, if you're not part of the steamroller, you're part of the road."
-
-[pre-toml-212]
-submitter = "Gnome"
-quote = "A computer lets you make more mistakes faster than any invention in human history -- with the possible exceptions of handguns and tequila."
-
-[pre-toml-213]
-submitter = "Gnome"
-quote = "The real danger is not that computers will begin to think like people, but that people will begin to think like computers."
-
-[pre-toml-214]
-submitter = "Gnome"
-quote = "The future masters of technology will have to be light-hearted and intelligent.  The machine easily masters the grim and the dumb"
-
-[pre-toml-215]
-submitter = "Gnome"
-quote = "Technology is ruled by two types of people: those who manage what they do not understand, and those who understand what they do not manage."
-
-[pre-toml-216]
-submitter = "Gnome"
-quote = "Any sufficiently advanced technology is indistinguishable from magic."
-
-[pre-toml-217]
-submitter = "Gnome"
-quote = "Computers make it easier to do a lot of things, but most of the things they make it easier to do don't need to be done."
-
-[pre-toml-218]
-submitter = "Gnome"
-quote = "It's not computer literacy that we should be working on, but sort of human literacy.  Computers have to become human-literate."
-
-[pre-toml-219]
-submitter = "Gnome"
-quote = "A computer will do what you tell it to do, but that may be much different from what you had in mind."
-
-[pre-toml-220]
-submitter = "Gnome"
-attribution = "Albert Einstein"
-quote = "It has become appallingly obvious that our technology has exceeded our humanity."
-
-[pre-toml-221]
-submitter = "Gnome"
-quote = "One machine can do the work of 50 ordinary people.  No machine can do the work of one extraordinary person."
-
-[pre-toml-222]
-submitter = "Gnome"
-quote = "People are slow, sloppy and brilliant thinkers; machines are fast, accurate and stupid."
-
-[pre-toml-223]
-submitter = "Gnome"
-quote = "Technology is a queer thing.  It brings you great gifts with one hand, and it stabs you in the back with the other"
-
-[pre-toml-224]
-submitter = "Gnome"
-attribution = "Isaac Asimov"
-quote = "The saddest aspect of life right now is that science gathers knowledge faster than society gathers wisdom."
-
-[pre-toml-225]
-submitter = "Gnome"
-attribution = "Bill Gates"
-quote = "The first rule of any technology used in a business is that automation applied to an efficient operation will magnify the efficiency.  The second is that automation applied to an inefficient operation will magnify the inefficiency."
-
-[pre-toml-226]
-submitter = "segfault"
-attribution = "Jeff Waugh"
-quote = "Why do people find DNS so difficult?  It’s just cache invalidation and naming things."
-
-[pre-toml-227]
-submitter = "segfault"
-quote = "I can tell you a UDP joke, but I’m not sure you’ll get it."
-
-[pre-toml-228]
-submitter = "segfault"
-attribution = "George Bernard Shaw"
-quote = "If you have an apple and I have an apple and we exchange apples then you and I will still each have one apple.  But if you have an idea and I have an idea and we exchange these ideas, then each of us will have two ideas."
-
-[pre-toml-229]
-submitter = "Kris"
-attribution = "Kris"
-quote = "Pro advice: don't get python jobs.. You think it'll be a good time, it will not be a good time."
-
-[pre-toml-230]
-submitter = "Gnome"
-attribution = "Gnome"
-quote = "Computer people can't number, it's not our department."
-
-[pre-toml-231]
-submitter = "James"
-attribution = "James"
-quote = "My marble smooth brain comes up with the best takes."
-
-[pre-toml-232]
-submitter = "SinDemon"
-attribution = "SinDemon"
-quote = "I have a professional interest in heads."
-
-[pre-toml-233]
-submitter = "Gnome"
-attribution = "Gnome"
-quote = "Ehh, soldering is one of those things that takes a million hours of practice."
-
-[pre-toml-234]
-submitter = "Kris"
-quote = "In feb I set a phone on fire in the office and had to ya-yeet it off my desk.  It left a small crater in the carpet while it burned out."
-
-[pre-toml-235]
-submitter = "Artemis"
-attribution = "Artemis"
-quote = "And, in just a more general sense, this is swack.  We know what's swackening.  We even, if we're feeling daring, call each other swackers.  We like tech and all the rest of that, and while we can have some heated swacker moments, I don't think anyone here is going to outright claim that they're absolutely right about everything and refuse to engage in a conversation meant to improve both parties' understanding?  So, you know.  We like this stuff a lot.  Remember the human on the other side, however enthusiastic we might be about the subject."
-
-[pre-toml-236]
-submitter = "unreturnable"
-attribution = "unreturnable"
-quote = '''Latin doesn't automatically mean "I win this argument"'''
-
-[pre-toml-237]
-submitter = "unreturnable"
-attribution = "unreturnable"
-quote = "If a lightbulb said 100 lumen but then actually was 90 I'd take it back."
-
-[pre-toml-238]
-submitter = "crox"
-attribution = "crox"
-quote = "'tis the way of the world now, everyone thinks everything is a quick fix."
-
-[pre-toml-239]
-submitter = "segfault"
-quote = '''```python
-with open("data/day4.txt") as o: print(len([p for p in [eval("{\""+s.replace("\n", ",").replace(" ", ",").replace(":",'":"').replace(",",'","').strip()+"\"}") for s in map(str.strip, o.read().strip().split("\n\n"))] if (len(p)==8 or (len(p)==7 and "cid" not in p)) and (1920<=int(p["byr"])<=2002) and (2010<=int(p["iyr"])<=2020) and (2020<=int(p["eyr"])<=2030) and (len(p["hgt"])>2 and ((150<=int(p["hgt"][:-2])<=193) if p["hgt"][-2:]=="cm" else (59<=int(p["hgt"][:-2])<=76))) and (len(p["hcl"])==7 and p["hcl"][0]=="#" and int(p["hcl"][1:],16)) and (p["ecl"] in set(["amb", "blu", "brn", "gry", "grn", "hzl", "oth"])) and (len(p["pid"])==9 and int(p["pid"]))]))
-```'''
-
-[pre-toml-240]
-submitter = "IrrelevantSwack"
-quote = "...fuck"
-
-[pre-toml-241]
-submitter = "James"
-attribution = "James"
-quote = "I have very nuanced opinions."
-
-[pre-toml-242]
-submitter = "Victor"
-attribution = "Victor"
-quote = "RON's dream has finally come true."
-
-[pre-toml-243]
-submitter = "Victor"
-attribution = "Victor"
-quote = "We can use the society money to buy those COVID-19 tests."
-
-[pre-toml-244]
-submitter = "Gnome"
-attribution = "basically everyone when refering to Swansea Intranet services"
-quote = "This is HCI 11/10"
-
-[pre-toml-245]
-submitter = "Gnome"
-attribution = "Joss, in every email ever"
-quote = "The Swansea Hacking Society"
-
-[pre-toml-246]
-submitter = "James"
-attribution = "James"
-quote = "We should come up with a hall of fame for how badly people can mangle our name."
-
-[pre-toml-247]
-submitter = "Gnome"
-attribution = "Anyone on Committee really.."
-quote = "Pub!"
-
-[pre-toml-248]
-submitter = "Gnome"
-attribution = "Gnome, after a pipe burst in the Linux lab"
-quote = "Pipes.. O how they are such inconsiderate little tubes of hope and fluid traversal, they offer so much for us and yet can deliver so little when you most depend upon them.  It is with great unfortune and much aplomb that we have been forced to entake the unthinkable and inconceivable, to declare full and total dictatorship upon the pipes of this great civilisation, we shall not use them whilst they continue to mock us!  As a result of these tragic events, the circumstance we now find ourselves in and frankly, the wrong kind of indoor weather for a meeting we have decided, henceforth declared and now ratified with the power vested upon us by yourselves, the people, the otherwise and absolute re-location of our societies Annual General Meeting to an as of yet unspecified, unknown and undecided upon number of orbital revolutions in your near futures. *mic drop*"
-
-[pre-toml-249]
-submitter = "Gnome"
-quote = "```(input.split(' ')[0].to_i < @buffer.length + 1) ? move_buffer(input.split(' ')[0].to_i) : error if input[0].to_i.is_a?(Integer)```"
-
-[pre-toml-250]
-submitter = "segfault"
-attribution = "segfault"
-quote = "This world is called Erlang, but people decided to do other things."
-
-[pre-toml-251]
-submitter = "Bun"
-attribution = "Bun"
-quote = "I just followed the Arch wiki, it's like Stack Overflow, just plug in commands!"
-
-[pre-toml-252]
-submitter = "SinDemon"
-attribution = "SinDemon"
-quote = "Both are valid because words are fake and language is just made up noises."
-
-[pre-toml-253]
-submitter = "Victor"
-attribution = "Larry Wall in <199709041935.MAA27136@wall.org>"
-quote = 'A "goto" in Perl falls into the category of hard things that should be possible, not easy things that should be easy.'
-
-[pre-toml-254]
-submitter = "crox"
-attribution = "Brandolini's Law"
-quote = "The amount of energy needed to refute bullshit is an order of magnitude larger than to produce it."
-
-[pre-toml-255]
-submitter = "Victor"
-quote = """Is Windows a Virus?
-
-No, Windows is not a virus.  Here's what viruses do:
-n1.  They replicate quickly - okay, Windows does that.
-n2.  Viruses use up valuable system resources, slowing down the system as they do so - okay, Windows does that.
-n3.  Viruses will, from time to time, trash your hard disk - okay, Windows does that too.
-n4.  Viruses are usually carried, unknown to the user, along with valuable programs and systems.  Sigh... Windows does that, too.
-n5.  Viruses will occasionally make the user suspect their system is too slow (see 2) and the user will buy new hardware.  Yup, that's with Windows, too.
-
-Until now it seems Windows is a virus but there are fundamental differences: Viruses are well supported by their authors, are running on most systems, their program code is fast, compact and efficient and they tend to become more sophisticated as they mature.  So Windows is not a virus.
-
-It's a bug.
-"""
-
-[pre-toml-256]
-submitter = "IrrelevantSwack"
-attribution = "IrrelevantSwack"
-quote = "Thousands of pipes we can shout at each other down.  If you shout down 80, it's normal.  If you shout down 443, every time you want to say anything you have to shout code words at each other first"
-
-[pre-toml-257]
-submitter = "segfault"
-quote = "Monads are useful only every other Tuesday."
-
-[pre-toml-258]
-submitter = "segfault"
-quote = '''Monads are easy to understand, they're just the crystallisation of: "we're scared of side-effects so we sweep them under the rug and pretend they're not eating the floorboards"'''
-
-[pre-toml-259]
-submitter = "segfault"
-attribution = "Dawson's First Law of Computing"
-quote = "O(n^2) is the sweet spot of badly scaling algorithms: fast enough to make it into production, but slow enough to make things fall down once it gets there."
-
-[pre-toml-260]
-submitter = "Victor"
-attribution = "Matt Welsh"
-quote = "Linux poses a real challenge for those with a taste for late-night hacking (and/or conversations with God)."
-
-[pre-toml-261]
-submitter = "Gnome"
-quote = '''```java
-ls = File.read("history").split("\n"); m = ARGV.length; t = Array.new(m, 0); ls.each { |li| (0..m-1).each { |i| t[i] += 1 if li.start_with?(ARGV[i]) } }; puts "total\t#{ls.length}"; (0..m-1).each { |i| puts "#{ARGV[i]}\t#{t[i]}"}
-```'''
-
-[pre-toml-262]
-submitter = "Gnome"
-attribution = "Kris"
-quote = "[we're] just taking potshots @ C++, which really is too easy."
-
-[pre-toml-263]
-submitter = "Gnome"
-attribution = "Gnome"
-quote = '''Overloading, also known as "lets just make every single time you call that operator now unclear as to what exactly it does!"'''
-
-[pre-toml-264]
-submitter = "Gnome"
-attribution = "segfault"
-quote = '''Overloading, aka "you best hope your editor can figure out what this actually is when you're fifteen files deep, otherwise good luck"'''
-
-[pre-toml-265]
-submitter = "Gnome"
-attribution = "unreturnable, in regards to overloading in Java"
-quote = "Hey it's perfectly simple.  It'll call the thing that calls the thing that maybe is the thing that once was an interface but now we changed it to a class that everything now has to extend from which calls the thing that in the end was just a Hashmap"
-
-[pre-toml-266]
-submitter = "Victor"
-attribution = "Drew DeVault on working with the KDE team"
-quote = "It was great to meet those folks and work with them for a while.  It’ll take me some time to get the taste of C++ out of my mouth, though!"
-
-[pre-toml-267]
-submitter = "Gnome"
-quote = """There was an Indian Chief, and he had three squaws, and kept them in three teepees.  When he would come home late from hunting, he would not know which teepee contained which squaw, being dark and all.  He went hunting one day, and killed a hippopotamus, a bear, and a buffalo.  He put the a hide from each animal into a different teepee, so that when he came home late, he could feel inside the teepee and he would know which squaw was inside.
-
-Well after about a year, all three squaws had children.  The squaw on the bear had a baby boy, the squaw on the buffalo hide had a baby girl.  But the squaw on the hippopotamus had a girl and a boy.  So what is the moral of the story?
-
-The squaw on the hippopotamus is equal to the sum of the squaws on the other two hides.
-"""
-
-[pre-toml-268]
-submitter = "Gnome"
-attribution = "unreturnable"
-quote = "If it was built in Rust your corpse just melts away once it's done being used"
-
-[pre-toml-269]
-submitter = "Gnome"
-attribution = "Artemis"
-quote = "I will build my body out of COBOL, I will exist past the heat death of the universe, but I'll be broke because I have to pay the one last COBOL dev to maintain me"
-
-[pre-toml-270]
-submitter = "Gnome"
-attribution = "segfault"
-quote = "In C++ an exception was thrown during the destructor so a broken skeleton is left behind, in C you explode in a glorious segfault"
-
-[pre-toml-271]
-submitter = "Gnome"
-attribution = "Apple"
-quote = "Life would be so much easier if there is nice documentation with what is going on in the code"
-
-[pre-toml-272]
-submitter = "Gnome"
-attribution = "Artemis"
-quote = "The universe is running on Go and God gave the heap infinite memory.  Your corpse is just dead code, forever lying in the heap"
-
-[pre-toml-273]
-submitter = "Gnome"
-attribution = "Authur C. Clarke"
-quote = "Two possibilities exist: either we are alone in the Universe or we are not.  Both are equally terrifying."
-
-[pre-toml-274]
-submitter = "Gnome"
-attribution = "Professor Brian Cox"
-quote = "I think one of the reasons why anthropogenic climate change is so difficult for a certain type of person to accept is that atmospheres seem ethereal and tenuous and incapable of trapping enough heat to modify the temperature on a planet significantly.  For such people I suggest a trip to Venus, where they will be squashed and boiled and dissolved on the surface of Earth's twin."
-
-[pre-toml-275]
-submitter = "Gnome"
-attribution = "Professor Brian Cox"
-quote = "We need to shift our focus.  We live in a solar system of wonders, of planets of storms and moons of ice, of landscapes and vistas that stir the imagination and enrich the soul - a system of limitless resources, limitless beauty, and limitless potential.  If we don't go there, we'll never go anywhere.  And if we go nowhere, then we'll have no future at all."
-
-[pre-toml-276]
-submitter = "segfault"
-attribution = "Jon Ribbens"
-quote = "PHP is a minor evil perpetrated and created by incompetent amateurs, whereas Perl is a great and insidious evil perpetrated by skilled but perverted professionals."
-
-[pre-toml-277]
-submitter = "Gnome"
-attribution = "Neil DeGrasse Tyson"
-quote = "The good thing about science is that it's true whether or not you believe in it."
-
-[pre-toml-278]
-submitter = "Gnome"
-attribution = "Lord William Thomson Kelvin, circa 1900"
-quote = "There is nothing new to be discovered in physics now.  All that remains is more and more precise measurement."
-
-[pre-toml-279]
-submitter = "meetowl"
-attribution = "meetowl"
-quote = "As a former committee member, I have experience in the swackening."
-
-[pre-toml-280]
-submitter = "Gnome"
-attribution = "Various"
-quote = "No."
-
-[pre-toml-281]
-submitter = "Gnome"
-attribution = "Christiaan Huygens"
-quote = "aaaaaaacccccdeeeeeghiiiiiiillllmmnnnnnnnnnooooppqrrstttttuuuuu."
-
-[pre-toml-282]
-submitter = "Gnome"
-attribution = "Roy Batty"
-quote = "I've seen things you people wouldn't believe.  Attack ships on fire off the shoulder of Orion.  I watched C-beams glitter in the dark near the Tannhäuser Gate.  All those moments will be lost in time, like tears in rain.  Time to die."
-
-[pre-toml-283]
-submitter = "Gnome"
-attribution = "Seneca, Natural Questions, Book 7, first century"
-quote = "The time will come when diligent research over long periods will bring to light things which now lie hidden.  A single lifetime, even though entirely devoted to the sky, would not be enough for the investigation of so vast a subject, and so this knowledge will be unfolded only through long successive ages.  There will come a time when our descendants will be amazed that we did not know things that are so plain to them .. Many discoveries are reserved for ages still to come, when memory of us will have been effaced.  Our Universe is a sorry little affair unless it has in it something for every age to investigate .. Nature does not reveal her mysteries once and for all."
-
-[pre-toml-284]
-submitter = "Gnome"
-attribution = "T. H. Huxley, 1887"
-quote = "The known is finite, the unknown infinite; intellectually we stand on an islet in the midst of an illimitable ocean of inexplicability.  Our business in every generation is to reclaim a little more land."
-
-[pre-toml-285]
-submitter = "Gnome"
-attribution = "Albertus Magnus, thirteenth century"
-quote = "Do there exist many worlds, or is there but a single world?  This is one of the most noble and exalted questions in the study of Nature."
-
-[pre-toml-286]
-submitter = "Volanti"
-attribution = "Volanti"
-quote = "I literally borked the autograder with a puny infinite loop."
-
-[pre-toml-287]
-submitter = "segfault"
-attribution = "Leah Velleman, twitter"
-quote = "Honestly, a lot of free software is free as in piano -- It's right there. Nobody is stopping you.  You could totally spend hours of painstaking labor getting it carried up your front steps or built from a clusterfuck of diffs and patches or whatever.  Everyone knows you won't."
-
-[pre-toml-288]
-submitter = "Victor"
-attribution = "Bjarne Stroustrup, 2021"
-quote = "There's never been a shortage of people predicting that C++ will be dead in 2 years."
-
-[pre-toml-289]
-submitter = "Victor"
-attribution = "Bjarne Stroustrup, 2021"
-quote = "I should have invented a 'C++ inside' sticker"
-
-[pre-toml-290]
-submitter = "segfault"
-attribution = "Twitter"
-quote = "To err is human.. to really mess up requires root or undefined behaviour"
-
-[pre-toml-291]
-submitter = "meetowl"
-attribution = "Pwn All The Things, Twitter"
-quote = "In a certain sense, every program on Windows begins by asking itself the perennial question: am I the 1998 Barbie Riding Club game, or can I run the program normally?"
-
-[pre-toml-292]
-submitter = "Victor"
-attribution = "`fortune`"
-quote = "Okay, Okay -- I admit it.  You didn't change that program that worked just a little while ago; I inserted some random characters into the executable.  Please forgive me.  You can recover the file by typing in the code over again, since I also removed the source."
-
-[pre-toml-293]
-submitter = "unreturnable"
-attribution = "unreturnable, in reference to Cryptocurrency"
-quote = "Short term profit at the cost of the environment.  Where have I heard this before"
-
-[pre-toml-294]
-submitter = "meetowl"
-attribution = "meetowl, in reference to Cryptocurrency"
-quote = '''In general, it's not in human nature to understand the concept of "short-term loss for long-term gain"'''
-
-[pre-toml-295]
-submitter = "Victor"
-attribution = "Aldous Huxley, Brave New World"
-quote = "There was a thing called Heaven; but all the same they used to drink enormous quantities of alcohol."
-
-[pre-toml-296]
-submitter = "segfault"
-attribution = "John M. Barry"
-quote = "When you mix politics with science, you get politics."
-
-[pre-toml-297]
-submitter = "Victor"
-attribution = "Milton Friedman"
-quote = "Nothing is so permanent as a temporary government program."
-
-[pre-toml-298]
-submitter = "Victor"
-attribution = "curl(1) manual page"
-quote = "As you will see below, the number of features will make your head spin!"
-
-[pre-toml-299]
-submitter = "segfault"
-attribution = "Physics Textbook #17,389,243"
-quote = "Aristotle said a bunch of stuff that was wrong.  Galileo and Newton fixed things up.  Then Einstein broke everything again.  Now we've basically got it all worked out, except for small stuff, big stuff, hot stuff, cold stuff, fast stuff, heavy stuff, dark stuff, turbulence and the concept of time."
-
-[pre-toml-300]
-submitter = "segfault"
-quote = '''```python
-def isprime(n): return not re.match(r"^1?$|^(11+?)\1+$", "1"*n)
-```'''
-
-[pre-toml-301]
-submitter = "Gnome"
-attribution = "Douglas Adams"
-source = "The Restaurant at the End of the Universe"
-quote = "In the beginning the Universe was created.  This made a lot of people very angry, and has been widely regarded as a bad move."
-
-[pre-toml-302]
-submitter = "Amethyst"
-attribution = "Carl Sagan"
-quote = "If you wish to make an apple pie from scratch, you must first invent the Universe."
-
-[pre-toml-303]
-submitter = "segfault"
-attribution = "The Mahabharata (Ancient Sanskrit Epic)"
-quote = """जो सो रहा हो उसे तो जगा सकते हैं, लेकिन जो आँखे मूँद कर सोने का अभिनय कर रहा हो उसे कैसे जगाएंगे
-You can wake the one who is sleeping, but how will you wake the one who is pretending to sleep with his eyes closed?"""
-
-[pre-toml-304]
-submitter = "segfault"
-attribution = "Some comment on slashdot"
-quote = "Destroying the privacy of several billion people is not an adequate price to pay for capturing a dozen or even a hundred bad guys.  Sure it did get them some.  So would carpet-bombing New York City.  Success alone is a worthless measure without taking cost into account."
-
-[2021-08-06]
-submitter = "segfault"
-attribution = "Edsger Dijkstra"
-quote = "Computer Science is no more about computers than Astronomy is about telescopes."
-
-[2021-08-06-1]
-submitter = "Victor"
-quote = """A is for awk, which runs like a snail, and
-B is for biff, which reads all your mail.
-C is for cc, as hackers recall, while
-D is for dd, the command that does all.
-E is for emacs, which rebinds your keys, and
-F is for fsck, which rebuilds your trees.
-G is for grep, a clever detective, while
-H is for halt, which may seem defective.
-I is for indent, which rarely amuses, and
-J is for join, which nobody uses.
-K is for kill, which makes you the boss, while
-L is for lex, which is missing from DOS.
-M is for more, from which less was begot, and
-N is for nice, which it really is not.
-O is for od, which prints out things nice, while
-P is for passwd, which reads in strings twice.
-Q is for quota, a Berkeley-type fable, and
-R is for ranlib, for sorting ar table.
-S is for spell, which attempts to belittle, while
-T is for true, which does very little.
-U is for uniq, which is used after sort, and
-V is for vi, which is hard to abort.
-W is for whoami, which tells you your name, while
-X is, well, X, of dubious fame.
-Y is for yes, which makes an impression, and
-Z is for zcat, which handles compression.
-
--- THE ABC'S OF UNIX"""
-
-[2021-08-10-1]
-submitter = "segfault"
-attribution = "David L. Goodstein"
-source = "States of Matter (1985 edition)"
-quote = "Ludwig Boltzmann, who spent much of his life studying statistical mechanics, died in 1906, by his own hand.  Paul Ehrenfest, carryong on the work, died similarly in 1933.  Now it is our turn to study statistical mechanics."
-
-[2021-08-21-1]
-submitter = "segfault"
-attribution = "Tom Forsyth"
-source = "https://twitter.com/tom_forsyth/status/1427395128755294218"
-quote = "Use the simplest thing, then let the profiler convince you otherwise."
-
-[2021-08-21-2]
-submitter = "segfault"
-attribution = "Alisa Tao"
-source = "https://twitter.com/alisa_tao/status/1181193451330768897"
-quote = "OH: the two hardest problems in computer science are cache invalidation and rampant misogyny."
-
-[2021-08-27-1]
-submitter = "segfault"
-attribution = """Charles "Tony" Hoare"""
-source = "The Emperor's Old Clothes, 1980 Turing Award Lecture"
-quote = "There are two ways of constructing a software design: One way is to make it so simple that there are obviously no deficiencies. The other way is to make it so complicated that there are no obvious deficiencies."
-
-[2021-08-27-2]
-submitter = "segfault"
-attribution = "Ken Thompson"
-source = "Reflections on Trusting Trust, 1984 Turing Award Lecture"
-quote = "To what extent should one trust a statement that a program is free of Trojan horses? Perhaps it is more important to trust the people who wrote the software."
-
-[2021-08-27-3]
-submitter = "segfault"
-attribution = "Douglas Adams"
-source = "Last Chance to See"
-quote = "I am rarely happier than when spending an entire day programming my computer to perform automatically a task that would otherwise take me a good ten seconds to do by hand."
-
-[2021-08-30-1]
-submitter = "segfault"
-attribution = "A Cypherpunk's Manifesto, 1993"
-source = "https://www.activism.net/cypherpunk/manifesto.html"
-quote = "Privacy is necessary for an open society in the electronic age. Privacy is not secrecy. A private matter is something one doesn't want the whole world to know, but a secret matter is something one doesn't want anybody to know. Privacy is the power to selectively reveal oneself to the world."
-
-[2021-09-03-1]
-submitter = "segfault"
-attribution = "HTTP 451 Unavailable For Legal Reasons"
-source = "https://en.wikipedia.org/wiki/HTTP_451"
-quote = """```http
-HTTP/1.1 451 Unavailable For Legal Reasons
-Link: <https://search.example.net/legal>; rel="blocked-by"
-Content-Type: text/html
-
-<html>
- <head><title>Unavailable For Legal Reasons</title></head>
- <body>
-  <h1>Unavailable For Legal Reasons</h1>
-  <p>This request may not be serviced in the Roman Province
-  of Judea due to the Lex Julia Majestatis, which disallows
-  access to resources hosted on servers deemed to be
-  operated by the People's Front of Judea.</p>
- </body>
-</html>
-```
-"""
-
-[2021-09-08-1]
-submitter = "segfault"
-quote = "I have two kinds of problems, the urgent and the important. The urgent are not important, and the important are never urgent."
-attribution = "Dwight D. Eisenhower"
-source = "The Eisenhower Matrix"
-
-[2021-09-10-1]
-submitter = "segfault"
-quote = """What does it mean to have a human brain?
-
-I act on impulse most of the time, and otherwise do what I can to design a life that rewards my impulses with beautiful outcomes. I think designing games is like that: designing little spaces that reward my avatar’s impulses with beautiful outcomes. Only, when I make a game I can share the experience with you; you can inhabit the same space, embody the same avatar, perhaps act on the same impulses, and – if serendipity allows – behold the same beautiful outcomes.
-
-Through making and playing with games and other art, I hope to come to some deeper understanding of not the science of my brain, but the experience and meaning of being some specific person.
-"""
-attribution = "droqen"
-source = "https://www.droqen.com/1112/"
-
-[2021-09-10-2]
-submitter = "segfault"
-quote = "Human beings face ever more complex and urgent problems, and their effectiveness in dealing with these problems is a matter that is critical to the stability and continued progress of society."
-attribution = "Douglas Engelbart"
-
-[2021-09-10-3]
-submitter = "segfault"
-quote = "For a successful technology, honesty must take precedence over public relations, for nature cannot be fooled."
-attribution = "Richard Feynman"
-
-[2021-09-10-4]
-submitter = "segfault"
-quote = "English uses a lot of idioms, it's almost like the whole lanugage is an inside joke."
-attribution = "Anna Kipnis"
-source = "The Double Fine Adventure Documentary"
-
-[2021-09-10-5]
-submitter = "segfault"
-quote = "For evil to flourish, it only requires good men to do nothing."
-attribution = "Simon Wiesenthal"
-
-[2021-09-10-6]
-submitter = "segfault"
-quote = """
-The road to wisdom? - Well, it's plain
-and simple to express:
-> Err
-> and err
-> and err again
-> but less
-> and less
-> and less.
-"""
-attribution = "Piet Hein"
-source = "http://www.sophilos.net/GrooksofPietHein"
-
-[2021-09-10-7]
-submitter = "segfault"
-quote = "Problems worthy of attack prove their worth by fighting back!"
-attribution = "Piet Hein"
-source = "http://www.sophilos.net/GrooksofPietHein"
 
 [2021-09-30]
 submitter = "Gnome"
@@ -3134,5 +1580,4 @@
 [2021-09-30-2]
 submitter = "Gnome"
 quote = "Goose hacked socks"
-attribution = "segfault"
->>>>>>> 74452492
+attribution = "segfault"