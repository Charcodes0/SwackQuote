from collections import namedtuple
from pathlib import Path
import random
import logging

import tomli
import tomli_w
import requests

QUOTE_FILE_ADDRESS = 'https://raw.githubusercontent.com/Gnomeball/SwackQuote/main/quotes.toml'
QUOTE_FILE_PATH    = "quotes.toml" # The collection of all quotes
QUOTE_DUD_PATH     = "quote_duds.toml" # Any quotes that aren't `quote_compliant()`
QUOTE_DECK_PATH    = "quote_deck.txt" # The current deck of quotes we're using
QUOTE_HISTORY_PATH = "quote_history.txt" # The logged appearances of each quote
QUOTE_REPEAT_DELAY = 200 # How many days must pass before a repeated quote should be allowed

# Our Quote type, has optional attribution & source, requires submitter, & quote
Quote = namedtuple("Quote", "submitter quote attribution source", defaults = (None, None))

def quote_compliant(quote: dict):
    """
    Checks whether a dict would make a valid Quote.
    :returns: Is quote a valid Quote?
    :rtype: bool
    """
<<<<<<< HEAD
    if not isinstance(quote, dict): return False # no top-level variables allowed
=======
>>>>>>> 19a53158
    if set(quote).difference(Quote._fields): return False # has bad keys
    if not all(isinstance(v, str) for v in quote.values()): return False # has bad values
    if "quote" not in quote and "submitter" not in quote: return False # missing required fields
    if len(quote["quote"]) > 4000: return False # discord has limits
    return True
<<<<<<< HEAD
=======

def as_quotes(quotes: str):
    """
    Converts a TOML-format string to a dict[str, Quote] of identifier -> Quote
    :returns: Dictionary of Quote identifiers to Quote.
    :rtype: dict[str, Quote]
    """
    loaded_quotes = tomli.loads(quotes)
    quote_dict = {i: Quote(**q) for i, q in loaded_quotes.items() if quote_compliant(q)}
    non_compliant = {i: q for i, q in loaded_quotes.items() if not quote_compliant(q)}
    if non_compliant != {}:
        with open(QUOTE_DUD_PATH, "wb") as f:
            tomli_w.dump(as_dicts(non_compliant), f)
    return quote_dict
>>>>>>> 19a53158

def as_dicts(quotes: dict[str, Quote]):
    """
    Converts a dict[str, Quote] to something TOML can serialise.
    :returns: Dictionary of quote identifiers to TOML-compatible dicts
    :rtype: dict[str, dict[str, str]]
    """
<<<<<<< HEAD
    return {i: {k: v for k, v in q._asdict().items() if v is not None} for i, q in quotes.items()}

def as_quotes(quotes: str):
    """
    Converts a TOML-format string to a dict[str, Quote] of identifier -> Quote
    :returns: Dictionary of Quote identifiers to Quote, and those that were not.
    :rtype: dict[str, Quote], dict[str, dict[str, Any]]
    """
    loaded_quotes = tomli.loads(quotes)
    quote_dict = {i: Quote(**q) for i, q in loaded_quotes.items() if quote_compliant(q)}
    non_compliant = {i: q for i, q in loaded_quotes.items() if i not in quote_dict}
    return quote_dict, non_compliant
=======
    return {identifier: {k:v for k,v in quote._asdict().items() if v is not None} for identifier, quote in quotes.items()}
>>>>>>> 19a53158

def calculate_swack_level():
    swack_levels = [
        "Maximum Swack!", "A Modicum of Swack", "Level of Swack: undefined",
        "Possibility of Swack", "Swack mode uninitialised", "All of the Swack",
        "None of the Swack", "The Swackening", "The Swack to end all Swack",
        "The one true Swack", "Just a casual Swack", "One Swack, mildly tepid",
        "Is this the real Swack, or is this just fantasy?", "Hello, Swack!",
        "Not an ounce of Swack in the building", "Am I Swacking correctly?"
    ]
    return random.choice(swack_levels)

def format_quote_text(quote: Quote):
    quote_text = quote.quote
    if quote.attribution is not None:
        quote_text += f" ~{quote.attribution}"
    if "'''" not in quote_text:
        quote_text = quote_text.replace(". ", ".  ").replace(".   ", ".  ")
    return quote_text

def pull_specific_quote(quote: str, quotes: dict):
    """
    Selects a given quote from the given dictionary.
    :returns: A Quote(submitter="Tester", quote="*Testing* - [Links work too!](https://www.google.co.uk)", attribution=None, source=None).
    :rtype: Quote
    """
    return (quotes[quote], list(quotes.keys()).index(quote)+1) if quote in quotes else (Quote("Tester", "*Testing* - [Links work too!](https://www.google.co.uk)"), "Test")

def pull_random_quote(quotes: dict):
    """
    Selects a random quote from the given dictionary.
    Currently, ignores the last QUOTE_REPEAT_DELAY quotes.
    We reference the deck of current quotes for which are good to use and update it.
    :returns: A Quote(submitter, quote, attribution=None, source=None) and its position in the full list.
    :rtype: Quote, int
    """
    with open(QUOTE_DECK_PATH, "r", encoding="utf8") as d:
        deck = set(map(str.strip, d.readlines()))

    with open(QUOTE_HISTORY_PATH, "r", encoding="utf8") as f:
        recent = set(map(str.strip, f.readlines()[-QUOTE_REPEAT_DELAY:]))
        good_q = [(i,k) for i,k in enumerate(quotes.keys(), 1) if k not in recent and k in deck]

    random.shuffle(good_q)
    quote_index, quote = random.choice(good_q)
    deck.remove(quote)

    with open(QUOTE_HISTORY_PATH, "a", encoding="utf8", newline="\n") as f:
        f.write(f"{quote}\n")
    with open(QUOTE_DECK_PATH, "w+", encoding="utf8", newline="\n") as d:
        d.write("\n".join(deck-recent))

    return quotes[quote], quote_index

def pull_quotes_from_file(path=QUOTE_FILE_PATH):
    """
    Pulls the quotes from a local file (default: "quotes.toml").
    :returns: The dictionary of quotes and a dictionary of not-quite quotes
    :rtype: dict[str, Quote], dict[str, dict[str, Any]]
    """
    return as_quotes(Path(path).read_text(encoding="utf8"))

def pull_quotes_from_repo():
    """
    Pulls updated quotes from the repository.
    :returns: Updated quotes as a dictionary of quotes and a dictionary of not-quite quotes.
    :rtype: dict[str, Quote], dict[str, dict[str, Any]]
    """
    logger = logging.getLogger("pull_from_repo")
    updated_quotes = ""
    try:
        logger.info(f"Updating quotes from: {QUOTE_FILE_ADDRESS}")
        req = requests.get(QUOTE_FILE_ADDRESS)
        if req.status_code != 200:
            logger.error(f"Failed to get {QUOTE_FILE_ADDRESS} with status: {req.status_code}")
        else:
            updated_quotes = req.text
    except Exception:
        logger.exception("Exception while getting updated quotes:")

    return as_quotes(updated_quotes)

async def refresh_quotes():
    """
    Overwrites QUOTE_FILE_PATH with any updates.
    If we cannot reach the repo, we always fallback to local.
    Probably don't call this one from two different threads.
    :returns: The most up-to-date dict of quotes we can access.
    :rtype: dict[str, Quote]
    """
    logger = logging.getLogger("refresh_quotes")
    quotes, duds = pull_quotes_from_file()
    updated_quotes, updated_duds = pull_quotes_from_repo()
    duds |= updated_duds
    if duds != {}:
        logger.info(f"We have recorded dud quotes to {QUOTE_DUD_PATH}")
        with open(QUOTE_DUD_PATH, "wb") as f:
            tomli_w.dump(as_dicts(duds), f)
    if updated_quotes == {}:
        logger.info(f"{QUOTE_FILE_ADDRESS} was empty")
        return quotes
    if quotes == updated_quotes:
        logger.info(f"{QUOTE_FILE_PATH} and {QUOTE_FILE_ADDRESS} are the same")
        return quotes
    if quotes == {}: logger.info(f"{QUOTE_FILE_PATH} was empty")

    additions = [(k, q) for k,q in updated_quotes.items() if k not in quotes]
    removals  = [(k, q) for k,q in quotes.items() if k not in updated_quotes]
    changed   = [(k, q, quotes[k]) for k,q in updated_quotes.items() if k in quotes and q != quotes[k]]

    for k, (submitter,quote,*opt) in additions:
        logger.info(f"+ [{k}] {submitter}{'; '.join(map(str, filter(None, opt)))}: {quote}")
    for k, (submitter,quote,*opt) in removals:
        logger.info(f"- [{k}] {submitter}{'; '.join(map(str, filter(None, opt)))}: {quote}")
    for k, (submitter,quote,*opt), (old_s,old_q,*old_opt) in changed:
        logger.info(f"- [{k}] {old_s}{'; '.join(map(str, filter(None, old_opt)))}: {old_q}")
        logger.info(f"+ [{k}] {submitter}{'; '.join(map(str, filter(None, opt)))}: {quote}")

    if quotes != updated_quotes:
        with open(QUOTE_FILE_PATH, "wb") as f:
            tomli_w.dump(as_dicts(updated_quotes), f)
    with open(QUOTE_DECK_PATH, "w+", encoding="utf8", newline="\n") as d:
        deck = set(map(str.split, d.readlines()))
        if len(deck) == 0: # Cycle deck, filling it back up again
            d.write("\n".join(updated_quotes.keys()))
        else:
            deck |= {q.quote for q in additions}
            deck -= {q.quote for q in removals}
            d.write("\n".join(deck))
    return updated_quotes<|MERGE_RESOLUTION|>--- conflicted
+++ resolved
@@ -23,17 +23,12 @@
     :returns: Is quote a valid Quote?
     :rtype: bool
     """
-<<<<<<< HEAD
     if not isinstance(quote, dict): return False # no top-level variables allowed
-=======
->>>>>>> 19a53158
     if set(quote).difference(Quote._fields): return False # has bad keys
     if not all(isinstance(v, str) for v in quote.values()): return False # has bad values
     if "quote" not in quote and "submitter" not in quote: return False # missing required fields
     if len(quote["quote"]) > 4000: return False # discord has limits
     return True
-<<<<<<< HEAD
-=======
 
 def as_quotes(quotes: str):
     """
@@ -48,7 +43,6 @@
         with open(QUOTE_DUD_PATH, "wb") as f:
             tomli_w.dump(as_dicts(non_compliant), f)
     return quote_dict
->>>>>>> 19a53158
 
 def as_dicts(quotes: dict[str, Quote]):
     """
@@ -56,22 +50,7 @@
     :returns: Dictionary of quote identifiers to TOML-compatible dicts
     :rtype: dict[str, dict[str, str]]
     """
-<<<<<<< HEAD
-    return {i: {k: v for k, v in q._asdict().items() if v is not None} for i, q in quotes.items()}
-
-def as_quotes(quotes: str):
-    """
-    Converts a TOML-format string to a dict[str, Quote] of identifier -> Quote
-    :returns: Dictionary of Quote identifiers to Quote, and those that were not.
-    :rtype: dict[str, Quote], dict[str, dict[str, Any]]
-    """
-    loaded_quotes = tomli.loads(quotes)
-    quote_dict = {i: Quote(**q) for i, q in loaded_quotes.items() if quote_compliant(q)}
-    non_compliant = {i: q for i, q in loaded_quotes.items() if i not in quote_dict}
-    return quote_dict, non_compliant
-=======
     return {identifier: {k:v for k,v in quote._asdict().items() if v is not None} for identifier, quote in quotes.items()}
->>>>>>> 19a53158
 
 def calculate_swack_level():
     swack_levels = [
