from collections import namedtuple
import random
import requests
import logging
import asyncio
<<<<<<< HEAD
import tomli as toml
=======
import tomli
>>>>>>> 43cd089e

QUOTE_FILE_ADDRESS = 'https://raw.githubusercontent.com/Gnomeball/QuoteBotRepo/main/quotes.toml'

# Our Quote type, has optional attribution & source, requires submitter & quote
Quote = namedtuple("Quote", "submitter quote attribution source", defaults=(None, None))

def pull_random_quote(quotes: dict):
    """
    Selects a random quote from the given dictionary.
    Currently, ignores the last 100 quotes logged in "quote_history.txt".
    :returns: A Quote(submitter, quote, attribution=None, source=None).
    :rtype: Quote
    """
    with open("quote_history.txt", "r", encoding="utf8") as f:
        recent = set(map(str.strip, f.readlines()[-100:]))
        good_q = [k for k in quotes.keys() if k not in recent]

    random.shuffle(good_q)
    quote = random.choice(good_q)

    with open("quote_history.txt", "a", encoding="utf8") as f:
        f.write(f"{quote}\n")

    return Quote(**quotes[quote])

def pull_quotes_from_file(path="quotes.toml"):
    """
    Pulls the quotes from a local file (default: "quotes.toml").
    :returns: The dictionary of quotes (use Quote(**dict[k])).
    :rtype: Dict
    """
    with open(path, "r", encoding="utf8") as f:
        return tomli.load(f)

def pull_quotes_from_repo():
    """
    Pulls updated quotes from the repository.
    :returns: Updated quotes as a dictionary of quotes (use Quote(**dict[k])).
              On error, returns an empty list and logs exception.
    :rtype: Dict
    """
    logger = logging.getLogger("pull_from_repo")
    updated_quotes = ""
    try:
        logger.info(f"Updating quotes from: {QUOTE_FILE_ADDRESS}")
        req = requests.get(QUOTE_FILE_ADDRESS)
        # error codes don't throw exceptions, for some reason
        if req.status_code != 200:
            logger.error(f"Failed to get {QUOTE_FILE_ADDRESS} with status: {req.status_code}")
        else: updated_quotes = req.text
    except Exception:
        logger.exception("Exception while getting updated quotes:")

    return tomli.loads(updated_quotes)

async def refresh_quotes():
    """
    Overwrites quotes.txt with any updates.
    If we cannot reach the repo, we always fallback to local.
    Probably don't call this one from two different threads.
    :returns: The most up-to-date dict of quotes we can access.
    :rtype: Dict
    """
    logger = logging.getLogger("refresh_quotes")
    quotes = pull_quotes_from_file()
    updated_quotes = pull_quotes_from_repo()
    if updated_quotes == {}: return quotes

    additions = [Quote(**q) for k,q in updated_quotes.items() if k not in quotes]
    removals  = [Quote(**q) for k,q in quotes.items() if k not in updated_quotes]
    changed   = [(Quote(**q),Quote(**quotes[k])) for k,q in updated_quotes.items() if k in quotes and Quote(**q)!=Quote(**quotes[k])]

    for submitter,quote,*opt in additions:
        logger.info(f"+ {submitter} ({' '.join(opt)}) {quote}")
    for submitter,quote,*opt in removals:
        logger.info(f"- {submitter} ({' '.join(opt)}) {quote}")
    for (submitter,quote,*opt), (old_s,old_q,*old_opt) in changed:
        logger.info(f"+ {submitter} ({' '.join(opt)}) {quote}")
        logger.info(f"- {old_s} ({' '.join(old_opt)}) {old_q}")

    # if quotes != updated_quotes:
    #     with open("quotes.txt", "w", encoding="utf8") as f:
            # tomli.dump(updated_quotes, f)
    return updated_quotes<|MERGE_RESOLUTION|>--- conflicted
+++ resolved
@@ -3,11 +3,8 @@
 import requests
 import logging
 import asyncio
-<<<<<<< HEAD
-import tomli as toml
-=======
 import tomli
->>>>>>> 43cd089e
+
 
 QUOTE_FILE_ADDRESS = 'https://raw.githubusercontent.com/Gnomeball/QuoteBotRepo/main/quotes.toml'
 
