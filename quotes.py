"""
A polite little Discord bot that can send out a quote each day.

`quotes.py` focuses on parsing, formatting, and updating quotes.
"""

import logging
import random
import tomllib
from pathlib import Path
from typing import Any, NamedTuple

import requests
import tomli_w

QUOTE_FILE_ADDRESS = "https://raw.githubusercontent.com/Gnomeball/SwackQuote/main/quotes.toml"
<<<<<<< HEAD
LOCAL_DIR = Path(__file__).parent.resolve()
QUOTE_FILE_PATH    = LOCAL_DIR / "quotes.toml" # The collection of all quotes
QUOTE_DUD_PATH     = LOCAL_DIR / "quote_duds.toml" # Any quotes that aren't `quote_compliant()`
QUOTE_DECK_PATH    = LOCAL_DIR / "quote_deck.txt" # The current deck of quotes we're using
QUOTE_HISTORY_PATH = LOCAL_DIR / "quote_history.txt" # The logged appearances of each quote
QUOTE_REPEAT_DELAY = 200 # How many days must pass before a repeated quote should be allowed
=======
"Where to check for the latest quotes."

LOCAL_DIR = Path(__file__).parent.resolve()
"Where this file and other files are placed"

QUOTE_FILE_PATH = LOCAL_DIR / "quotes.toml"
"The collection of all quotes."

QUOTE_DUD_PATH = LOCAL_DIR / "quote_duds.toml"
"Any quotes that aren't `quote_compliant()`."

QUOTE_DECK_PATH = LOCAL_DIR / "quote_deck.txt"
"The current deck of quotes we're using."

QUOTE_HISTORY_PATH = LOCAL_DIR / "quote_history.txt"
"The logged appearances of each quote."

QUOTE_REPEAT_DELAY = 200
"How many days must pass before a repeated quote should be allowed."

DISCORD_MESSAGE_LENGTH_LIMIT = 4000
"How long can a Discord message be? This long, give or take."

>>>>>>> d2e52436

class Quote(NamedTuple):
    """Our Quote type, bundles its info together, requires submitter & quote."""

    submitter: str
    quote: str
    attribution: str | None = None
    source: str | None = None
    embed: bool = False


def quote_compliant(quote: dict) -> bool:
    """
    Checks whether a dict would make a valid Quote.

    :returns: Is quote a valid Quote?
    :rtype: bool
    """
    logger = logging.getLogger("quote_compliant")
    annos = Quote.__annotations__
    "Type annotations for Quote, {field: [types]} map."
    required_fields = {field for field in annos if field not in Quote._field_defaults}
    "Necessary fields that must be supplied for a Quote."
    match quote:
        case dict(quote):
            well_formed_quote = True
            """Whether the quote is good to go."""

            for field in required_fields:
                if field not in quote:
                    logger.error(f"Missing '{field}' field from quote {quote}")
                    well_formed_quote = False

            for key, val in quote.items():
                match key, val:
                    case "submitter" | "quote", str():
                        logger.debug(f"Field {key} = {val} (str)")
                    case "attribution" | "source", str() | None:
                        logger.debug(f"Field {key} = {val} ({type(val)})")
                    case "embed", bool():
                        logger.debug(f"Field {key} = {val} (bool)")
                    case "submitter" | "quote" | "attribution" | "source" | "embed", _:
                        logger.error(f"Field {key} is an incorrect type, must be {annos[key]}, was {type(val)}({val})")
                        well_formed_quote = False
                    case _, _:
                        logger.error(f"{key} is not valid field for Quote, must be one of {', '.join(annos)}")
                        well_formed_quote = False

            if len(quote["quote"]) > DISCORD_MESSAGE_LENGTH_LIMIT:
                logger.error(
                    f"Quote is too long, must be less than 4000 bytes (UTF-8), but is {len(quote['quote'])} bytes long"
                )
                well_formed_quote = False

            return well_formed_quote
        case _:
            logger.error(f"Quote must be a dictionary, was {type(quote)}({quote})")
            return False


def as_quotes(quotes: str, logger: logging.Logger) -> tuple[dict[str, Quote], dict[str, dict[str, Any]]]:
    """
    Converts a TOML-format string to a dict[str, Quote] of identifier -> Quote.

    :returns: Dictionary of Quote identifiers to Quote.
    :rtype: dict[str, Quote], dict[str, Quote]
    """
    loaded_quotes = tomllib.loads(quotes)
    quote_dict, non_compliant = {}, {}
    for i, q in loaded_quotes.items():
        if quote_compliant(q):
            quote_dict[i] = Quote(**q)
        else:
            non_compliant[i] = q
    if len(non_compliant):
        logger.error(f"Received non compliant quotes:\n {non_compliant}")
    return quote_dict, non_compliant


def as_dicts(quotes: dict[str, Quote]) -> dict[str, dict[str, str]]:
    """
    Converts a dict[str, Quote] to something TOML can serialise.

    :returns: Dictionary of quote identifiers to TOML-compatible dicts
    :rtype: dict[str, dict[str, str]]
    """
    return {
        identifier: {k: v for k, v in quote._asdict().items() if v is not None} for identifier, quote in quotes.items()
    }


def calculate_swack_level() -> str:
    """
    Calculate the Swack Level with the Patent-Pending Swack Power Meter!

    :returns: An appropriate level of Swack
    :rtype: str
    """
    swack_levels = [
        "Maximum Swack!",
        "A Modicum of Swack",
        "Level of Swack: undefined",
        "Possibility of Swack",
        "Swack mode uninitialised",
        "All of the Swack",
        "None of the Swack",
        "The Swackening",
        "The Swack to end all Swack",
        "The one true Swack",
        "Just a casual Swack",
        "One Swack, mildly tepid",
        "Is this the real Swack, or is this just fantasy?",
        "Hello, Swack!",
        "Not an ounce of Swack in the building",
        "One Swack; ice and a slice",
        "Am I Swacking correctly?",
        "Unexpected Loss in the Swacking area",
        "Do you even Swack?",
        "We're Swacking off at 1PM, right?",
        "Swack™",
        "Incorrect usage of the Swack!",
        "Ilicit Swacking Equipment",
        "Swæk",
        "The Swack are not what they seem",
        "All your Swack are belong to us",
    ]
    return random.choice(swack_levels)


def format_quote_text(quote: Quote) -> str:
    """
    Formats a Quote into our preferred string output.

    :returns: A string containing the quote, its attribution, and with any affordances we have for accessibility.
    :rtype: str
    """
    quote_text = quote.quote
    if quote.attribution is not None:
        quote_text += f" ~{quote.attribution}"
    if "'''" not in quote_text:
        quote_text = quote_text.replace(". ", ".  ").replace(".   ", ".  ")
    return quote_text


def pull_specific_quote(quote: str, quotes: dict[str, Quote]) -> tuple[Quote, int | str]:
    """
    Selects a given quote from the given dictionary.

    :returns: The selected quote, or, failing that, a test quote.
    :rtype: Quote, Union[int, str]
    """
    if quote in quotes:
        return quotes[quote], list(quotes).index(quote) + 1

    return Quote("Tester", "*Testing* - [Links work too!](https://www.google.co.uk)"), "Test"


def pull_random_quote(quotes: dict[str, Quote]) -> tuple[Quote, int]:
    """
    Selects a random quote from the given dictionary.

    Currently, ignores the last QUOTE_REPEAT_DELAY quotes.
    We reference the deck of current quotes for which are good to use and update it.
    :returns: A Quote(submitter, quote, attribution = None, source = None) and its position in the full list.
    :rtype: Quote, int
    """
    recent = QUOTE_HISTORY_PATH.read_text(encoding="utf8").splitlines()[-QUOTE_REPEAT_DELAY:]
    rs, deck = set(recent), current_deck()
    good_q = [(i, k) for i, k in enumerate(quotes, 1) if k not in rs and k in deck]

    quote_index, quote = random.choice(good_q)
    deck.remove(quote)
    recent.append(quote)

    QUOTE_HISTORY_PATH.write_text("\n".join(recent), encoding="utf8")
    QUOTE_DECK_PATH.write_text("\n".join(deck - rs), encoding="utf8")

    return quotes[quote], quote_index


def pull_quotes_from_file() -> tuple[dict[str, Quote], dict[str, dict[str, Any]]]:
    """
    Pulls the quotes from a local file at QUOTE_FILE_PATH.

    :returns: The dictionary of quotes and a dictionary of not-quite quotes
    :rtype: dict[str, Quote], dict[str, Quote]
    """
    return as_quotes(QUOTE_FILE_PATH.read_text(), logging.getLogger("pull_quotes_from_file"))


def pull_quotes_from_repo() -> tuple[dict[str, Quote], dict[str, dict[str, Any]]]:
    """
    Pulls updated quotes from the repository.

    :returns: Updated quotes as a dictionary of quotes and a dictionary of not-quite quotes.
    :rtype: dict[str, Quote], dict[str, Quote]
    """
    logger = logging.getLogger("pull_quotes_from_repo")
    updated_quotes = ""
    try:
        logger.info(f"Updating quotes from: {QUOTE_FILE_ADDRESS}")
        req = requests.get(QUOTE_FILE_ADDRESS, timeout=10)
        if req.status_code != 200:
            logger.error(f"Failed to get {QUOTE_FILE_ADDRESS} with status: {req.status_code}")
        else:
            updated_quotes = req.text
    except Exception:
        logger.exception("Exception while getting updated quotes:")

    return as_quotes(updated_quotes, logger)


def current_deck() -> set[str]:
    """Get the deck of quotes we can use next."""
    deck = set(QUOTE_DECK_PATH.read_text(encoding="utf8").splitlines())
    if not deck:
        quotes, _ = pull_quotes_from_file()
        deck.update(quotes)
        QUOTE_DECK_PATH.write_text("\n".join(deck), encoding="utf8")
    return deck


async def refresh_quotes() -> dict[str, Quote]:
    """
    Overwrites QUOTE_FILE_PATH with any updates.

    If we cannot reach the repo, we always fallback to local.
    Probably don't call this one from two different threads.
    :returns: The most up-to-date dict of quotes we can access.
    :rtype: dict[str, Quote]
    """
    logger = logging.getLogger("refresh_quotes")
    deck = current_deck()
    quotes, duds = pull_quotes_from_file()
    updated_quotes, updated_duds = pull_quotes_from_repo()
    duds |= updated_duds
    if len(duds):
        logger.error(f"We have {len(duds)} dud quotes, adding to {QUOTE_DUD_PATH}")
        with QUOTE_DUD_PATH.open("wb") as f:
            tomli_w.dump(duds, f)
    if updated_quotes == {}:
        logger.info(f"{QUOTE_FILE_ADDRESS} was empty")
        return quotes
    if quotes == updated_quotes:
        logger.info(f"{QUOTE_FILE_PATH} and {QUOTE_FILE_ADDRESS} are the same")
        return quotes
    if quotes == {}:
        logger.info(f"{QUOTE_FILE_PATH} was empty")

    additions = [(k, q) for k, q in updated_quotes.items() if k not in quotes]
    removals = [(k, q) for k, q in quotes.items() if k not in updated_quotes]
    changed = [(k, q, quotes[k]) for k, q in updated_quotes.items() if k in quotes and q != quotes[k]]

    for k, (submitter, quote, *opt) in additions:
        logger.info(f"+ [{k}] {submitter}{'; '.join(map(str, filter(None, opt)))}: {quote}")
    for k, (submitter, quote, *opt) in removals:
        logger.info(f"- [{k}] {submitter}{'; '.join(map(str, filter(None, opt)))}: {quote}")
    for k, (submitter, quote, *opt), (old_s, old_q, *old_opt) in changed:
        logger.info(f"- [{k}] {old_s}{'; '.join(map(str, filter(None, old_opt)))}: {old_q}")
        logger.info(f"+ [{k}] {submitter}{'; '.join(map(str, filter(None, opt)))}: {quote}")

    if quotes != updated_quotes:
        with QUOTE_FILE_PATH.open("wb") as f:
            tomli_w.dump(as_dicts(updated_quotes), f)

    deck -= {k for k, _ in removals}
    deck |= {k for k, _ in additions}
    QUOTE_DECK_PATH.write_text("\n".join(deck), encoding="utf8")

    return updated_quotes<|MERGE_RESOLUTION|>--- conflicted
+++ resolved
@@ -14,14 +14,6 @@
 import tomli_w
 
 QUOTE_FILE_ADDRESS = "https://raw.githubusercontent.com/Gnomeball/SwackQuote/main/quotes.toml"
-<<<<<<< HEAD
-LOCAL_DIR = Path(__file__).parent.resolve()
-QUOTE_FILE_PATH    = LOCAL_DIR / "quotes.toml" # The collection of all quotes
-QUOTE_DUD_PATH     = LOCAL_DIR / "quote_duds.toml" # Any quotes that aren't `quote_compliant()`
-QUOTE_DECK_PATH    = LOCAL_DIR / "quote_deck.txt" # The current deck of quotes we're using
-QUOTE_HISTORY_PATH = LOCAL_DIR / "quote_history.txt" # The logged appearances of each quote
-QUOTE_REPEAT_DELAY = 200 # How many days must pass before a repeated quote should be allowed
-=======
 "Where to check for the latest quotes."
 
 LOCAL_DIR = Path(__file__).parent.resolve()
@@ -45,7 +37,6 @@
 DISCORD_MESSAGE_LENGTH_LIMIT = 4000
 "How long can a Discord message be? This long, give or take."
 
->>>>>>> d2e52436
 
 class Quote(NamedTuple):
     """Our Quote type, bundles its info together, requires submitter & quote."""
